--- conflicted
+++ resolved
@@ -1,8 +1,4 @@
-<<<<<<< HEAD
-import { Config, CookielessConfig, LogLevel, stringToPluginServerMode, ValueMatcher } from '../types'
-=======
-import { LogLevel, PluginLogLevel, PluginsServerConfig, stringToPluginServerMode, ValueMatcher } from '../types'
->>>>>>> 31d8403b
+import { Config, LogLevel, stringToPluginServerMode, ValueMatcher } from '../types'
 import { isDevEnv, isTestEnv, stringToBoolean } from '../utils/env-utils'
 import {
     KAFKA_CLICKHOUSE_HEATMAP_EVENTS,
