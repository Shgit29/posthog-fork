--- conflicted
+++ resolved
@@ -95,14 +95,10 @@
 
         try {
             // TODO: Add error handling and logging
-<<<<<<< HEAD
-            const globalsWithInputs = buildGlobalsWithInputs(globals, {
+            const globalsWithInputs = await buildGlobalsWithInputs(globals, {
                 ...hogFunction.inputs,
                 ...hogFunction.encrypted_inputs,
             })
-=======
-            const globalsWithInputs = await buildGlobalsWithInputs(globals, hogFunction.inputs)
->>>>>>> d7cb68d7
 
             // TODO: Do we want to use hogwatcher here as well?
             const invocation = createInvocation(globalsWithInputs, hogFunction)
