--- conflicted
+++ resolved
@@ -109,17 +109,6 @@
         invocation: CyclotronJobInvocationHogFunction
     ): Promise<CyclotronJobInvocationResult<CyclotronJobInvocationHogFunction>> {
         const result = createInvocationResult<CyclotronJobInvocationHogFunction>(invocation)
-<<<<<<< HEAD
-
-        // temporary logs // will be removed after testing
-        // https://github.com/PostHog/posthog/pull/34301
-        result.logs.push({
-            level: 'warn',
-            timestamp: DateTime.now(),
-            message: sanitizeLogMessage([JSON.stringify(invocation.queueMetadata)]),
-        })
-=======
->>>>>>> 624f8003
 
         // Upsert the tries count on the metadata
         const metadata = (invocation.queueMetadata as { tries: number }) || { tries: 0 }
