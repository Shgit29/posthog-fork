<<<<<<< HEAD
import { captureException } from '@sentry/node'
=======
>>>>>>> 4708bb90
import { Message, MessageHeader } from 'node-rdkafka'
import { Histogram } from 'prom-client'

import { HogTransformerService } from '../cdp/hog-transformations/hog-transformer.service'
import { BatchConsumer, startBatchConsumer } from '../kafka/batch-consumer'
import { createRdConnectionConfigFromEnvVars } from '../kafka/config'
import { KafkaProducerWrapper } from '../kafka/producer'
import { IngestionOverflowMode } from '../main/ingestion-queues/batch-processing/each-batch-ingestion'
import { ingestionOverflowingMessagesTotal } from '../main/ingestion-queues/batch-processing/metrics'
import { addSentryBreadcrumbsEventListeners } from '../main/ingestion-queues/kafka-metrics'
import {
    eventDroppedCounter,
    ingestionPartitionKeyOverflowed,
    latestOffsetTimestampGauge,
    setUsageInNonPersonEventsCounter,
} from '../main/ingestion-queues/metrics'
import { runInstrumentedFunction } from '../main/utils'
import { Hub, PipelineEvent, PluginServerService } from '../types'
import { normalizeEvent } from '../utils/event'
<<<<<<< HEAD
=======
import { captureException } from '../utils/posthog'
import { retryIfRetriable } from '../utils/retries'
>>>>>>> 4708bb90
import { status } from '../utils/status'
import { EventDroppedError, EventPipelineRunnerV2 } from './event-pipeline-runner/event-pipeline-runner'
import { MemoryRateLimiter } from './utils/overflow-detector'

// Must require as `tsc` strips unused `import` statements and just requiring this seems to init some globals
require('@sentry/tracing')

const histogramKafkaBatchSize = new Histogram({
    name: 'ingestion_batch_size',
    help: 'The size of the batches we are receiving from Kafka',
    buckets: [0, 50, 100, 250, 500, 750, 1000, 1500, 2000, 3000, Infinity],
})

const histogramKafkaBatchSizeKb = new Histogram({
    name: 'ingestion_batch_size_kb',
    help: 'The size in kb of the batches we are receiving from Kafka',
    buckets: [0, 128, 512, 1024, 5120, 10240, 20480, 51200, 102400, 204800, Infinity],
})

type IncomingEvent = { message: Message; event: PipelineEvent }

type IncomingEventsByDistinctId = {
    [key: string]: IncomingEvent[]
}

const PERSON_EVENTS = new Set(['$set', '$identify', '$create_alias', '$merge_dangerously', '$groupidentify'])
const KNOWN_SET_EVENTS = new Set([
    '$feature_interaction',
    '$feature_enrollment_update',
    'survey dismissed',
    'survey sent',
])

export class IngestionConsumer {
    protected name = 'ingestion-consumer'
    protected groupId: string
    protected topic: string
    protected dlqTopic: string
    protected overflowTopic?: string

    batchConsumer?: BatchConsumer
    isStopping = false
    protected heartbeat = () => {}
    protected promises: Set<Promise<any>> = new Set()
    protected kafkaProducer?: KafkaProducerWrapper
    protected kafkaOverflowProducer?: KafkaProducerWrapper
    public hogTransformer: HogTransformerService

    private overflowRateLimiter: MemoryRateLimiter
    private ingestionWarningLimiter: MemoryRateLimiter
    private tokensToDrop: string[] = []
    private tokenDistinctIdsToDrop: string[] = []

    constructor(private hub: Hub) {
        // The group and topic are configurable allowing for multiple ingestion consumers to be run in parallel
        this.groupId = hub.INGESTION_CONSUMER_GROUP_ID
        this.topic = hub.INGESTION_CONSUMER_CONSUME_TOPIC
        this.overflowTopic = hub.INGESTION_CONSUMER_OVERFLOW_TOPIC
        this.dlqTopic = hub.INGESTION_CONSUMER_DLQ_TOPIC
        this.tokensToDrop = hub.DROP_EVENTS_BY_TOKEN.split(',').filter((x) => !!x)
        this.tokenDistinctIdsToDrop = hub.DROP_EVENTS_BY_TOKEN_DISTINCT_ID.split(',').filter((x) => !!x)

        this.name = `ingestion-consumer-${this.topic}`
        this.overflowRateLimiter = new MemoryRateLimiter(
            this.hub.EVENT_OVERFLOW_BUCKET_CAPACITY,
            this.hub.EVENT_OVERFLOW_BUCKET_REPLENISH_RATE
        )

        this.ingestionWarningLimiter = new MemoryRateLimiter(1, 1.0 / 3600)
        this.hogTransformer = new HogTransformerService(hub)
    }

    public get service(): PluginServerService {
        return {
            id: this.name,
            onShutdown: async () => await this.stop(),
            healthcheck: () => this.isHealthy() ?? false,
            batchConsumer: this.batchConsumer,
        }
    }

    public async start(): Promise<void> {
        await Promise.all([
            KafkaProducerWrapper.create(this.hub).then((producer) => {
                this.kafkaProducer = producer
                this.kafkaProducer.producer.connect()
            }),
            // TRICKY: When we produce overflow events they are back to the kafka we are consuming from
            KafkaProducerWrapper.create(this.hub, 'consumer').then((producer) => {
                this.kafkaOverflowProducer = producer
                this.kafkaOverflowProducer.producer.connect()
            }),
            this.startKafkaConsumer({
                topic: this.topic,
                groupId: this.groupId,
                handleBatch: async (messages) => this.handleKafkaBatch(messages),
            }),
            this.hogTransformer.start(),
        ])
    }

    public async stop(): Promise<void> {
        status.info('🔁', `${this.name} - stopping`)
        this.isStopping = true

        // Mark as stopping so that we don't actually process any more incoming messages, but still keep the process alive
        status.info('🔁', `${this.name} - stopping batch consumer`)
        await this.batchConsumer?.stop()
        status.info('🔁', `${this.name} - stopping kafka producer`)
        await this.kafkaProducer?.disconnect()
        status.info('🔁', `${this.name} - stopping kafka overflow producer`)
        await this.kafkaOverflowProducer?.disconnect()
        status.info('🔁', `${this.name} - stopping hog transformer`)
        await this.hogTransformer.stop()
        status.info('👍', `${this.name} - stopped!`)
    }

    public isHealthy() {
        return this.batchConsumer?.isHealthy()
    }

    private scheduleWork<T>(promise: Promise<T>): Promise<T> {
        this.promises.add(promise)
        void promise.finally(() => this.promises.delete(promise))
        return promise
    }

    private runInstrumented<T>(name: string, func: () => Promise<T>): Promise<T> {
        return runInstrumentedFunction<T>({ statsKey: `ingestionConsumer.${name}`, func })
    }

    public async handleKafkaBatch(messages: Message[]) {
        const parsedMessages = await this.runInstrumented('parseKafkaMessages', () => this.parseKafkaBatch(messages))

        await this.runInstrumented('processBatch', async () => {
            await Promise.all(
                Object.values(parsedMessages).map(async (x) => {
                    return await this.runInstrumented('processEventsForDistinctId', () =>
                        this.processEventsForDistinctId(x)
                    )
                })
            )
        })

        status.debug('🔁', `Waiting for promises`, { promises: this.promises.size })
        await this.runInstrumented('awaitScheduledWork', () => Promise.all(this.promises))
        status.debug('🔁', `Processed batch`)

        for (const message of messages) {
            if (message.timestamp) {
                latestOffsetTimestampGauge
                    .labels({ partition: message.partition, topic: message.topic, groupId: this.groupId })
                    .set(message.timestamp)
            }
        }
    }

    private async processEventsForDistinctId(incomingEvents: IncomingEvent[]): Promise<void> {
        // Process every message sequentially, stash promises to await on later
        for (const { message, event } of incomingEvents) {
            // Track $set usage in events that aren't known to use it, before ingestion adds anything there
            if (
                event.properties &&
                !PERSON_EVENTS.has(event.event) &&
                !KNOWN_SET_EVENTS.has(event.event) &&
                ('$set' in event.properties || '$set_once' in event.properties || '$unset' in event.properties)
            ) {
                setUsageInNonPersonEventsCounter.inc()
            }

            try {
                status.debug('🔁', `Processing event`, {
                    event,
                })
                const eventKey = `${event.token}:${event.distinct_id}`
                // Check the rate limiter and emit to overflow if necessary
                const isBelowRateLimit = this.overflowRateLimiter.consume(eventKey, 1, message.timestamp)
                if (this.overflowEnabled() && !isBelowRateLimit) {
                    status.debug('🔁', `Sending to overflow`, {
                        event,
                    })
                    ingestionPartitionKeyOverflowed.labels(`${event.team_id ?? event.token}`).inc()
                    if (this.ingestionWarningLimiter.consume(eventKey, 1)) {
                        status.warn('🪣', `Local overflow detection triggered on key ${eventKey}`)
                    }

                    void this.scheduleWork(this.emitToOverflow([message]))
                    continue
                }

                const runner = this.getEventPipelineRunner(event)
                try {
                    await runner.run()
                } catch (error) {
                    await this.handleProcessingError(error, message, event)
                }

                // TRICKY: We want to later catch anything that goes wrong with flushing
                // the promises so we can send the event to the DLQ
                this.scheduleWork(Promise.all(runner.getPromises())).catch((error) => {
                    return this.handleProcessingError(error, message, event)
                })
            } catch (error) {
                await this.handleProcessingError(error, message, event)
            }
        }
    }

    private getEventPipelineRunner(event: PipelineEvent): EventPipelineRunnerV2 {
        // Mostly a helper method for testing
        return new EventPipelineRunnerV2(this.hub, event, this.hogTransformer)
    }

    private parseKafkaBatch(messages: Message[]): Promise<IncomingEventsByDistinctId> {
        const batches: IncomingEventsByDistinctId = {}

        for (const message of messages) {
            let distinctId: string | undefined
            let token: string | undefined

            // Parse the headers so we can early exit if found and should be dropped
            message.headers?.forEach((header) => {
                if (header.key === 'distinct_id') {
                    distinctId = header.value.toString()
                }
                if (header.key === 'token') {
                    token = header.value.toString()
                }
            })

            if (this.shouldDropEvent(token, distinctId)) {
                this.logDroppedEvent(token, distinctId)
                continue
            }

            // Parse the message payload into the event object
            const { data: dataStr, ...rawEvent } = JSON.parse(message.value!.toString())
            const combinedEvent: PipelineEvent = { ...JSON.parse(dataStr), ...rawEvent }
            const event: PipelineEvent = normalizeEvent({
                ...combinedEvent,
            })

            // In case the headers were not set we check the parsed message now
            if (this.shouldDropEvent(combinedEvent.token, combinedEvent.distinct_id)) {
                this.logDroppedEvent(combinedEvent.token, combinedEvent.distinct_id)
                continue
            }

            const eventKey = `${event.token}:${event.distinct_id}`

            // We collect the events grouped by token and distinct_id so that we can process batches in parallel whilst keeping the order of events
            // for a given distinct_id
            if (!batches[eventKey]) {
                batches[eventKey] = []
            }

            batches[eventKey].push({ message, event })
        }

        return Promise.resolve(batches)
    }

    private async startKafkaConsumer(options: {
        topic: string
        groupId: string
        handleBatch: (messages: Message[]) => Promise<void>
    }): Promise<void> {
        this.batchConsumer = await startBatchConsumer({
            ...options,
            connectionConfig: createRdConnectionConfigFromEnvVars(this.hub, 'consumer'),
            autoCommit: true,
            sessionTimeout: this.hub.KAFKA_CONSUMPTION_SESSION_TIMEOUT_MS,
            maxPollIntervalMs: this.hub.KAFKA_CONSUMPTION_MAX_POLL_INTERVAL_MS,
            consumerMaxBytes: this.hub.KAFKA_CONSUMPTION_MAX_BYTES,
            consumerMaxBytesPerPartition: this.hub.KAFKA_CONSUMPTION_MAX_BYTES_PER_PARTITION,
            consumerMaxWaitMs: this.hub.KAFKA_CONSUMPTION_MAX_WAIT_MS,
            consumerErrorBackoffMs: this.hub.KAFKA_CONSUMPTION_ERROR_BACKOFF_MS,
            fetchBatchSize: this.hub.INGESTION_BATCH_SIZE,
            batchingTimeoutMs: this.hub.KAFKA_CONSUMPTION_BATCHING_TIMEOUT_MS,
            topicCreationTimeoutMs: this.hub.KAFKA_TOPIC_CREATION_TIMEOUT_MS,
            topicMetadataRefreshInterval: this.hub.KAFKA_TOPIC_METADATA_REFRESH_INTERVAL_MS,
            eachBatch: async (messages, { heartbeat }) => {
                status.info('🔁', `${this.name} - handling batch`, {
                    size: messages.length,
                })

                this.heartbeat = heartbeat

                histogramKafkaBatchSize.observe(messages.length)
                histogramKafkaBatchSizeKb.observe(messages.reduce((acc, m) => (m.value?.length ?? 0) + acc, 0) / 1024)

                return await runInstrumentedFunction({
                    statsKey: `ingestionConsumer.handleEachBatch`,
                    sendTimeoutGuardToSentry: false,
                    func: async () => {
                        await options.handleBatch(messages)
                    },
                })
            },
            callEachBatchWhenEmpty: false,
        })

        addSentryBreadcrumbsEventListeners(this.batchConsumer.consumer)

        this.batchConsumer.consumer.on('disconnected', async (err) => {
            if (!this.isStopping) {
                return
            }
            // since we can't be guaranteed that the consumer will be stopped before some other code calls disconnect
            // we need to listen to disconnect and make sure we're stopped
            status.info('🔁', `${this.name} batch consumer disconnected, cleaning up`, { err })
            await this.stop()
        })
    }

    private async handleProcessingError(error: any, message: Message, event: PipelineEvent) {
        if (error instanceof EventDroppedError) {
            // In the case of an EventDroppedError we know that the error was expected and as such we should
            // send it to the DLQ unless the doNotSendToDLQ flag is set
            // We then return as there is nothing else to do

            if (error.doNotSendToDLQ) {
                return
            }

<<<<<<< HEAD
=======
        // If the error is a non-retriable error, push to the dlq and commit the offset. Else raise the
        // error.
        //
        // NOTE: there is behavior to push to a DLQ at the moment within EventPipelineRunner. This
        // doesn't work so well with e.g. messages that when sent to the DLQ is it's self too large.
        // Here we explicitly do _not_ add any additional metadata to the message. We might want to add
        // some metadata to the message e.g. in the header or reference e.g. the sentry event id.
        //
        // TODO: property abstract out this `isRetriable` error logic. This is currently relying on the
        // fact that node-rdkafka adheres to the `isRetriable` interface.

        if (error?.isRetriable === false) {
            const sentryEventId = captureException(error)
            const headers: MessageHeader[] = message.headers ?? []
            headers.push({ ['sentry-event-id']: sentryEventId })
            headers.push({ ['event-id']: event.uuid })
>>>>>>> 4708bb90
            try {
                const sentryEventId = captureException(error)
                const headers: MessageHeader[] = message.headers ?? []
                headers.push({ ['sentry-event-id']: sentryEventId })
                headers.push({ ['event-id']: event.uuid })

                await this.kafkaProducer!.produce({
                    topic: this.dlqTopic,
                    value: message.value,
                    key: message.key ?? null, // avoid undefined, just to be safe
                    headers: headers,
                })
            } catch (error) {
                status.error('🔥', `Error pushing to DLQ`, {
                    stack: error.stack,
                    error: error,
                })
                throw error
            }

            return // EventDroppedError is handled
        }

        // All other errors indicate that something went wrong and we crash out
        captureException(error, {
            tags: { team_id: event.team_id },
            extra: { originalEvent: event },
        })

        throw error
    }

    private logDroppedEvent(token?: string, distinctId?: string) {
        status.debug('🔁', `Dropped event`, {
            token,
            distinctId,
        })
        eventDroppedCounter
            .labels({
                event_type: 'analytics',
                drop_cause: 'blocked_token',
            })
            .inc()
    }

    private shouldDropEvent(token?: string, distinctId?: string) {
        return (
            (token && this.tokensToDrop.includes(token)) ||
            (token && distinctId && this.tokenDistinctIdsToDrop.includes(`${token}:${distinctId}`))
        )
    }

    private overflowEnabled() {
        return !!this.hub.INGESTION_CONSUMER_OVERFLOW_TOPIC && this.hub.INGESTION_CONSUMER_OVERFLOW_TOPIC !== this.topic
    }

    private async emitToOverflow(kafkaMessages: Message[]) {
        const overflowTopic = this.hub.INGESTION_CONSUMER_OVERFLOW_TOPIC
        if (!overflowTopic) {
            throw new Error('No overflow topic configured')
        }

        ingestionOverflowingMessagesTotal.inc(kafkaMessages.length)

        const overflowMode = this.hub.INGESTION_OVERFLOW_PRESERVE_PARTITION_LOCALITY
            ? IngestionOverflowMode.Reroute
            : IngestionOverflowMode.RerouteRandomly

        const useRandomPartitioning = overflowMode === IngestionOverflowMode.RerouteRandomly

        await Promise.all(
            kafkaMessages.map((message) =>
                this.kafkaOverflowProducer!.produce({
                    topic: this.overflowTopic!,
                    value: message.value,
                    // ``message.key`` should not be undefined here, but in the
                    // (extremely) unlikely event that it is, set it to ``null``
                    // instead as that behavior is safer.
                    key: useRandomPartitioning ? null : message.key ?? null,
                    headers: message.headers,
                })
            )
        )
    }
}<|MERGE_RESOLUTION|>--- conflicted
+++ resolved
@@ -1,7 +1,3 @@
-<<<<<<< HEAD
-import { captureException } from '@sentry/node'
-=======
->>>>>>> 4708bb90
 import { Message, MessageHeader } from 'node-rdkafka'
 import { Histogram } from 'prom-client'
 
@@ -21,11 +17,8 @@
 import { runInstrumentedFunction } from '../main/utils'
 import { Hub, PipelineEvent, PluginServerService } from '../types'
 import { normalizeEvent } from '../utils/event'
-<<<<<<< HEAD
-=======
 import { captureException } from '../utils/posthog'
 import { retryIfRetriable } from '../utils/retries'
->>>>>>> 4708bb90
 import { status } from '../utils/status'
 import { EventDroppedError, EventPipelineRunnerV2 } from './event-pipeline-runner/event-pipeline-runner'
 import { MemoryRateLimiter } from './utils/overflow-detector'
@@ -351,25 +344,6 @@
                 return
             }
 
-<<<<<<< HEAD
-=======
-        // If the error is a non-retriable error, push to the dlq and commit the offset. Else raise the
-        // error.
-        //
-        // NOTE: there is behavior to push to a DLQ at the moment within EventPipelineRunner. This
-        // doesn't work so well with e.g. messages that when sent to the DLQ is it's self too large.
-        // Here we explicitly do _not_ add any additional metadata to the message. We might want to add
-        // some metadata to the message e.g. in the header or reference e.g. the sentry event id.
-        //
-        // TODO: property abstract out this `isRetriable` error logic. This is currently relying on the
-        // fact that node-rdkafka adheres to the `isRetriable` interface.
-
-        if (error?.isRetriable === false) {
-            const sentryEventId = captureException(error)
-            const headers: MessageHeader[] = message.headers ?? []
-            headers.push({ ['sentry-event-id']: sentryEventId })
-            headers.push({ ['event-id']: event.uuid })
->>>>>>> 4708bb90
             try {
                 const sentryEventId = captureException(error)
                 const headers: MessageHeader[] = message.headers ?? []
