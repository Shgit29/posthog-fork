--- conflicted
+++ resolved
@@ -73,9 +73,6 @@
   '@types/tail':
     specifier: ^2.2.1
     version: 2.2.1
-  ajv:
-    specifier: ^8.12.0
-    version: 8.12.0
   asn1.js:
     specifier: ^5.4.1
     version: 5.4.1
@@ -303,9 +300,6 @@
   prettier:
     specifier: ^2.8.8
     version: 2.8.8
-  ts-json-schema-generator:
-    specifier: ^1.2.0
-    version: 1.2.0
   ts-node:
     specifier: ^10.9.1
     version: 10.9.1(@swc/core@1.3.55)(@types/node@16.18.25)(typescript@4.9.5)
@@ -4496,6 +4490,7 @@
       json-schema-traverse: 1.0.0
       require-from-string: 2.0.2
       uri-js: 4.4.1
+    dev: true
 
   /ansi-escapes@4.3.2:
     resolution: {integrity: sha512-gKXj5ALrKWQLsYG9jlTRmR/xKluxHV+Z9QEwNIgCfM1/uwPMCuzVVnh5mwTd+OuBZcwSIMbqssNWRm1lE51QaQ==}
@@ -5436,18 +5431,6 @@
     engines: {node: '>= 6'}
     dev: true
 
-<<<<<<< HEAD
-  /commander@9.5.0:
-    resolution: {integrity: sha512-KRs7WVDKg86PWiuAqhDrAQnTXZKraVcCc6vFdL14qrZ/DcWwuRo7VoiYXalXO7S5GKpqYiVEwCbgFDfxNHKJBQ==}
-    engines: {node: ^12.20.0 || >=14}
-    dev: true
-
-  /commondir@1.0.1:
-    resolution: {integrity: sha512-W9pAhw0ja1Edb5GVdIF1mjZw/ASI0AlShXM83UUGe2DVr5TdAPEA1OA8m/g8zWp9x6On7gqufY+FatDbC3MDQg==}
-    dev: false
-
-=======
->>>>>>> 8759f287
   /compressible@2.0.18:
     resolution: {integrity: sha512-AF3r7P5dWxL8MxyITRMlORQNaOA2IkAFaTr4k7BUumjPtRpGDTZpl0Pb1XCO6JeDCBdp126Cgs9sMxqSjgYyRg==}
     engines: {node: '>= 0.6'}
@@ -8256,6 +8239,7 @@
 
   /json-schema-traverse@1.0.0:
     resolution: {integrity: sha512-NM8/P9n3XjXhIZn1lLhkFaACTOURQXjWhV4BA/RnOv8xvgqtqpAX9IO4mRQxSx1Rlo4tqzeqb0sOlruaOy3dug==}
+    dev: true
 
   /json-schema@0.4.0:
     resolution: {integrity: sha512-es94M3nTIfsEPisRafak+HDLfHXnKBhV3vU5eqPcS3flIWqcxJWgXHXiey3YrpaNsanY5ei1VoYEbOzijuq9BA==}
@@ -10034,6 +10018,7 @@
   /require-from-string@2.0.2:
     resolution: {integrity: sha512-Xf0nWe6RseziFMu+Ap9biiUbmplq6S9/p+7w7YXP/JBHhrUDDUhwa+vANyubuqfZWTveU//DYVGsDG7RKL/vEw==}
     engines: {node: '>=0.10.0'}
+    dev: true
 
   /requizzle@0.2.4:
     resolution: {integrity: sha512-JRrFk1D4OQ4SqovXOgdav+K8EAhSB/LJZqCz8tbX0KObcdeM15Ss59ozWMBWmmINMagCwmqn4ZNryUGpBsl6Jw==}
@@ -10142,6 +10127,7 @@
   /safe-stable-stringify@2.4.3:
     resolution: {integrity: sha512-e2bDA2WJT0wxseVd4lsDP4+3ONX6HpMXQa1ZhFQ7SU+GjvORCmShbCMltrtIDfkYhVHrOcPtj+KhmDBdPdZD1g==}
     engines: {node: '>=10'}
+    dev: false
 
   /safer-buffer@2.1.2:
     resolution: {integrity: sha512-YZo3K82SD7Riyi0E1EQPojLz7kpepnSQI9IyPbHHg1XXXevb5dJI7tpyN2ADxGcQbHG7vcyRHk0cbwqcQriUtg==}
@@ -10849,28 +10835,6 @@
     resolution: {integrity: sha512-XrHUvV5HpdLmIj4uVMxHggLbFSZYIn7HEWsqePZcI50pco+MPqJ50wMGY794X7AOOhxOBAjbkqfAbEe/QMp2Lw==}
     dev: false
 
-<<<<<<< HEAD
-  /trivial-deferred@1.1.2:
-    resolution: {integrity: sha512-vDPiDBC3hyP6O4JrJYMImW3nl3c03Tsj9fEXc7Qc/XKa1O7gf5ZtFfIR/E0dun9SnDHdwjna1Z2rSzYgqpxh/g==}
-    engines: {node: '>= 8'}
-    dev: false
-
-  /ts-json-schema-generator@1.2.0:
-    resolution: {integrity: sha512-tUMeO3ZvA12d3HHh7T/AK8W5hmUhDRNtqWRHSMN3ZRbUFt+UmV0oX8k1RK4SA+a+BKNHpmW2v06MS49e8Fi3Yg==}
-    engines: {node: '>=10.0.0'}
-    hasBin: true
-    dependencies:
-      '@types/json-schema': 7.0.11
-      commander: 9.5.0
-      glob: 8.1.0
-      json5: 2.2.3
-      normalize-path: 3.0.0
-      safe-stable-stringify: 2.4.3
-      typescript: 4.9.5
-    dev: true
-
-=======
->>>>>>> 8759f287
   /ts-node@10.9.1(@swc/core@1.3.55)(@types/node@16.18.25)(typescript@4.9.5):
     resolution: {integrity: sha512-NtVysVPkxxrwFGUUxGYhfux8k78pQB3JqYBXlLRZgdGUqTO5wU/UyHop5p70iEbGhB7q5KmiZiU0Y3KlJrScEw==}
     hasBin: true
@@ -11157,6 +11121,7 @@
     resolution: {integrity: sha512-7rKUyy33Q1yc98pQ1DAmLtwX109F7TIfWlW1Ydo8Wl1ii1SeHieeh0HHfPeL2fMXK6z0s8ecKs9frCuLJvndBg==}
     dependencies:
       punycode: 2.3.0
+    dev: true
 
   /url@0.10.3:
     resolution: {integrity: sha512-hzSUW2q06EqL1gKM/a+obYHLIO6ct2hwPuviqTTOcfFVc61UbfJ2Q32+uGL/HCPxKqrdGB5QUwIe7UqlDgwsOQ==}
