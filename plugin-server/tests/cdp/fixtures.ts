--- conflicted
+++ resolved
@@ -170,29 +170,15 @@
     // Add the source of the trigger to the globals
 
     const globals = createHogExecutionGlobals(_globals)
-<<<<<<< HEAD
-    const globalsWithInputs: HogFunctionInvocationGlobalsWithInputs = {
-        ...globals,
-        source: {
-            name: hogFunction.name ?? `Hog function: ${hogFunction.id}`,
-            url: `${globals.project.url}/pipeline/destinations/hog-${hogFunction.id}/configuration/`,
-        },
-        inputs: {},
-=======
     globals.source = {
         name: hogFunction.name ?? `Hog function: ${hogFunction.id}`,
         url: `${globals.project.url}/pipeline/destinations/hog-${hogFunction.id}/configuration/`,
->>>>>>> 6297ace5
     }
 
     return {
         id: new UUIDT().toString(),
-<<<<<<< HEAD
-        globals: globalsWithInputs,
-=======
         // NOTE: This is due to some legacy code that checks for inputs and uses it. BW will fix later.
         globals: globals as HogFunctionInvocationGlobalsWithInputs,
->>>>>>> 6297ace5
         teamId: hogFunction.team_id,
         hogFunction,
         queue: 'hog',
