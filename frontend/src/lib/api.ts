--- conflicted
+++ resolved
@@ -154,11 +154,7 @@
     UserType,
 } from '~/types'
 
-<<<<<<< HEAD
-import { MaxBillingContext, MaxContextShape } from '../scenes/max/maxTypes'
-=======
-import { MaxUIContext } from '../scenes/max/maxTypes'
->>>>>>> eca9c922
+import { MaxBillingContext, MaxUIContext } from '../scenes/max/maxTypes'
 import { AlertType, AlertTypeWrite } from './components/Alerts/types'
 import {
     ErrorTrackingStackFrame,
@@ -3543,12 +3539,8 @@
                 /** The user message. Null content means we're continuing previous generation. */
                 content: string | null
                 contextual_tools?: Record<string, any>
-<<<<<<< HEAD
-                ui_context?: MaxContextShape
+                ui_context?: MaxUIContext
                 billing_context?: MaxBillingContext
-=======
-                ui_context?: MaxUIContext
->>>>>>> eca9c922
                 conversation?: string | null
                 trace_id: string
             },
