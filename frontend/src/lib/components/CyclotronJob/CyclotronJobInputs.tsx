import { closestCenter, DndContext } from '@dnd-kit/core'
import { arrayMove, SortableContext, useSortable, verticalListSortingStrategy } from '@dnd-kit/sortable'
import { CSS } from '@dnd-kit/utilities'
import { IconGear, IconLock, IconPlus, IconTrash, IconX } from '@posthog/icons'
import {
    LemonButton,
    LemonCheckbox,
    LemonCollapse,
    LemonInput,
    LemonInputSelect,
    LemonLabel,
    LemonSelect,
    LemonSwitch,
    LemonTag,
    LemonTextArea,
    Tooltip,
} from '@posthog/lemon-ui'
import clsx from 'clsx'
import { useActions, useValues } from 'kea'
import { LemonField } from 'lib/lemon-ui/LemonField'
import { CodeEditorInline } from 'lib/monaco/CodeEditorInline'
import { CodeEditorResizeable } from 'lib/monaco/CodeEditorResizable'
import { capitalizeFirstLetter, objectsEqual } from 'lib/utils'
import { uuid } from 'lib/utils'
import { copyToClipboard } from 'lib/utils/copyToClipboard'
import { useEffect, useMemo, useRef, useState } from 'react'

import {
    CyclotronJobInputSchemaType,
    CyclotronJobInputType,
    CyclotronJobInvocationGlobalsWithInputs,
    HogFunctionConfigurationType,
    HogFunctionMappingType,
} from '~/types'

import { EmailTemplater } from '../../../scenes/hog-functions/email-templater/EmailTemplater'
import { cyclotronJobInputLogic, formatJsonValue } from './cyclotronJobInputLogic'
import { CyclotronJobTemplateSuggestionsButton } from './CyclotronJobTemplateSuggestions'
import { CyclotronJobInputIntegration } from './integrations/CyclotronJobInputIntegration'
import { CyclotronJobInputIntegrationField } from './integrations/CyclotronJobInputIntegrationField'

export const EXTEND_OBJECT_KEY = '$$_extend_object'

const INPUT_TYPE_LIST = ['string', 'number', 'boolean', 'dictionary', 'choice', 'json', 'integration', 'email'] as const

export type CyclotronJobInputsProps = {
    configuration:
        | HogFunctionConfigurationType
        | HogFunctionMappingType
        | { inputs: Record<string, CyclotronJobInputType>; inputs_schema: CyclotronJobInputSchemaType[] }
    onInputChange: (key: string, input: CyclotronJobInputType) => void
    parentConfiguration?: CyclotronJobInputConfiguration
    onInputSchemaChange?: (schema: CyclotronJobInputSchemaType[]) => void
    showSource: boolean
}

export function CyclotronJobInputs({
    configuration,
    parentConfiguration,
    onInputSchemaChange,
    onInputChange,
    showSource,
}: CyclotronJobInputsProps): JSX.Element | null {
    if (!configuration.inputs_schema?.length) {
        return <span className="italic text-secondary">This function does not require any input variables.</span>
    }

    const inputSchemas = configuration.inputs_schema
    const inputSchemaIds = inputSchemas.map((schema: CyclotronJobInputSchemaType) => schema.key)

    return (
        <>
            <DndContext
                collisionDetection={closestCenter}
                onDragEnd={({ active, over }) => {
                    if (over && active.id !== over.id) {
                        const oldIndex = inputSchemaIds.indexOf(active.id as string)
                        const newIndex = inputSchemaIds.indexOf(over.id as string)

                        onInputSchemaChange?.(arrayMove(inputSchemas, oldIndex, newIndex))
                    }
                }}
            >
                <SortableContext disabled={!showSource} items={inputSchemaIds} strategy={verticalListSortingStrategy}>
                    {configuration.inputs_schema
                        ?.filter((i: CyclotronJobInputSchemaType) => !i.hidden)
                        .map((schema: CyclotronJobInputSchemaType) => {
                            return (
                                <CyclotronJobInputWithSchema
                                    key={schema.key}
                                    schema={schema}
                                    configuration={configuration}
                                    parentConfiguration={parentConfiguration}
                                    onInputSchemaChange={onInputSchemaChange}
                                    onInputChange={onInputChange}
                                    showSource={showSource}
                                />
                            )
                        })}
                </SortableContext>
            </DndContext>
        </>
    )
}

function JsonConfigField(props: {
    input: CyclotronJobInputType
    onChange?: (input: CyclotronJobInputType) => void
    className?: string
    autoFocus?: boolean
    templating?: boolean
    sampleGlobalsWithInputs?: CyclotronJobInvocationGlobalsWithInputs
}): JSX.Element {
    const key = useMemo(() => `json_field_${uuid()}`, [])
    const templatingKind = props.input.templating ?? 'hog'

    // Set up validation logic for this JSON field
    const logic = cyclotronJobInputLogic({
        fieldKey: key,
        initialValue: props.input.value,
        onChange: (value) => props.onChange?.({ ...props.input, value }),
    })

    const { error, jsonValue } = useValues(logic)
    const { setJsonValue } = useActions(logic)

    // Format initial value for display
    const formattedValue = useMemo(() => formatJsonValue(props.input.value), [props.input.value])

    const panels = [
        {
            key: 1,
            header: 'Click to edit',
            content: (
                <LemonField.Pure error={error}>
                    <span className={clsx('group relative', props.className)}>
                        <CodeEditorResizeable
                            language={props.templating ? (templatingKind === 'hog' ? 'hogJson' : 'liquid') : 'json'}
                            value={formattedValue}
                            embedded={true}
                            onChange={(value) => setJsonValue(value || '{}')}
                            options={{
                                lineNumbers: 'off',
                                minimap: {
                                    enabled: false,
                                },
                                scrollbar: {
                                    vertical: 'hidden',
                                    verticalScrollbarSize: 0,
                                },
                            }}
                            globals={props.templating ? props.sampleGlobalsWithInputs : undefined}
                        />
                        {props.templating ? (
                            <span className="absolute top-0 right-0 z-10 p-px opacity-0 transition-opacity group-hover:opacity-100">
                                <CyclotronJobTemplateSuggestionsButton
                                    templating={templatingKind}
                                    value={jsonValue}
                                    setTemplating={(templating) => props.onChange?.({ ...props.input, templating })}
                                    onOptionSelect={(option) => {
                                        void copyToClipboard(`{${option.example}}`, 'template code')
                                    }}
                                />
                            </span>
                        ) : null}
                    </span>
                </LemonField.Pure>
            ),
            className: 'p-0',
        },
    ]

    return <LemonCollapse embedded={false} panels={panels} size="xsmall" />
}

function EmailTemplateField({
    value,
    onChange,
    sampleGlobalsWithInputs,
}: {
    schema: CyclotronJobInputSchemaType
    value: any
    onChange: (value: any) => void
    sampleGlobalsWithInputs?: CyclotronJobInvocationGlobalsWithInputs
}): JSX.Element {
    return <EmailTemplater variables={sampleGlobalsWithInputs} value={value} onChange={onChange} />
}

function CyclotronJobTemplateInput(props: {
    className?: string
    templating: boolean
    onChange?: (value: CyclotronJobInputType) => void
    input: CyclotronJobInputType
    sampleGlobalsWithInputs?: CyclotronJobInvocationGlobalsWithInputs
}): JSX.Element {
    const templating = props.input.templating ?? 'hog'

    if (!props.templating) {
        return (
            <LemonInput
                type="text"
                value={props.input.value}
                onChange={(val) => props.onChange?.({ ...props.input, value: val })}
            />
        )
    }

    return (
        <span className={clsx('group relative', props.className)}>
            <CodeEditorInline
                minHeight="37" // Match other inputs
                value={props.input.value ?? ''}
                onChange={(val) => props.onChange?.({ ...props.input, value: val ?? '' })}
                language={props.input.templating === 'hog' ? 'hogTemplate' : 'liquid'}
                globals={props.sampleGlobalsWithInputs}
            />
            <span className="absolute top-0 right-0 z-10 p-px opacity-0 transition-opacity group-hover:opacity-100">
                <CyclotronJobTemplateSuggestionsButton
                    templating={templating}
                    value={props.input.value}
                    setTemplating={(templating) => props.onChange?.({ ...props.input, templating })}
                    onOptionSelect={(option) => {
                        props.onChange?.({ ...props.input, value: `${props.input.value} {${option.example}}` })
                    }}
                />
            </span>
        </span>
    )
}

function DictionaryField({
    input,
    onChange,
    templating,
}: {
    input: CyclotronJobInputType
    onChange?: (value: CyclotronJobInputType) => void
    templating: boolean
}): JSX.Element {
    const value = input.value ?? {}
    const [entries, setEntries] = useState<[string, string][]>(Object.entries(value))
    const prevFilteredEntriesRef = useRef<[string, string][]>(entries)

    useEffect(() => {
        // NOTE: Filter out all empty entries as fetch will throw if passed in
        const filteredEntries = entries.filter(([key, val]) => key.trim() !== '' || val.trim() !== '')

        // Compare with previous filtered entries to avoid unnecessary updates
        if (objectsEqual(filteredEntries, prevFilteredEntriesRef.current)) {
            return
        }

        // Update the ref with current filtered entries
        prevFilteredEntriesRef.current = filteredEntries

        const val = Object.fromEntries(filteredEntries)
        onChange?.({ ...input, value: val })
    }, [entries, onChange])

    const handleEnableIncludeObject = (): void => {
        setEntries([[EXTEND_OBJECT_KEY, '{event.properties}'], ...entries])
    }

    return (
        <div className="deprecated-space-y-2">
            {!entries.some(([key]) => key === EXTEND_OBJECT_KEY) ? (
                <LemonButton icon={<IconPlus />} size="small" type="secondary" onClick={handleEnableIncludeObject}>
                    Include properties from an entire object
                </LemonButton>
            ) : null}
            {entries.map(([key, val], index) => (
                <div className="flex gap-2 items-center" key={index}>
                    <Tooltip title={EXTEND_OBJECT_KEY === key ? 'Include properties from an entire object' : undefined}>
                        <LemonInput
                            value={key === EXTEND_OBJECT_KEY ? 'INCLUDE ENTIRE OBJECT' : key}
                            disabled={key === EXTEND_OBJECT_KEY}
                            className="flex-1 min-w-60"
                            onChange={(key) => {
                                const newEntries = [...entries]
                                newEntries[index] = [key, newEntries[index][1]]
                                setEntries(newEntries)
                            }}
                            placeholder="Key"
                        />
                    </Tooltip>

                    <CyclotronJobTemplateInput
                        className="overflow-hidden flex-2"
                        input={{ ...input, value: val }}
                        onChange={(val) => {
                            const newEntries = [...entries]
                            newEntries[index] = [newEntries[index][0], val.value ?? '']
                            if (val.templating) {
                                onChange?.({ ...input, templating: val.templating })
                            }
                            setEntries(newEntries)
                        }}
                        templating={templating}
                    />

                    <LemonButton
                        icon={<IconX />}
                        size="small"
                        onClick={() => {
                            const newEntries = [...entries]
                            newEntries.splice(index, 1)
                            setEntries(newEntries)
                        }}
                    />
                </div>
            ))}
            <LemonButton
                icon={<IconPlus />}
                size="small"
                type="secondary"
                onClick={() => {
                    setEntries([...entries, ['', '']])
                }}
            >
                Add entry
            </LemonButton>
        </div>
    )
}

type CyclotronJobInputProps = {
    schema: CyclotronJobInputSchemaType
    input: CyclotronJobInputType
    onChange?: (value: CyclotronJobInputType) => void
    disabled?: boolean
<<<<<<< HEAD
    configuration:
        | HogFunctionConfigurationType
        | HogFunctionMappingType
        | { inputs: Record<string, CyclotronJobInputType>; inputs_schema: CyclotronJobInputSchemaType[] }
=======
    configuration: CyclotronJobInputConfiguration
    parentConfiguration?: CyclotronJobInputConfiguration
>>>>>>> 0e42807c
}

export function CyclotronJobInputRenderer({
    onChange,
    schema,
    disabled,
    input,
    configuration,
    parentConfiguration,
}: CyclotronJobInputProps): JSX.Element {
    const templating = schema.templating ?? true

    const onValueChange = (value: any): void => onChange?.({ ...input, value })
    switch (schema.type) {
        case 'string':
            return (
                <CyclotronJobTemplateInput
                    input={input}
                    onChange={disabled ? () => {} : onChange}
                    className="ph-no-capture"
                    templating={templating}
                />
            )
        case 'number':
            return <LemonInput type="number" value={input.value} onChange={onValueChange} className="ph-no-capture" />
        case 'json':
            return (
                <JsonConfigField input={input} onChange={onChange} className="ph-no-capture" templating={templating} />
            )
        case 'choice':
            return (
                <LemonSelect
                    fullWidth
                    value={input.value}
                    className="ph-no-capture"
                    onChange={onValueChange}
                    options={schema.choices ?? []}
                    disabled={disabled}
                />
            )
        case 'dictionary':
            return <DictionaryField input={input} onChange={onChange} templating={templating} />
        case 'boolean':
            return (
                <LemonSwitch checked={input.value} onChange={(checked) => onValueChange(checked)} disabled={disabled} />
            )
        case 'integration':
            return <CyclotronJobInputIntegration schema={schema} value={input.value} onChange={onValueChange} />
        case 'integration_field':
            return (
                <CyclotronJobInputIntegrationField
                    schema={schema}
                    value={input.value}
                    onChange={onValueChange}
                    parentConfiguration={parentConfiguration}
                    configuration={configuration}
                />
            )
        case 'email':
            return <EmailTemplateField schema={schema} value={input.value} onChange={onValueChange} />
        default:
            return (
                <strong className="text-danger">
                    Unknown field type "<code>{schema.type}</code>".
                </strong>
            )
    }
}

type CyclotronJobInputSchemaControlsProps = {
    value: CyclotronJobInputSchemaType
    onChange: (value: CyclotronJobInputSchemaType | null) => void
    onDone: () => void
<<<<<<< HEAD
    configuration:
        | HogFunctionConfigurationType
        | HogFunctionMappingType
        | { inputs: Record<string, CyclotronJobInputType>; inputs_schema: CyclotronJobInputSchemaType[] }
=======
    configuration: CyclotronJobInputConfiguration
    parentConfiguration?: CyclotronJobInputConfiguration
>>>>>>> 0e42807c
}

function CyclotronJobInputSchemaControls({
    value,
    onChange,
    onDone,
    configuration,
    parentConfiguration,
}: CyclotronJobInputSchemaControlsProps): JSX.Element {
    const _onChange = (data: Partial<CyclotronJobInputSchemaType> | null): void => {
        if (data?.key?.length === 0) {
            setLocalVariableError('Input variable name cannot be empty')
            return
        }
        onChange(data ? { ...value, ...data } : null)
    }

    const [localVariableValue, setLocalVariableValue] = useState(value.key)
    const [localVariableError, setLocalVariableError] = useState<string | null>(null)

    return (
        <div className="flex flex-col gap-2">
            <div className="flex flex-wrap flex-1 gap-2 items-center">
                <LemonSelect
                    size="small"
                    options={INPUT_TYPE_LIST.map((type) => ({
                        label: capitalizeFirstLetter(type),
                        value: type,
                    }))}
                    value={value.type}
                    className="w-30"
                    onChange={(type) => _onChange({ type })}
                />
                <LemonCheckbox
                    size="small"
                    checked={value.required}
                    onChange={(required) => _onChange({ required })}
                    label="Required"
                    bordered
                />
                <LemonCheckbox
                    size="small"
                    checked={value.secret}
                    onChange={(secret) => _onChange({ secret })}
                    label="Secret"
                    bordered
                />
                <div className="flex-1" />
                <LemonButton status="danger" icon={<IconTrash />} size="small" onClick={() => onChange(null)} />
                <LemonButton type="secondary" size="small" onClick={() => onDone()}>
                    Done
                </LemonButton>
            </div>
            <div className="flex flex-wrap flex-1 gap-2">
                <LemonField.Pure label="Display label">
                    <LemonInput
                        className="min-w-60"
                        size="small"
                        value={value.label}
                        onChange={(label) => _onChange({ label })}
                        placeholder="Display label"
                    />
                </LemonField.Pure>
                <LemonField.Pure label="Input variable name" error={localVariableError}>
                    <LemonInput
                        size="small"
                        value={localVariableValue}
                        // Special case - the component is keyed by this so the whole thing will re-mount on changes
                        // so we defer the change to blur
                        onChange={(key) => setLocalVariableValue(key)}
                        onBlur={() => _onChange({ key: localVariableValue })}
                        placeholder="Variable name"
                    />
                </LemonField.Pure>
            </div>

            <LemonField.Pure label="Description">
                <LemonTextArea
                    minRows={1}
                    value={value.description}
                    onChange={(description) => _onChange({ description })}
                    placeholder="Description"
                />
            </LemonField.Pure>
            {value.type === 'choice' && (
                <LemonField.Pure label="Choices">
                    <LemonInputSelect
                        mode="multiple"
                        allowCustomValues
                        value={value.choices?.map((choice) => choice.value)}
                        onChange={(choices) =>
                            _onChange({ choices: choices.map((value) => ({ label: value, value })) })
                        }
                        placeholder="Choices"
                    />
                </LemonField.Pure>
            )}

            {value.type === 'integration' && (
                <LemonField.Pure label="Integration kind">
                    <LemonSelect
                        value={value.integration}
                        onChange={(integration) => _onChange({ integration })}
                        options={[
                            { label: 'Slack', value: 'slack' },
                            { label: 'Salesforce', value: 'salesforce' },
                            { label: 'Hubspot', value: 'hubspot' },
                        ]}
                        placeholder="Choose kind"
                    />
                </LemonField.Pure>
            )}

            <LemonField.Pure label="Default value">
                <CyclotronJobInputRenderer
                    schema={value}
                    input={{ value: value.default }}
                    onChange={(val) => _onChange({ default: val.value })}
                    configuration={configuration}
                    parentConfiguration={parentConfiguration}
                />
            </LemonField.Pure>
        </div>
    )
}

type CyclotronJobInputWithSchemaProps = CyclotronJobInputsProps & {
    schema: CyclotronJobInputSchemaType
    sampleGlobalsWithInputs?: CyclotronJobInvocationGlobalsWithInputs
}

export function CyclotronJobInputWithSchema({
    schema,
    configuration,
    parentConfiguration,
    onInputSchemaChange,
    onInputChange,
    showSource,
}: CyclotronJobInputWithSchemaProps): JSX.Element | null {
    const { attributes, listeners, setNodeRef, transform, transition } = useSortable({ id: schema.key })
    const [editing, setEditing] = useState(false)

    const value = configuration.inputs?.[schema.key] ?? { value: null }

    const onSchemaChange = (newSchema: CyclotronJobInputSchemaType | null): void => {
        let inputsSchema = configuration.inputs_schema || []
        if (!newSchema) {
            inputsSchema = inputsSchema.filter((s: CyclotronJobInputSchemaType) => s.key !== schema.key)
        } else {
            const modifiedSchema = { ...schema, ...newSchema }
            inputsSchema = inputsSchema.map((s: CyclotronJobInputSchemaType) =>
                s.key === schema.key ? modifiedSchema : s
            )
        }

        if (newSchema?.key) {
            onInputChange?.(newSchema.key, value)
        }

        if (newSchema?.type && newSchema.type !== schema.type) {
            onInputChange?.(schema.key, { value: null })
        }
        onInputSchemaChange?.(inputsSchema)
    }

    useEffect(() => {
        if (!showSource) {
            setEditing(false)
        }
    }, [showSource])

    return (
        <div
            ref={setNodeRef}
            // eslint-disable-next-line react/forbid-dom-props
            style={{
                transform: CSS.Transform.toString(transform),
                transition,
            }}
        >
            {!editing ? (
                <LemonField name={`inputs.${schema.key}`} help={schema.description}>
                    {({
                        value,
                        onChange: _onChange,
                    }: {
                        value?: CyclotronJobInputType
                        onChange: (val: CyclotronJobInputType) => void
                    }) => {
                        const onChange = (newValue: CyclotronJobInputType): void => {
                            _onChange({
                                // Keep the existing parts if they exist
                                ...value,
                                ...newValue,
                            })
                        }

                        return (
                            <>
                                <div className="flex gap-2 items-center">
                                    <LemonLabel
                                        className={showSource ? 'cursor-grab' : ''}
                                        showOptional={!schema.required}
                                        {...attributes}
                                        {...listeners}
                                    >
                                        {schema.label || schema.key}
                                        {schema.secret ? (
                                            <Tooltip title="This input is marked as secret. It will be encrypted and not visible after saving.">
                                                <IconLock />
                                            </Tooltip>
                                        ) : undefined}
                                    </LemonLabel>
                                    {showSource && (
                                        <LemonTag type="muted" className="font-mono">
                                            inputs.{schema.key}
                                        </LemonTag>
                                    )}
                                    <div className="flex-1" />

                                    {showSource && (
                                        <LemonButton
                                            size="small"
                                            noPadding
                                            icon={<IconGear />}
                                            onClick={() => setEditing(true)}
                                        />
                                    )}
                                </div>
                                {value?.secret ? (
                                    <div className="flex gap-2 items-center p-1 rounded border border-dashed">
                                        <span className="flex-1 p-1 italic text-secondary">
                                            This value is secret and is not displayed here.
                                        </span>
                                        <LemonButton
                                            onClick={() => {
                                                onChange({ value: '' })
                                            }}
                                            size="small"
                                            type="secondary"
                                        >
                                            Edit
                                        </LemonButton>
                                    </div>
                                ) : (
                                    <CyclotronJobInputRenderer
                                        schema={schema}
                                        input={value ?? { value: '' }}
                                        onChange={onChange}
                                        configuration={configuration}
                                        parentConfiguration={parentConfiguration}
                                    />
                                )}
                            </>
                        )
                    }}
                </LemonField>
            ) : (
                <div className="p-2 rounded border border-dashed deprecated-space-y-4">
                    <CyclotronJobInputSchemaControls
                        value={schema}
                        onChange={onSchemaChange}
                        onDone={() => setEditing(false)}
                        configuration={configuration}
                        parentConfiguration={parentConfiguration}
                    />
                </div>
            )}
        </div>
    )
}<|MERGE_RESOLUTION|>--- conflicted
+++ resolved
@@ -38,6 +38,7 @@
 import { CyclotronJobTemplateSuggestionsButton } from './CyclotronJobTemplateSuggestions'
 import { CyclotronJobInputIntegration } from './integrations/CyclotronJobInputIntegration'
 import { CyclotronJobInputIntegrationField } from './integrations/CyclotronJobInputIntegrationField'
+import { CyclotronJobInputConfiguration } from './types'
 
 export const EXTEND_OBJECT_KEY = '$$_extend_object'
 
@@ -328,15 +329,8 @@
     input: CyclotronJobInputType
     onChange?: (value: CyclotronJobInputType) => void
     disabled?: boolean
-<<<<<<< HEAD
-    configuration:
-        | HogFunctionConfigurationType
-        | HogFunctionMappingType
-        | { inputs: Record<string, CyclotronJobInputType>; inputs_schema: CyclotronJobInputSchemaType[] }
-=======
     configuration: CyclotronJobInputConfiguration
     parentConfiguration?: CyclotronJobInputConfiguration
->>>>>>> 0e42807c
 }
 
 export function CyclotronJobInputRenderer({
@@ -410,15 +404,8 @@
     value: CyclotronJobInputSchemaType
     onChange: (value: CyclotronJobInputSchemaType | null) => void
     onDone: () => void
-<<<<<<< HEAD
-    configuration:
-        | HogFunctionConfigurationType
-        | HogFunctionMappingType
-        | { inputs: Record<string, CyclotronJobInputType>; inputs_schema: CyclotronJobInputSchemaType[] }
-=======
     configuration: CyclotronJobInputConfiguration
     parentConfiguration?: CyclotronJobInputConfiguration
->>>>>>> 0e42807c
 }
 
 function CyclotronJobInputSchemaControls({
