--- conflicted
+++ resolved
@@ -12,26 +12,16 @@
 } from 'lib/integrations/LinkedInIntegrationHelpers'
 import { SlackChannelPicker } from 'lib/integrations/SlackIntegrationHelpers'
 
-import {
-    CyclotronJobInputSchemaType,
-    CyclotronJobInputType,
-    HogFunctionConfigurationType,
-    HogFunctionMappingType,
-} from '~/types'
+import { CyclotronJobInputSchemaType } from '~/types'
+
+import { CyclotronJobInputConfiguration } from '../types'
 
 export type CyclotronJobInputIntegrationFieldProps = {
     schema: CyclotronJobInputSchemaType
     value?: any
     onChange?: (value: any) => void
-<<<<<<< HEAD
-    configuration:
-        | HogFunctionConfigurationType
-        | HogFunctionMappingType
-        | { inputs: Record<string, CyclotronJobInputType>; inputs_schema: CyclotronJobInputSchemaType[] }
-=======
     configuration: CyclotronJobInputConfiguration
     parentConfiguration?: CyclotronJobInputConfiguration
->>>>>>> 0e42807c
 }
 
 export function CyclotronJobInputIntegrationField({
