--- conflicted
+++ resolved
@@ -290,15 +290,8 @@
                                     )
                                 return {
                                     key: s.key,
-<<<<<<< HEAD
-                                    header: s.title,
+                                    header: s.title ?? '',
                                     content,
-=======
-                                    header: s.title ?? '',
-                                    content: (
-                                        <ListSection {...s} activeItemId={activeItemId} onClick={setActiveItemId} />
-                                    ),
->>>>>>> 4e2e3ede
                                     className: 'p-0',
                                 }
                             })}
