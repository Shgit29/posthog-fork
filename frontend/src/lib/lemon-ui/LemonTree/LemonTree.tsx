--- conflicted
+++ resolved
@@ -558,74 +558,37 @@
                                             button
                                         )}
 
-<<<<<<< HEAD
-                                                {itemSideAction &&
-                                                    itemSideAction(item) !== undefined &&
-                                                    !isEmptyFolder &&
-                                                    size === 'default' && (
-                                                        <DropdownMenu>
-                                                            <DropdownMenuTrigger asChild>
-                                                                <ButtonPrimitive
-                                                                    iconOnly
-                                                                    isSideActionRight
-                                                                    className="z-2 shrink-0 motion-safe:transition-opacity duration-[50ms] group-hover/lemon-tree-button-group:opacity-100 aria-expanded:opacity-100 h-[var(--lemon-tree-button-height)]"
-                                                                >
-                                                                    {itemSideActionIcon?.(item) ?? (
-                                                                        <IconEllipsis className="size-3 text-tertiary" />
-                                                                    )}
-                                                                </ButtonPrimitive>
-                                                            </DropdownMenuTrigger>
-
-                                                            {/* The Dropdown content menu */}
-                                                            {!!itemSideAction(item) && (
-                                                                <DropdownMenuContent
-                                                                    loop
-                                                                    align="end"
-                                                                    side="bottom"
-                                                                    className="max-w-[250px]"
-                                                                >
-                                                                    {itemSideAction(item)}
-                                                                </DropdownMenuContent>
+                                        {itemSideAction &&
+                                            itemSideAction(item) !== undefined &&
+                                            !isEmptyFolder &&
+                                            size === 'default' && (
+                                                <DropdownMenu>
+                                                    <DropdownMenuTrigger asChild>
+                                                        <ButtonPrimitive
+                                                            iconOnly
+                                                            isSideActionRight
+                                                            className="z-2 shrink-0 motion-safe:transition-opacity duration-[50ms] group-hover/lemon-tree-button-group:opacity-100 aria-expanded:opacity-100 h-[var(--lemon-tree-button-height)]"
+                                                        >
+                                                            {itemSideActionIcon?.(item) ?? (
+                                                                <IconEllipsis className="size-3 text-tertiary" />
                                                             )}
-                                                        </DropdownMenu>
+                                                        </ButtonPrimitive>
+                                                    </DropdownMenuTrigger>
+
+                                                    {/* The Dropdown content menu */}
+                                                    {!!itemSideAction(item) && (
+                                                        <DropdownMenuContent
+                                                            loop
+                                                            align="end"
+                                                            side="bottom"
+                                                            className="max-w-[250px]"
+                                                        >
+                                                            {itemSideAction(item)}
+                                                        </DropdownMenuContent>
                                                     )}
-                                            </ButtonGroupPrimitive>
-                                        </ContextMenuTrigger>
-
-                                        {isContextMenuOpenForItem === item.id && itemContextMenu?.(item) ? (
-                                            <ContextMenuContent loop className="max-w-[250px]">
-                                                {itemContextMenu(item)}
-                                            </ContextMenuContent>
-                                        ) : null}
-                                    </ContextMenu>
-=======
-                                        {itemSideAction && !isEmptyFolder && size === 'default' && (
-                                            <DropdownMenu>
-                                                <DropdownMenuTrigger asChild>
-                                                    <ButtonPrimitive
-                                                        iconOnly
-                                                        isSideActionRight
-                                                        className="z-2 shrink-0 motion-safe:transition-opacity duration-[50ms] group-hover/lemon-tree-button-group:opacity-100 aria-expanded:opacity-100 h-[var(--lemon-tree-button-height)]"
-                                                    >
-                                                        {itemSideActionIcon?.(item) ?? (
-                                                            <IconEllipsis className="size-3 text-tertiary" />
-                                                        )}
-                                                    </ButtonPrimitive>
-                                                </DropdownMenuTrigger>
-
-                                                {/* The Dropdown content menu */}
-                                                <DropdownMenuContent
-                                                    loop
-                                                    align="end"
-                                                    side="bottom"
-                                                    className="max-w-[250px]"
-                                                >
-                                                    {itemSideAction(item)}
-                                                </DropdownMenuContent>
-                                            </DropdownMenu>
-                                        )}
+                                                </DropdownMenu>
+                                            )}
                                     </ButtonGroupPrimitive>
->>>>>>> 18e17110
                                 </AccordionPrimitive.Trigger>
 
                                 {item.children && (
