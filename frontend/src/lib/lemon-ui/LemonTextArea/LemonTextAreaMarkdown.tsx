--- conflicted
+++ resolved
@@ -14,12 +14,9 @@
 import { EmojiPickerPopover } from 'lib/components/EmojiPicker/EmojiPickerPopover'
 import { LemonButton } from 'lib/lemon-ui/LemonButton'
 import { emojiUsageLogic } from 'lib/lemon-ui/LemonTextArea/emojiUsageLogic'
-<<<<<<< HEAD
+import { Spinner } from 'lib/lemon-ui/Spinner'
 import { useMentions } from './useMentions'
 import { MentionsPopover } from './MentionsPopover'
-=======
-import { Spinner } from 'lib/lemon-ui/Spinner'
->>>>>>> b17ff056
 
 export const LemonTextAreaMarkdown = React.forwardRef<HTMLTextAreaElement, LemonTextAreaProps>(
     function LemonTextAreaMarkdown({ value, onChange, className, ...editAreaProps }, ref): JSX.Element {
