--- conflicted
+++ resolved
@@ -4,7 +4,7 @@
 import { ResizableElement } from 'lib/components/ResizeElement/ResizeElement'
 import { SearchAutocomplete } from 'lib/components/SearchAutocomplete/SearchAutocomplete'
 import { IconBlank } from 'lib/lemon-ui/icons'
-import { featureFlagLogic } from 'lib/logic/featureFlagLogic'
+import { featureFlagLogic, FeatureFlagsSet } from 'lib/logic/featureFlagLogic'
 import { ButtonPrimitive } from 'lib/ui/Button/ButtonPrimitives'
 import {
     DropdownMenu,
@@ -97,8 +97,6 @@
 }
 
 export function FiltersDropdown({ setSearchTerm, searchTerm }: FiltersDropdownProps): JSX.Element {
-<<<<<<< HEAD
-=======
     const { featureFlags } = useValues(featureFlagLogic)
     const types: [string, FileSystemFilterType][] = [
         ...Object.entries(getTreeFilterTypes()),
@@ -107,7 +105,6 @@
         ['source', { name: 'Sources' }],
         ['transformation', { name: 'Transformations' }],
     ]
->>>>>>> 244500a2
     const removeTagsStarting = (str: string, tag: string): string =>
         str
             .split(' ')
@@ -150,28 +147,8 @@
                         </ButtonPrimitive>
                     </DropdownMenuItem>
                     <DropdownMenuSeparator />
-<<<<<<< HEAD
-                    {productTypes.map(([obj, label]) => (
-                        <DropdownMenuItem
-                            key={obj}
-                            onClick={(e) => {
-                                e.preventDefault()
-                                setSearchTerm(
-                                    searchTerm.includes(`type:${obj}`)
-                                        ? removeTagsStarting(searchTerm, 'type:')
-                                        : addTag(removeTagsStarting(searchTerm, 'type:'), `type:${obj}`)
-                                )
-                            }}
-                        >
-                            <ButtonPrimitive menuItem>
-                                {searchTerm.includes(`type:${obj}`) ? <IconCheck /> : <IconBlank />}
-                                {label}
-                            </ButtonPrimitive>
-                        </DropdownMenuItem>
-                    ))}
-=======
                     {types
-                        .filter(([_, { flag }]) => !flag || featureFlags[flag])
+                        .filter(([_, { flag }]) => !flag || featureFlags[flag as keyof FeatureFlagsSet])
                         .map(([obj, { name }]) => (
                             <DropdownMenuItem
                                 key={obj}
@@ -190,7 +167,6 @@
                                 </ButtonPrimitive>
                             </DropdownMenuItem>
                         ))}
->>>>>>> 244500a2
                 </DropdownMenuGroup>
             </DropdownMenuContent>
         </DropdownMenu>
