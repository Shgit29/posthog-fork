import { kea, path, selectors, connect } from 'kea'

import type { sidePanelLogicType } from './sidePanelLogicType'
import { featureFlagLogic } from 'lib/logic/featureFlagLogic'
import { FEATURE_FLAGS } from 'lib/constants'
import { preflightLogic } from 'scenes/PreflightCheck/preflightLogic'
<<<<<<< HEAD

export enum SidePanelTab {
    Notebooks = 'notebook',
    Feedback = 'feedback',
    Docs = 'docs',
    Activation = 'activation',
    Settings = 'settings',
}
=======
import { activationLogic } from 'lib/components/ActivationSidebar/activationLogic'
import { SidePanelTab } from '~/types'
import { sidePanelStateLogic } from './sidePanelStateLogic'
>>>>>>> 9aeacbc5

export const sidePanelLogic = kea<sidePanelLogicType>([
    path(['scenes', 'navigation', 'sidepanel', 'sidePanelLogic']),
    connect({
        values: [
            featureFlagLogic,
            ['featureFlags'],
            preflightLogic,
            ['isCloudOrDev'],
            activationLogic,
            ['isReady', 'hasCompletedAllTasks'],
        ],
    }),

    selectors({
        enabledTabs: [
            (s) => [s.featureFlags, s.isCloudOrDev],
            (featureFlags, isCloudOrDev) => {
                const tabs: SidePanelTab[] = []

                if (featureFlags[FEATURE_FLAGS.NOTEBOOKS]) {
                    tabs.push(SidePanelTab.Notebooks)
                }

                if (isCloudOrDev) {
                    tabs.push(SidePanelTab.Support)
                }

                if (featureFlags[FEATURE_FLAGS.SIDE_PANEL_DOCS]) {
                    tabs.push(SidePanelTab.Docs)
                }

<<<<<<< HEAD
                tabs.push(SidePanelTab.Activation)
                tabs.push(SidePanelTab.Settings)
=======
                tabs.push(SidePanelTab.Settings)
                tabs.push(SidePanelTab.Activation)
>>>>>>> 9aeacbc5

                return tabs
            },
        ],

        visibleTabs: [
            (s) => [
                s.enabledTabs,
                sidePanelStateLogic.selectors.selectedTab,
                sidePanelStateLogic.selectors.sidePanelOpen,
                s.isReady,
                s.hasCompletedAllTasks,
            ],
            (enabledTabs, selectedTab, sidePanelOpen, isReady, hasCompletedAllTasks): SidePanelTab[] => {
                return enabledTabs.filter((tab: any) => {
                    if (tab === selectedTab && sidePanelOpen) {
                        return true
                    }

                    // Hide certain tabs unless they are selected
                    if ([SidePanelTab.Settings].includes(tab)) {
                        return false
                    }

                    if (tab === SidePanelTab.Activation && (!isReady || hasCompletedAllTasks)) {
                        return false
                    }

                    return true
                })
            },
        ],
    }),
])<|MERGE_RESOLUTION|>--- conflicted
+++ resolved
@@ -4,20 +4,9 @@
 import { featureFlagLogic } from 'lib/logic/featureFlagLogic'
 import { FEATURE_FLAGS } from 'lib/constants'
 import { preflightLogic } from 'scenes/PreflightCheck/preflightLogic'
-<<<<<<< HEAD
-
-export enum SidePanelTab {
-    Notebooks = 'notebook',
-    Feedback = 'feedback',
-    Docs = 'docs',
-    Activation = 'activation',
-    Settings = 'settings',
-}
-=======
 import { activationLogic } from 'lib/components/ActivationSidebar/activationLogic'
 import { SidePanelTab } from '~/types'
 import { sidePanelStateLogic } from './sidePanelStateLogic'
->>>>>>> 9aeacbc5
 
 export const sidePanelLogic = kea<sidePanelLogicType>([
     path(['scenes', 'navigation', 'sidepanel', 'sidePanelLogic']),
@@ -50,13 +39,8 @@
                     tabs.push(SidePanelTab.Docs)
                 }
 
-<<<<<<< HEAD
-                tabs.push(SidePanelTab.Activation)
-                tabs.push(SidePanelTab.Settings)
-=======
                 tabs.push(SidePanelTab.Settings)
                 tabs.push(SidePanelTab.Activation)
->>>>>>> 9aeacbc5
 
                 return tabs
             },
