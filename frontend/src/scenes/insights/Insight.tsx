--- conflicted
+++ resolved
@@ -115,15 +115,9 @@
             abortAnyRunningQuery()
         }
     }, [])
-
-<<<<<<< HEAD
-    // feature flag insight-editor-panels
-    const usingEditorPanels = featureFlags[FEATURE_FLAGS.INSIGHT_EDITOR_PANELS]
     // if this is a non-viz query-based insight e.g. an events table then don't show the insight editing chrome
     const showFilterEditing = isFilterBasedInsight
 
-=======
->>>>>>> de89a748
     // Show the skeleton if loading an insight for which we only know the id
     // This helps with the UX flickering and showing placeholder "name" text.
     if (insightId !== 'new' && insightLoading && !filtersKnown) {
