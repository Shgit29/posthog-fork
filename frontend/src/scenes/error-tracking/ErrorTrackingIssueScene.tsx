--- conflicted
+++ resolved
@@ -10,16 +10,9 @@
 
 import { AlphaAccessScenePrompt } from './AlphaAccessScenePrompt'
 import { AssigneeSelect } from './AssigneeSelect'
-<<<<<<< HEAD
-import ErrorTrackingFilters from './ErrorTrackingFilters'
-import { errorTrackingIssueSceneLogic } from './errorTrackingIssueSceneLogic'
-import { OverviewTab } from './groups/OverviewTab'
-import { SymbolSetUploadModal } from './symbol-sets/SymbolSetUploadModal'
-=======
 import { errorTrackingIssueSceneLogic, IssueTab } from './errorTrackingIssueSceneLogic'
 import { EventsTab } from './issue/tabs/EventsTab'
 import { OverviewTab } from './issue/tabs/OverviewTab'
->>>>>>> 2ec15d9e
 
 export const scene: SceneExport = {
     component: ErrorTrackingIssueScene,
