--- conflicted
+++ resolved
@@ -55,11 +55,8 @@
     { key: 'export' },
     { key: 'feature_flag' },
     { key: 'group' },
-<<<<<<< HEAD
     { key: 'heatmaps' },
-=======
     { key: 'hog_function' },
->>>>>>> 616c61bb
     { key: 'insight' },
     { key: 'notebook' },
     { key: 'organization', disabledWhenProjectScoped: true },
