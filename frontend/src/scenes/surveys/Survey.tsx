--- conflicted
+++ resolved
@@ -157,12 +157,8 @@
                     <div className="flex-row">
                         <span>Wait period after seeing survey:</span>{' '}
                         <span className="simple-tag tag-light-blue text-primary-alt">
-<<<<<<< HEAD
-                            {survey.conditions.seenSurveyWaitPeriodInDays} days
-=======
                             {survey.conditions.seenSurveyWaitPeriodInDays}{' '}
                             {survey.conditions.seenSurveyWaitPeriodInDays === 1 ? 'day' : 'days'}
->>>>>>> 9dd22a37
                         </span>
                     </div>
                 </div>
