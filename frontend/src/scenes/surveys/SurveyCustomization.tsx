--- conflicted
+++ resolved
@@ -1,35 +1,35 @@
 import { LemonButton, LemonCheckbox, LemonDialog, LemonInput, LemonSelect } from '@posthog/lemon-ui'
-import { useActions, useValues } from 'kea'
+import { useValues } from 'kea'
 import { PayGateMini } from 'lib/components/PayGateMini/PayGateMini'
 import { upgradeModalLogic } from 'lib/components/UpgradeModal/upgradeModalLogic'
 import { LemonField } from 'lib/lemon-ui/LemonField'
-import { surveyLogic } from 'scenes/surveys/surveyLogic'
-
-import {
-    AvailableFeature,
-    SurveyAppearance as SurveyAppearanceType,
-} from '~/types'
+
+import { AvailableFeature, SurveyAppearance as SurveyAppearanceType } from '~/types'
 
 import { defaultSurveyAppearance } from './constants'
 import { surveysLogic } from './surveysLogic'
 
 interface CustomizationProps {
     appearance: SurveyAppearanceType
-    customizeRatingButtons: boolean,
-    customizePlaceholderText: boolean,
+    customizeRatingButtons: boolean
+    customizePlaceholderText: boolean
     onAppearanceChange: (appearance: SurveyAppearanceType) => void
 }
 
 interface WidgetCustomizationProps extends Omit<CustomizationProps, 'surveyQuestionItem'> {}
 
-export function Customization({ appearance, customizeRatingButtons, customizePlaceholderText, onAppearanceChange }: CustomizationProps): JSX.Element {
+export function Customization({
+    appearance,
+    customizeRatingButtons,
+    customizePlaceholderText,
+    onAppearanceChange,
+}: CustomizationProps): JSX.Element {
     const { surveysStylingAvailable } = useValues(surveysLogic)
     const surveyShufflingQuestionsAvailable = true
-    const hasBranchingLogic  = true
-        // useValues(surveyLogic)
+    const hasBranchingLogic = true
+    // useValues(surveyLogic)
     // const { deleteBranchingLogic } = useActions(surveyLogic)
     const surveyShufflingQuestionsDisabledReason = surveyShufflingQuestionsAvailable
-
         ? ''
         : 'Please add more than one question to the survey to enable shuffling questions'
     const { guardAvailableFeature } = useValues(upgradeModalLogic)
@@ -105,9 +105,6 @@
                     onChange={(submitButtonTextColor) => onAppearanceChange({ ...appearance, submitButtonTextColor })}
                     disabled={!surveysStylingAvailable}
                 />
-<<<<<<< HEAD
-                {customizePlaceholderText && (
-=======
 
                 <LemonField.Pure
                     label="Survey form zIndex"
@@ -122,8 +119,7 @@
                         defaultValue="99999"
                     />
                 </LemonField.Pure>
-                {surveyQuestionItem.type === SurveyQuestionType.Open && (
->>>>>>> 8fd39403
+                {customizePlaceholderText && (
                     <>
                         <div className="mt-2">Placeholder text</div>
                         <LemonInput
