--- conflicted
+++ resolved
@@ -30,15 +30,9 @@
 export const ingestionWarningsLogic = kea<ingestionWarningsLogicType>([
     path(['scenes', 'data-management', 'ingestion-warnings', 'ingestionWarningsLogic']),
 
-<<<<<<< HEAD
-    connect({
+    connect(() => ({
         values: [teamLogic, ['timezone', 'currentTeamId']],
-    }),
-=======
-    connect(() => ({
-        values: [teamLogic, ['timezone'], projectLogic, ['currentProjectId']],
     })),
->>>>>>> 56807818
 
     actions({
         setSearchQuery: (search: string) => ({ search }),
