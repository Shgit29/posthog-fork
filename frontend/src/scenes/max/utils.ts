--- conflicted
+++ resolved
@@ -23,14 +23,18 @@
 } from '~/queries/schema/schema-assistant-queries'
 import { FunnelsQuery, HogQLQuery, RetentionQuery, TrendsQuery } from '~/queries/schema/schema-general'
 import { isFunnelsQuery, isHogQLQuery, isRetentionQuery, isTrendsQuery } from '~/queries/utils'
-<<<<<<< HEAD
-import { BillingType, SidePanelTab, TeamType } from '~/types'
+import {
+    ActionType,
+    BillingType,
+    DashboardType,
+    EventDefinition,
+    QueryBasedInsightModel,
+    SidePanelTab,
+    TeamType,
+} from '~/types'
+import { MaxActionContext, MaxContextType, MaxDashboardContext, MaxEventContext, MaxInsightContext } from './maxTypes'
 
 import { MaxAddonInfo, MaxBillingContext, MaxProductInfo } from './maxTypes'
-=======
-import { ActionType, DashboardType, EventDefinition, QueryBasedInsightModel, SidePanelTab } from '~/types'
-import { MaxActionContext, MaxContextType, MaxDashboardContext, MaxEventContext, MaxInsightContext } from './maxTypes'
->>>>>>> eca9c922
 
 export function isReasoningMessage(message: RootAssistantMessage | undefined | null): message is ReasoningMessage {
     return message?.type === AssistantMessageType.Reasoning
@@ -154,7 +158,70 @@
     return `${suggestion.replace(/[<>]/g, '').replace(/…$/, '').trim()}${suggestion.endsWith('…') ? '…' : ''}`
 }
 
-<<<<<<< HEAD
+export function generateBurstPoints(spikeCount: number, spikiness: number): string {
+    if (spikiness < 0 || spikiness > 1) {
+        throw new Error('Spikiness must be between 0 and 1')
+    }
+    if (spikeCount < 1) {
+        throw new Error('Spikes must be at least 1')
+    }
+
+    let points = ''
+    const outerRadius = 50
+    const innerRadius = 50 * (1 - spikiness)
+
+    for (let i = 0; i < spikeCount * 2; i++) {
+        const radius = i % 2 === 0 ? outerRadius : innerRadius
+        const angle = (Math.PI * i) / spikeCount
+        const x = 50 + radius * Math.cos(angle)
+        const y = 50 + radius * Math.sin(angle)
+        points += `${x},${y} `
+    }
+
+    return points.trim()
+}
+
+// Utility functions for transforming data to max context
+export const insightToMaxContext = (insight: Partial<QueryBasedInsightModel>): MaxInsightContext => {
+    const source = (insight.query as any)?.source
+    return {
+        type: MaxContextType.INSIGHT,
+        id: insight.short_id!,
+        name: insight.name || insight.derived_name,
+        description: insight.description,
+        query: source,
+    }
+}
+
+export const dashboardToMaxContext = (dashboard: DashboardType<QueryBasedInsightModel>): MaxDashboardContext => {
+    return {
+        type: MaxContextType.DASHBOARD,
+        id: dashboard.id,
+        name: dashboard.name,
+        description: dashboard.description,
+        insights: dashboard.tiles.filter((tile) => tile.insight).map((tile) => insightToMaxContext(tile.insight!)),
+        filters: dashboard.filters,
+    }
+}
+
+export const eventToMaxContextPayload = (event: EventDefinition): MaxEventContext => {
+    return {
+        type: MaxContextType.EVENT,
+        id: event.id,
+        name: event.name,
+        description: event.description,
+    }
+}
+
+export const actionToMaxContextPayload = (action: ActionType): MaxActionContext => {
+    return {
+        type: MaxContextType.ACTION,
+        id: action.id,
+        name: action.name || `Action ${action.id}`,
+        description: action.description || '',
+    }
+}
+
 export const billingToMaxContext = (
     billing: BillingType | null,
     featureFlags: Record<string, any>,
@@ -283,68 +350,5 @@
             autocapture_on: !currentTeam.autocapture_opt_out,
             active_destinations: destinations.length,
         },
-=======
-export function generateBurstPoints(spikeCount: number, spikiness: number): string {
-    if (spikiness < 0 || spikiness > 1) {
-        throw new Error('Spikiness must be between 0 and 1')
-    }
-    if (spikeCount < 1) {
-        throw new Error('Spikes must be at least 1')
-    }
-
-    let points = ''
-    const outerRadius = 50
-    const innerRadius = 50 * (1 - spikiness)
-
-    for (let i = 0; i < spikeCount * 2; i++) {
-        const radius = i % 2 === 0 ? outerRadius : innerRadius
-        const angle = (Math.PI * i) / spikeCount
-        const x = 50 + radius * Math.cos(angle)
-        const y = 50 + radius * Math.sin(angle)
-        points += `${x},${y} `
-    }
-
-    return points.trim()
-}
-
-// Utility functions for transforming data to max context
-export const insightToMaxContext = (insight: Partial<QueryBasedInsightModel>): MaxInsightContext => {
-    const source = (insight.query as any)?.source
-    return {
-        type: MaxContextType.INSIGHT,
-        id: insight.short_id!,
-        name: insight.name || insight.derived_name,
-        description: insight.description,
-        query: source,
-    }
-}
-
-export const dashboardToMaxContext = (dashboard: DashboardType<QueryBasedInsightModel>): MaxDashboardContext => {
-    return {
-        type: MaxContextType.DASHBOARD,
-        id: dashboard.id,
-        name: dashboard.name,
-        description: dashboard.description,
-        insights: dashboard.tiles.filter((tile) => tile.insight).map((tile) => insightToMaxContext(tile.insight!)),
-        filters: dashboard.filters,
-    }
-}
-
-export const eventToMaxContextPayload = (event: EventDefinition): MaxEventContext => {
-    return {
-        type: MaxContextType.EVENT,
-        id: event.id,
-        name: event.name,
-        description: event.description,
-    }
-}
-
-export const actionToMaxContextPayload = (action: ActionType): MaxActionContext => {
-    return {
-        type: MaxContextType.ACTION,
-        id: action.id,
-        name: action.name || `Action ${action.id}`,
-        description: action.description || '',
->>>>>>> eca9c922
     }
 }