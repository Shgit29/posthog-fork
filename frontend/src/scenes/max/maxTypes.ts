--- conflicted
+++ resolved
@@ -4,7 +4,15 @@
 import { integer } from '~/queries/schema/type-utils'
 import { ActionType, DashboardType, EventDefinition, InsightShortId, QueryBasedInsightModel } from '~/types'
 
-<<<<<<< HEAD
+export enum MaxContextType {
+    DASHBOARD = 'dashboard',
+    INSIGHT = 'insight',
+    EVENT = 'event',
+    ACTION = 'action',
+}
+
+export type InsightWithQuery = Pick<Partial<QueryBasedInsightModel>, 'query'> & Partial<QueryBasedInsightModel>
+
 // Simplified product information for Max context
 export interface MaxProductInfo {
     type: string
@@ -97,21 +105,6 @@
 }
 
 export interface MaxInsightContext {
-    id: string | integer
-    name?: string
-    description?: string
-=======
-export enum MaxContextType {
-    DASHBOARD = 'dashboard',
-    INSIGHT = 'insight',
-    EVENT = 'event',
-    ACTION = 'action',
-}
-
-export type InsightWithQuery = Pick<Partial<QueryBasedInsightModel>, 'query'> & Partial<QueryBasedInsightModel>
->>>>>>> eca9c922
-
-export interface MaxInsightContext {
     type: MaxContextType.INSIGHT
     id: InsightShortId
     name?: string | null
