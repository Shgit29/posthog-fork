import { IconDashboard, IconGraph } from '@posthog/icons'
import { actions, afterMount, connect, kea, listeners, path, reducers, selectors } from 'kea'
import { router } from 'kea-router'
import { TaxonomicFilterGroupType } from 'lib/components/TaxonomicFilter/types'
<<<<<<< HEAD
import { featureFlagLogic } from 'lib/logic/featureFlagLogic'
import { billingLogic } from 'scenes/billing/billingLogic'
import { billingUsageLogic } from 'scenes/billing/billingUsageLogic'
import { dashboardLogic, RefreshStatus } from 'scenes/dashboard/dashboardLogic'
import { insightLogic } from 'scenes/insights/insightLogic'
import { insightSceneLogic } from 'scenes/insights/insightSceneLogic'
import { organizationLogic } from 'scenes/organizationLogic'
import { DESTINATION_TYPES } from 'scenes/pipeline/destinations/constants'
import { pipelineDestinationsLogic } from 'scenes/pipeline/destinations/destinationsLogic'
import { Destination } from 'scenes/pipeline/types'
import { teamLogic } from 'scenes/teamLogic'
=======
import { objectsEqual } from 'lib/utils'
import { insightLogic } from 'scenes/insights/insightLogic'
import { insightSceneLogic } from 'scenes/insights/insightSceneLogic'
import { sceneLogic } from 'scenes/sceneLogic'
>>>>>>> eca9c922

import { DashboardFilter, HogQLVariable } from '~/queries/schema/schema-general'
import {
    ActionType,
    BillingType,
    DashboardType,
    EventDefinition,
    InsightShortId,
    QueryBasedInsightModel,
    TeamType,
} from '~/types'

import type { maxContextLogicType } from './maxContextLogicType'
import {
<<<<<<< HEAD
    MaxBillingContext,
    MaxContextOption,
    MaxContextShape,
    MaxDashboardContext,
    MaxInsightContext,
} from './maxTypes'
import { billingToMaxContext } from './utils'

const insightToMaxContext = (insight: Partial<QueryBasedInsightModel>): MaxInsightContext => {
    const source = (insight.query as any)?.source
    return {
        id: insight.short_id!,
        name: insight.name,
        description: insight.description,
        query: source,
    }
}

const dashboardToMaxContext = (dashboard: DashboardType<QueryBasedInsightModel>): MaxDashboardContext => {
    return {
        id: dashboard.id,
        name: dashboard.name,
        description: dashboard.description,
        insights: dashboard.tiles.filter((tile) => tile.insight).map((tile) => insightToMaxContext(tile.insight!)),
        filters: dashboard.filters,
    }
}
=======
    InsightWithQuery,
    MaxActionContext,
    MaxContextItem,
    MaxContextTaxonomicFilterOption,
    MaxUIContext,
    MaxContextType,
    MaxDashboardContext,
    MaxEventContext,
    MaxInsightContext,
    MaxContextInput,
} from './maxTypes'
import { subscriptions } from 'kea-subscriptions'
import { dashboardLogic, RefreshStatus } from 'scenes/dashboard/dashboardLogic'
import {
    actionToMaxContextPayload,
    dashboardToMaxContext,
    eventToMaxContextPayload,
    insightToMaxContext,
} from './utils'

// Type definitions for better reusability
export type TaxonomicItem =
    | DashboardType
    | QueryBasedInsightModel
    | EventDefinition
    | ActionType
    | MaxContextTaxonomicFilterOption

export type DashboardItemInfo = { id: number; preloaded: DashboardType<QueryBasedInsightModel> | null }
export type InsightItemInfo = { id: InsightShortId; preloaded: QueryBasedInsightModel | null }

type EntityWithIdAndType = { id: string | number; type: string }

// Generic utility functions for reducers
const sceneContextReducer = <TContext extends EntityWithIdAndType>(
    type: string,
    sceneContext: EntityWithIdAndType[]
): TContext[] => sceneContext.filter((item): item is TContext => item.type === type)

const addOrUpdateEntity = <TContext extends EntityWithIdAndType>(state: TContext[], entity: TContext): TContext[] =>
    state.filter((item) => item.id !== entity.id).concat(entity)

const removeEntity = <TContext extends EntityWithIdAndType>(state: TContext[], id: string | number): TContext[] =>
    state.filter((item) => item.id !== id)

export type LoadedEntitiesMap = { dashboard: number[]; insight: string[] }
>>>>>>> eca9c922

export const maxContextLogic = kea<maxContextLogicType>([
    path(['lib', 'ai', 'maxContextLogic']),
    connect(() => ({
        values: [
            insightSceneLogic,
            ['filtersOverride', 'variablesOverride'],
<<<<<<< HEAD
            billingLogic,
            ['billing'],
            billingUsageLogic,
            ['billingUsageResponse', 'dateFrom as billingUsageDateFrom', 'dateTo as billingUsageDateTo'],
            organizationLogic,
            ['isAdminOrOwner'],
            teamLogic,
            ['currentTeam'],
            featureFlagLogic,
            ['featureFlags'],
            pipelineDestinationsLogic({ types: DESTINATION_TYPES }),
            ['destinations'],
        ],
        actions: [
            router,
            ['locationChanged'],
            billingLogic,
            ['loadBilling'],
            billingUsageLogic,
            ['loadBillingUsage', 'setDateRange as billingUsageSetDateRange', 'setFilters'],
        ],
=======
            sceneLogic,
            ['activeScene', 'activeSceneLogic', 'activeLoadedScene'],
        ],
        actions: [router, ['locationChanged']],
>>>>>>> eca9c922
    })),
    actions({
        addOrUpdateContextInsight: (data: InsightWithQuery) => ({ data }),
        addOrUpdateContextDashboard: (data: DashboardType<QueryBasedInsightModel>) => ({ data }),
        addOrUpdateContextEvent: (data: EventDefinition) => ({ data }),
        addOrUpdateContextAction: (data: ActionType) => ({ data }),
        removeContextInsight: (id: string | number) => ({ id }),
        removeContextDashboard: (id: string | number) => ({ id }),
        removeContextEvent: (id: string | number) => ({ id }),
        removeContextAction: (id: string | number) => ({ id }),
        loadAndProcessDashboard: (data: DashboardItemInfo) => ({ data }),
        loadAndProcessInsight: (data: InsightItemInfo) => ({ data }),
        setSelectedContextOption: (value: string) => ({ value }),
        handleTaxonomicFilterChange: (
            value: string | number,
            groupType: TaxonomicFilterGroupType,
            item: TaxonomicItem
        ) => ({ value, groupType, item }),
        loadBillingContext: true,
        resetContext: true,
        applyContext: (context: MaxContextItem[]) => ({ context }),
    }),
    reducers({
        loadedEntities: [
            { dashboard: [], insight: [] } as LoadedEntitiesMap,
            {
                loadAndProcessInsight: (state: LoadedEntitiesMap, { data }: { data: InsightItemInfo }) => ({
                    ...state,
                    insight: [...state.insight, data.id],
                }),
                loadAndProcessDashboard: (state: LoadedEntitiesMap, { data }: { data: DashboardItemInfo }) => ({
                    ...state,
                    dashboard: [...state.dashboard, data.id],
                }),
            },
        ],
        contextInsights: [
            [] as MaxInsightContext[],
            {
                addOrUpdateContextInsight: (state: MaxInsightContext[], { data }: { data: InsightWithQuery }) =>
                    addOrUpdateEntity(state, insightToMaxContext(data)),
                removeContextInsight: (state: MaxInsightContext[], { id }: { id: string | number }) =>
                    removeEntity(state, id),
                applyContext: (_: MaxInsightContext[], { context }: { context: MaxContextItem[] }) =>
                    sceneContextReducer(MaxContextType.INSIGHT, context),
            },
        ],
        contextDashboards: [
            [] as MaxDashboardContext[],
            {
                addOrUpdateContextDashboard: (
                    state: MaxDashboardContext[],
                    { data }: { data: DashboardType<QueryBasedInsightModel> }
                ) => addOrUpdateEntity(state, dashboardToMaxContext(data)),
                removeContextDashboard: (state: MaxDashboardContext[], { id }: { id: string | number }) =>
                    removeEntity(state, id),
                applyContext: (_: MaxDashboardContext[], { context }: { context: MaxContextItem[] }) =>
                    sceneContextReducer(MaxContextType.DASHBOARD, context),
            },
        ],
        contextEvents: [
            [] as MaxEventContext[],
            {
                addOrUpdateContextEvent: (state: MaxEventContext[], { data }: { data: EventDefinition }) =>
                    addOrUpdateEntity(state, eventToMaxContextPayload(data)),
                removeContextEvent: (state: MaxEventContext[], { id }: { id: string | number }) =>
                    removeEntity(state, id),
                applyContext: (_: MaxEventContext[], { context }: { context: MaxContextItem[] }) =>
                    sceneContextReducer(MaxContextType.EVENT, context),
            },
        ],
        contextActions: [
            [] as MaxActionContext[],
            {
                addOrUpdateContextAction: (state: MaxActionContext[], { data }: { data: ActionType }) =>
                    addOrUpdateEntity(state, actionToMaxContextPayload(data)),
                removeContextAction: (state: MaxActionContext[], { id }: { id: string | number }) =>
                    removeEntity(state, id),
                applyContext: (_: MaxActionContext[], { context }: { context: MaxContextItem[] }) =>
                    sceneContextReducer(MaxContextType.ACTION, context),
            },
        ],
    }),
<<<<<<< HEAD
    listeners(({ actions, values }) => ({
        loadBillingContext: async () => {
            // Check if user has access to billing data
            if (!values.isAdminOrOwner) {
                return
            }
            // Load billing data
            actions.loadBilling()

            // Set date range for last 30 days and load usage with weekly interval
            const endDate = new Date()
            endDate.setDate(endDate.getDate() - 1) // Yesterday as today's usage is not available yet
            const startDate = new Date()
            startDate.setDate(startDate.getDate() - 31) // 30 days ago

            actions.billingUsageSetDateRange(
                startDate.toISOString().split('T')[0],
                endDate.toISOString().split('T')[0],
                false
            )

            // Set weekly interval for billing usage
            actions.setFilters({ interval: 'week' }, false)
            actions.loadBillingUsage()
        },
=======
    listeners(({ actions, cache, values }) => ({
>>>>>>> eca9c922
        locationChanged: () => {
            // Don't reset context if the only change is the side panel opening/closing
            const currentLocation = router.values.location
            const currentHashParams = router.values.hashParams || {}
            const currentSearchParams = router.values.searchParams || {}
            const previousLocation = cache.previousLocation

            cache.previousLocation = {
                location: currentLocation,
                hashParams: currentHashParams,
                searchParams: currentSearchParams,
            }

            if (!previousLocation) {
                return
            }

            const shouldResetContext = (): void => {
                actions.resetContext()
            }

            // Always reset context if pathname or search params changed
            if (
                currentLocation?.pathname !== previousLocation.location?.pathname ||
                !objectsEqual({ ...currentSearchParams }, { ...previousLocation.searchParams })
            ) {
                shouldResetContext()
                return
            }

            // Check if only panel parameter changed in hash params
            const currentNonPanelKeys = Object.keys(currentHashParams).filter((k) => k !== 'panel')
            const previousNonPanelKeys = Object.keys(previousLocation.hashParams || {}).filter((k) => k !== 'panel')

            // Check if non-panel keys are the same
            const sameKeys =
                currentNonPanelKeys.length === previousNonPanelKeys.length &&
                currentNonPanelKeys.every(
                    (key) =>
                        previousNonPanelKeys.includes(key) &&
                        currentHashParams[key] === (previousLocation.hashParams || {})[key]
                )

            if (!sameKeys) {
                shouldResetContext()
            }
        },
        loadAndProcessDashboard: async ({ data }: { data: DashboardItemInfo }, breakpoint) => {
            let dashboard = data.preloaded

            if (!dashboard || !dashboard.tiles) {
                const dashboardLogicInstance = dashboardLogic.build({ id: data.id })
                dashboardLogicInstance.mount()

                try {
                    dashboardLogicInstance.actions.loadDashboard({ action: 'initial_load' })

                    await breakpoint(50)
                    while (!dashboardLogicInstance.values.dashboard) {
                        await breakpoint(50)
                    }

                    dashboard = dashboardLogicInstance.values.dashboard

                    // Wait for dashboard items to refresh for cached insights
                    while (
                        Object.values(dashboardLogicInstance.values.refreshStatus).some(
                            (status: RefreshStatus) => status.loading
                        )
                    ) {
                        await breakpoint(50)
                    }
                } finally {
                    dashboardLogicInstance.unmount()
                }
            }

            if (dashboard) {
                actions.addOrUpdateContextDashboard(dashboard)
            }
        },
        loadAndProcessInsight: async ({ data }: { data: InsightItemInfo }, breakpoint) => {
            let insight = data.preloaded

            if (!insight || !insight.query) {
                const insightLogicInstance = insightLogic.build({ dashboardItemId: undefined })
                insightLogicInstance.mount()

                try {
                    insightLogicInstance.actions.loadInsight(data.id)

                    await breakpoint(50)
                    while (!insightLogicInstance.values.insight.query) {
                        await breakpoint(50)
                    }

                    insight = insightLogicInstance.values.insight as QueryBasedInsightModel
                } finally {
                    insightLogicInstance.unmount()
                }
            }

            if (insight) {
                actions.addOrUpdateContextInsight(insight)
            }
        },
        handleTaxonomicFilterChange: async ({
            groupType,
            item,
        }: {
            groupType: TaxonomicFilterGroupType
            item: TaxonomicItem
        }) => {
            try {
                if (groupType === TaxonomicFilterGroupType.Events) {
                    actions.addOrUpdateContextEvent(item as EventDefinition)
                    return
                } else if (groupType === TaxonomicFilterGroupType.Actions) {
                    actions.addOrUpdateContextAction(item as ActionType)
                    return
                }

                // Parse item information based on selection type
                const itemInfo = (() => {
                    // Handle MaxAI context with string values like "insight_123" or "dashboard_456"
                    if (groupType === TaxonomicFilterGroupType.MaxAIContext) {
                        const _item = item as MaxContextTaxonomicFilterOption
                        if (_item.type === MaxContextType.INSIGHT) {
                            return {
                                type: MaxContextType.INSIGHT,
                                id: _item.value,
                                preloaded: null,
                            }
                        }
                        if (_item.type === MaxContextType.DASHBOARD) {
                            return isNaN(_item.value as number)
                                ? null
                                : {
                                      type: MaxContextType.DASHBOARD,
                                      id: _item.value,
                                      preloaded: null,
                                  }
                        }
                    }

                    // Handle direct selections
                    if (groupType === TaxonomicFilterGroupType.Dashboards) {
                        const dashboard = item as DashboardType
                        return {
                            type: MaxContextType.DASHBOARD,
                            id: dashboard.id,
                            preloaded: dashboard as DashboardType<QueryBasedInsightModel>,
                        }
                    }

                    if (groupType === TaxonomicFilterGroupType.Insights) {
                        const insight = item as QueryBasedInsightModel
                        return {
                            type: MaxContextType.INSIGHT,
                            id: insight.short_id,
                            preloaded: insight,
                        }
                    }

                    return null
                })()

                if (!itemInfo) {
                    return
                }

                // Handle dashboard selection
                if (itemInfo.type === MaxContextType.DASHBOARD) {
                    actions.loadAndProcessDashboard({
                        id: itemInfo.id as number,
                        preloaded: itemInfo.preloaded as DashboardType<QueryBasedInsightModel> | null,
                    })
                }

                // Handle insight selection
                if (itemInfo.type === MaxContextType.INSIGHT) {
                    actions.loadAndProcessInsight({
                        id: itemInfo.id as InsightShortId,
                        preloaded: itemInfo.preloaded as QueryBasedInsightModel | null,
                    })
                }
            } catch (error) {
                console.error('Error handling taxonomic filter change:', error)
            }
        },
        resetContext: () => {
            actions.applyContext(values.sceneContext)
        },
    })),
    selectors({
        // Automatically collect context from active scene logic
        // This selector checks if the current scene logic has a 'maxContext' selector
        // and if so, calls it to get context items for MaxAI
        rawSceneContext: [
            () => [
                // Pass scene selector through to get automatic updates when scene changes
                (state): MaxContextInput[] => {
                    const activeSceneLogic = sceneLogic.selectors.activeSceneLogic(state, {})

                    if (activeSceneLogic && 'maxContext' in activeSceneLogic.selectors) {
                        try {
                            const activeLoadedScene = sceneLogic.selectors.activeLoadedScene(state, {})
                            return activeSceneLogic.selectors.maxContext(
                                state,
                                activeLoadedScene?.paramsToProps?.(activeLoadedScene?.sceneParams) || {}
                            )
                        } catch {
                            // If the maxContext selector fails, return empty array
                        }
                    }
                    return []
                },
            ],
            (context: MaxContextItem[]): MaxContextItem[] => context,
            { equalityCheck: objectsEqual },
        ],
        sceneContext: [
            (s: any) => [s.rawSceneContext],
            (rawSceneContext: MaxContextInput[]): MaxContextItem[] => {
                return rawSceneContext
                    .map((item): MaxContextItem | null => {
                        switch (item.type) {
                            case MaxContextType.INSIGHT:
                                return insightToMaxContext(item.data)
                            case MaxContextType.DASHBOARD:
                                return dashboardToMaxContext(item.data)
                            case MaxContextType.EVENT:
                                return eventToMaxContextPayload(item.data)
                            case MaxContextType.ACTION:
                                return actionToMaxContextPayload(item.data)
                            default:
                                return null
                        }
                    })
                    .filter((item): item is MaxContextItem => item !== null)
            },
        ],
        contextOptions: [
            (s: any) => [s.sceneContext],
            (sceneContext: MaxContextItem[]): MaxContextTaxonomicFilterOption[] => {
                const options: MaxContextTaxonomicFilterOption[] = []
                sceneContext.forEach((item) => {
                    if (item.type == MaxContextType.INSIGHT) {
                        options.push({
                            id: item.id.toString(),
                            name: item.name || `Insight ${item.id}`,
                            value: item.id,
                            type: MaxContextType.INSIGHT,
                            icon: IconGraph,
                        })
                    } else if (item.type == MaxContextType.DASHBOARD) {
                        options.push({
                            id: item.id.toString(),
                            name: item.name || `Dashboard ${item.id}`,
                            value: item.id,
                            type: MaxContextType.DASHBOARD,
                            icon: IconDashboard,
                        })
                        item.insights.forEach((insight) => {
                            options.push({
                                id: insight.id.toString(),
                                name: insight.name || `Insight ${insight.id}`,
                                value: insight.id,
                                type: MaxContextType.INSIGHT,
                                icon: IconGraph,
                            })
                        })
                    }
                })

                return options
            },
        ],
        mainTaxonomicGroupType: [
            (s: any) => [s.contextOptions],
            (contextOptions: MaxContextTaxonomicFilterOption[]): TaxonomicFilterGroupType => {
                return contextOptions.length > 0
                    ? TaxonomicFilterGroupType.MaxAIContext
                    : TaxonomicFilterGroupType.Events
            },
        ],
        taxonomicGroupTypes: [
            (s: any) => [s.contextOptions],
            (contextOptions: MaxContextTaxonomicFilterOption[]): TaxonomicFilterGroupType[] => {
                const groupTypes: TaxonomicFilterGroupType[] = []
                if (contextOptions.length > 0) {
                    groupTypes.push(TaxonomicFilterGroupType.MaxAIContext)
                }
                groupTypes.push(
                    TaxonomicFilterGroupType.Events,
                    TaxonomicFilterGroupType.Actions,
                    TaxonomicFilterGroupType.Insights,
                    TaxonomicFilterGroupType.Dashboards
                )
                return groupTypes
            },
        ],
        billingContext: [
            (s: any) => [
                s.billing,
                s.billingUsageResponse,
                s.isAdminOrOwner,
                s.currentTeam,
                s.featureFlags,
                s.destinations,
            ],
            (
                billing: BillingType | null,
                billingUsageResponse: any,
                isAdminOrOwner: boolean,
                currentTeam: TeamType,
                featureFlags: Record<string, any>,
                destinations: Destination[]
            ): MaxBillingContext | null => {
                if (!isAdminOrOwner) {
                    return null
                }
                return billingToMaxContext(billing, featureFlags, currentTeam, destinations, billingUsageResponse)
            },
        ],
        compiledContext: [
            (s: any) => [
                s.hasData,
                s.contextInsights,
                s.contextDashboards,
                s.contextEvents,
                s.contextActions,
                s.filtersOverride,
                s.variablesOverride,
                s.billingContext,
            ],
            (
                hasData: boolean,
                contextInsights: MaxInsightContext[],
                contextDashboards: MaxDashboardContext[],
                contextEvents: MaxEventContext[],
                contextActions: MaxActionContext[],
                filtersOverride: DashboardFilter,
<<<<<<< HEAD
                variablesOverride: Record<string, HogQLVariable> | null,
                billingContext: MaxBillingContext | null
            ): MaxContextShape | null => {
                const context: MaxContextShape = {}
=======
                variablesOverride: Record<string, HogQLVariable> | null
            ): MaxUIContext | null => {
                const context: MaxUIContext = {}
>>>>>>> eca9c922

                // Add context dashboards (combine manual context + scene context)
                if (contextDashboards.length > 0) {
                    context.dashboards = contextDashboards
                }

                // Add insights, filtering out those already in dashboards
                // Combine manual context, scene context, and active insights
                const allInsights = contextInsights

                if (allInsights.length > 0) {
                    // Get all insight IDs from dashboards to filter out duplicates
                    const dashboardInsightIds = new Set(
                        (context.dashboards || []).flatMap((dashboard) =>
                            dashboard.insights.map((insight) => insight.id)
                        )
                    )

                    // Filter out insights that are already included in dashboards
                    context.insights = allInsights.filter((insight) => !dashboardInsightIds.has(insight.id))
                    if (context.insights.length === 0) {
                        delete context.insights
                    }
                }

                // Add global filters and variables override if present
                if (filtersOverride) {
                    context.filters_override = filtersOverride
                }

                if (variablesOverride) {
                    context.variables_override = variablesOverride
                }

                if (billingContext) {
                    context.billing = billingContext
                }

                // Deduplicate dashboards by ID
                if (context.dashboards) {
                    const uniqueDashboards = new Map()
                    context.dashboards.forEach((dashboard) => {
                        uniqueDashboards.set(dashboard.id, dashboard)
                    })
                    context.dashboards = Array.from(uniqueDashboards.values())
                }

                // Deduplicate insights by ID
                if (context.insights) {
                    const uniqueInsights = new Map()
                    context.insights.forEach((insight) => {
                        uniqueInsights.set(insight.id, insight)
                    })
                    context.insights = Array.from(uniqueInsights.values())
                }

                // Add events
                if (contextEvents.length > 0) {
                    context.events = contextEvents
                }

                // Add actions
                if (contextActions.length > 0) {
                    context.actions = contextActions
                }

                return hasData ? context : null
            },
        ],
        hasData: [
            (s: any) => [s.contextInsights, s.contextDashboards, s.contextEvents, s.contextActions],
            (
                contextInsights: MaxInsightContext[],
                contextDashboards: MaxDashboardContext[],
                contextEvents: MaxEventContext[],
                contextActions: MaxActionContext[]
            ): boolean => {
                return [contextInsights, contextDashboards, contextEvents, contextActions].some((arr) => arr.length > 0)
            },
        ],
    }),
    subscriptions(({ values, actions }) => ({
        rawSceneContext: (rawContext: MaxContextInput[]) => {
            rawContext.forEach((item: MaxContextInput) => {
                if (
                    item.type === MaxContextType.INSIGHT &&
                    item.data.short_id &&
                    !values.loadedEntities.insight.includes(item.data.short_id)
                ) {
                    actions.loadAndProcessInsight({
                        id: item.data.short_id,
                        preloaded: item.data as QueryBasedInsightModel,
                    })
                } else if (
                    item.type === MaxContextType.DASHBOARD &&
                    item.data.id &&
                    !values.loadedEntities.dashboard.includes(item.data.id)
                ) {
                    actions.loadAndProcessDashboard({ id: item.data.id, preloaded: item.data })
                }
            })
        },
        sceneContext: (context: MaxContextItem[]) => {
            actions.applyContext(context)
        },
    })),
    afterMount(({ cache }) => {
        cache.previousLocation = {
            location: router.values.location,
            hashParams: router.values.hashParams,
            searchParams: router.values.searchParams,
        }
    }),
])<|MERGE_RESOLUTION|>--- conflicted
+++ resolved
@@ -2,24 +2,10 @@
 import { actions, afterMount, connect, kea, listeners, path, reducers, selectors } from 'kea'
 import { router } from 'kea-router'
 import { TaxonomicFilterGroupType } from 'lib/components/TaxonomicFilter/types'
-<<<<<<< HEAD
-import { featureFlagLogic } from 'lib/logic/featureFlagLogic'
-import { billingLogic } from 'scenes/billing/billingLogic'
-import { billingUsageLogic } from 'scenes/billing/billingUsageLogic'
-import { dashboardLogic, RefreshStatus } from 'scenes/dashboard/dashboardLogic'
-import { insightLogic } from 'scenes/insights/insightLogic'
-import { insightSceneLogic } from 'scenes/insights/insightSceneLogic'
-import { organizationLogic } from 'scenes/organizationLogic'
-import { DESTINATION_TYPES } from 'scenes/pipeline/destinations/constants'
-import { pipelineDestinationsLogic } from 'scenes/pipeline/destinations/destinationsLogic'
-import { Destination } from 'scenes/pipeline/types'
-import { teamLogic } from 'scenes/teamLogic'
-=======
 import { objectsEqual } from 'lib/utils'
 import { insightLogic } from 'scenes/insights/insightLogic'
 import { insightSceneLogic } from 'scenes/insights/insightSceneLogic'
 import { sceneLogic } from 'scenes/sceneLogic'
->>>>>>> eca9c922
 
 import { DashboardFilter, HogQLVariable } from '~/queries/schema/schema-general'
 import {
@@ -34,35 +20,6 @@
 
 import type { maxContextLogicType } from './maxContextLogicType'
 import {
-<<<<<<< HEAD
-    MaxBillingContext,
-    MaxContextOption,
-    MaxContextShape,
-    MaxDashboardContext,
-    MaxInsightContext,
-} from './maxTypes'
-import { billingToMaxContext } from './utils'
-
-const insightToMaxContext = (insight: Partial<QueryBasedInsightModel>): MaxInsightContext => {
-    const source = (insight.query as any)?.source
-    return {
-        id: insight.short_id!,
-        name: insight.name,
-        description: insight.description,
-        query: source,
-    }
-}
-
-const dashboardToMaxContext = (dashboard: DashboardType<QueryBasedInsightModel>): MaxDashboardContext => {
-    return {
-        id: dashboard.id,
-        name: dashboard.name,
-        description: dashboard.description,
-        insights: dashboard.tiles.filter((tile) => tile.insight).map((tile) => insightToMaxContext(tile.insight!)),
-        filters: dashboard.filters,
-    }
-}
-=======
     InsightWithQuery,
     MaxActionContext,
     MaxContextItem,
@@ -73,15 +30,25 @@
     MaxEventContext,
     MaxInsightContext,
     MaxContextInput,
+    MaxBillingContext,
 } from './maxTypes'
 import { subscriptions } from 'kea-subscriptions'
 import { dashboardLogic, RefreshStatus } from 'scenes/dashboard/dashboardLogic'
 import {
     actionToMaxContextPayload,
+    billingToMaxContext,
     dashboardToMaxContext,
     eventToMaxContextPayload,
     insightToMaxContext,
 } from './utils'
+import { billingLogic } from 'scenes/billing/billingLogic'
+import { billingUsageLogic } from 'scenes/billing/billingUsageLogic'
+import { organizationLogic } from 'scenes/organizationLogic'
+import { teamLogic } from 'scenes/teamLogic'
+import { featureFlagLogic } from 'lib/logic/featureFlagLogic'
+import { pipelineDestinationsLogic } from 'scenes/pipeline/destinations/destinationsLogic'
+import { DESTINATION_TYPES } from 'scenes/pipeline/destinations/constants'
+import { Destination } from 'scenes/pipeline/types'
 
 // Type definitions for better reusability
 export type TaxonomicItem =
@@ -109,7 +76,6 @@
     state.filter((item) => item.id !== id)
 
 export type LoadedEntitiesMap = { dashboard: number[]; insight: string[] }
->>>>>>> eca9c922
 
 export const maxContextLogic = kea<maxContextLogicType>([
     path(['lib', 'ai', 'maxContextLogic']),
@@ -117,7 +83,8 @@
         values: [
             insightSceneLogic,
             ['filtersOverride', 'variablesOverride'],
-<<<<<<< HEAD
+            sceneLogic,
+            ['activeScene', 'activeSceneLogic', 'activeLoadedScene'],
             billingLogic,
             ['billing'],
             billingUsageLogic,
@@ -139,12 +106,6 @@
             billingUsageLogic,
             ['loadBillingUsage', 'setDateRange as billingUsageSetDateRange', 'setFilters'],
         ],
-=======
-            sceneLogic,
-            ['activeScene', 'activeSceneLogic', 'activeLoadedScene'],
-        ],
-        actions: [router, ['locationChanged']],
->>>>>>> eca9c922
     })),
     actions({
         addOrUpdateContextInsight: (data: InsightWithQuery) => ({ data }),
@@ -228,8 +189,7 @@
             },
         ],
     }),
-<<<<<<< HEAD
-    listeners(({ actions, values }) => ({
+    listeners(({ actions, cache, values }) => ({
         loadBillingContext: async () => {
             // Check if user has access to billing data
             if (!values.isAdminOrOwner) {
@@ -254,9 +214,6 @@
             actions.setFilters({ interval: 'week' }, false)
             actions.loadBillingUsage()
         },
-=======
-    listeners(({ actions, cache, values }) => ({
->>>>>>> eca9c922
         locationChanged: () => {
             // Don't reset context if the only change is the side panel opening/closing
             const currentLocation = router.values.location
@@ -600,16 +557,10 @@
                 contextEvents: MaxEventContext[],
                 contextActions: MaxActionContext[],
                 filtersOverride: DashboardFilter,
-<<<<<<< HEAD
                 variablesOverride: Record<string, HogQLVariable> | null,
                 billingContext: MaxBillingContext | null
-            ): MaxContextShape | null => {
-                const context: MaxContextShape = {}
-=======
-                variablesOverride: Record<string, HogQLVariable> | null
             ): MaxUIContext | null => {
                 const context: MaxUIContext = {}
->>>>>>> eca9c922
 
                 // Add context dashboards (combine manual context + scene context)
                 if (contextDashboards.length > 0) {
