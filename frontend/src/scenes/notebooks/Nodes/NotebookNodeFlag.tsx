--- conflicted
+++ resolved
@@ -21,21 +21,8 @@
     const { insertAfter } = useActions(notebookNodeLogic)
 
     return (
-<<<<<<< HEAD
-        <NodeWrapper
-            nodeType={NotebookNodeType.FeatureFlag}
-            title="Feature Flag"
-            {...props}
-            href={urls.featureFlag(id)}
-            heightEstimate={'3rem'}
-            resizeable={false}
-            viewMode={props.extension.options.viewMode}
-        >
-            <div className="border rounded bg-bg-light">
-=======
         <div>
             <BindLogic logic={featureFlagLogic} props={{ id }}>
->>>>>>> f8cb641a
                 <div className="flex items-center gap-2 p-4">
                     <IconFlag className="text-lg" />
                     {featureFlagLoading ? (
