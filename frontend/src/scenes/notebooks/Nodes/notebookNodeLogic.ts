import {
    actions,
    afterMount,
    beforeUnmount,
    BuiltLogic,
    defaults,
    kea,
    key,
    listeners,
    path,
    props,
    reducers,
    selectors,
} from 'kea'
import type { notebookNodeLogicType } from './notebookNodeLogicType'
import { createContext, useContext } from 'react'
import { notebookLogicType } from '../Notebook/notebookLogicType'
import { JSONContent, Node, NotebookNodeWidget } from '../Notebook/utils'
import { NotebookNodeType } from '~/types'
import posthog from 'posthog-js'

export type NotebookNodeLogicProps = {
    node: Node
    nodeId: string
    nodeType: NotebookNodeType
    nodeAttributes: Record<string, any>
    updateAttributes: (attributes: Record<string, any>) => void
    notebookLogic: BuiltLogic<notebookLogicType>
    getPos: () => number
    title: string
    widgets: NotebookNodeWidget[]
    domNode: HTMLElement
}

export const notebookNodeLogic = kea<notebookNodeLogicType>([
    props({} as NotebookNodeLogicProps),
    path((key) => ['scenes', 'notebooks', 'Notebook', 'Nodes', 'notebookNodeLogic', key]),
    key(({ nodeId }) => nodeId),
    actions({
        setExpanded: (expanded: boolean) => ({ expanded }),
        setTitle: (title: string) => ({ title }),
        insertAfter: (content: JSONContent) => ({ content }),
        insertAfterLastNodeOfType: (nodeType: string, content: JSONContent) => ({ content, nodeType }),
<<<<<<< HEAD
        updateAttributes: (attributes: Record<string, any>) => ({ attributes }),
        setopenWidgetKeys: (widgetKeys: string[]) => ({ widgetKeys }),
        addActiveWidget: (key: string) => ({ key }),
        removeActiveWidget: (key: string) => ({ key }),
=======
        insertReplayCommentByTimestamp: (timestamp: number, sessionRecordingId: string) => ({
            timestamp,
            sessionRecordingId,
        }),
>>>>>>> a7db7167
        deleteNode: true,
        // TODO: Implement this
        // insertAfterNextEmptyLine: (content: JSONContent) => ({ content, nodeType }),
    }),

    defaults(() => (_, props) => ({
        title: props.title,
    })),

    reducers({
        expanded: [
            false,
            {
                setExpanded: (_, { expanded }) => expanded,
            },
        ],
        title: [
            '',
            {
                setTitle: (_, { title }) => title,
            },
        ],
        openWidgetKeys: [
            [] as string[],
            {
                setopenWidgetKeys: (_, { widgetKeys }) => widgetKeys,
            },
        ],
    }),

    selectors({
        domNode: [() => [(_, props) => props], (props): HTMLElement => props.domNode],
        notebookLogic: [() => [(_, props) => props], (props): BuiltLogic<notebookLogicType> => props.notebookLogic],
        nodeAttributes: [() => [(_, props) => props], (props): Record<string, any> => props.nodeAttributes],
        widgets: [() => [(_, props) => props], (props): NotebookNodeWidget[] => props.widgets],
        unopenWidgets: [
            (s) => [s.openWidgetKeys, (_, props) => props.widgets],
            (openWidgetKeys, widgets: NotebookNodeWidget[]) =>
                widgets.filter((widget) => !openWidgetKeys.includes(widget.key)),
        ],
        openWidgets: [
            (s) => [s.openWidgetKeys, (_, props) => props.widgets],
            (openWidgetKeys, widgets: NotebookNodeWidget[]) =>
                widgets.filter((widget) => openWidgetKeys.includes(widget.key)),
        ],
    }),

    listeners(({ values, actions, props }) => ({
        insertAfter: ({ content }) => {
            const logic = values.notebookLogic
            logic.values.editor?.insertContentAfterNode(props.getPos(), content)
        },

        deleteNode: () => {
            const logic = values.notebookLogic
            logic.values.editor?.deleteRange({ from: props.getPos(), to: props.getPos() + props.node.nodeSize }).run()
        },

        insertAfterLastNodeOfType: ({ nodeType, content }) => {
            const insertionPosition = props.getPos()
            values.notebookLogic.actions.insertAfterLastNodeOfType(nodeType, content, insertionPosition)
        },

        insertReplayCommentByTimestamp: ({ timestamp, sessionRecordingId }) => {
            const insertionPosition = props.getPos()
            values.notebookLogic.actions.insertReplayCommentByTimestamp(
                timestamp,
                sessionRecordingId,
                insertionPosition
            )
        },

        setExpanded: ({ expanded }) => {
            if (expanded) {
                posthog.capture('notebook node expanded', {
                    node_type: props.nodeType,
                    short_id: props.notebookLogic.props.shortId,
                })
            }
        },

        updateAttributes: ({ attributes }) => {
            props.updateAttributes(attributes)
        },

        addActiveWidget: ({ key }) => {
            actions.setopenWidgetKeys(
                [...values.openWidgetKeys, key].filter((value, index, array) => array.indexOf(value) === index)
            )
        },
        removeActiveWidget: ({ key }) => {
            const index = values.openWidgetKeys.indexOf(key)
            const newopenWidgetKeys = [...values.openWidgetKeys]
            newopenWidgetKeys.splice(index, 1)
            actions.setopenWidgetKeys(newopenWidgetKeys)
        },
    })),

    afterMount((logic) => {
        logic.props.notebookLogic.actions.registerNodeLogic(logic)
    }),

    beforeUnmount((logic) => {
        logic.props.notebookLogic.actions.unregisterNodeLogic(logic)
    }),
])

export const NotebookNodeContext = createContext<BuiltLogic<notebookNodeLogicType> | undefined>(undefined)

// Currently there is no way to optionally get bound logics so this context allows us to maybe get a logic if it is "bound" via the provider
export const useNotebookNode = (): BuiltLogic<notebookNodeLogicType> | undefined => {
    return useContext(NotebookNodeContext)
}<|MERGE_RESOLUTION|>--- conflicted
+++ resolved
@@ -41,17 +41,14 @@
         setTitle: (title: string) => ({ title }),
         insertAfter: (content: JSONContent) => ({ content }),
         insertAfterLastNodeOfType: (nodeType: string, content: JSONContent) => ({ content, nodeType }),
-<<<<<<< HEAD
         updateAttributes: (attributes: Record<string, any>) => ({ attributes }),
         setopenWidgetKeys: (widgetKeys: string[]) => ({ widgetKeys }),
         addActiveWidget: (key: string) => ({ key }),
         removeActiveWidget: (key: string) => ({ key }),
-=======
         insertReplayCommentByTimestamp: (timestamp: number, sessionRecordingId: string) => ({
             timestamp,
             sessionRecordingId,
         }),
->>>>>>> a7db7167
         deleteNode: true,
         // TODO: Implement this
         // insertAfterNextEmptyLine: (content: JSONContent) => ({ content, nodeType }),
