import { actions, afterMount, kea, listeners, path, reducers, selectors } from 'kea'
import { forms } from 'kea-forms'
import { loaders } from 'kea-loaders'
import { urlToAction } from 'kea-router'
import api from 'lib/api'
import { DashboardCompatibleScenes } from 'lib/components/SceneDashboardChoice/sceneDashboardChoiceModalLogic'
import { lemonToast } from 'lib/lemon-ui/LemonToast/LemonToast'
import { getAppContext } from 'lib/utils/getAppContext'
<<<<<<< HEAD
import { preflightLogic } from './PreflightCheck/preflightLogic'
import { lemonToast } from 'lib/lemon-ui/lemonToast'
import { loaders } from 'kea-loaders'
import { forms } from 'kea-forms'
import { addProjectIdIfMissing } from '~/initKea'
=======
import posthog from 'posthog-js'

import { AvailableFeature, OrganizationBasicType, ProductKey, UserTheme, UserType } from '~/types'

import type { userLogicType } from './userLogicType'
>>>>>>> cb97d1b8

export interface UserDetailsFormType {
    first_name: string
    email: string
}

export const userLogic = kea<userLogicType>([
    path(['scenes', 'userLogic']),
    actions(() => ({
        loadUser: (resetOnFailure?: boolean) => ({ resetOnFailure }),
        updateCurrentTeam: (teamId: number, destination?: string) => ({ teamId, destination }),
        updateCurrentOrganization: (organizationId: string, destination?: string) => ({ organizationId, destination }),
        logout: true,
        updateUser: (user: Partial<UserType>, successCallback?: () => void) => ({ user, successCallback }),
        setUserScenePersonalisation: (scene: DashboardCompatibleScenes, dashboard: number) => ({ scene, dashboard }),
        updateHasSeenProductIntroFor: (productKey: ProductKey, value: boolean) => ({ productKey, value }),
    })),
    forms(({ actions }) => ({
        userDetails: {
            errors: ({ first_name, email }) => ({
                first_name: !first_name
                    ? 'You need to have a name.'
                    : first_name.length > 150
                    ? 'This name is too long. Please keep it under 151 characters.'
                    : null,
                email: !email
                    ? 'You need to have an email.'
                    : first_name.length > 254
                    ? 'This email is too long. Please keep it under 255 characters.'
                    : null,
            }),
            submit: (user) => {
                actions.updateUser(user)
            },
        },
    })),
    loaders(({ values, actions }) => ({
        user: [
            // TODO: Because we don't actually load the app until this request completes, `user` is never `null` (will help simplify checks across the app)
            null as UserType | null,
            {
                loadUser: async () => {
                    try {
                        return await api.get('api/users/@me/')
                    } catch (error: any) {
                        console.error(error)
                        actions.loadUserFailure(error.message)
                    }
                    return null
                },
                updateUser: async ({ user, successCallback }) => {
                    if (!values.user) {
                        throw new Error('Current user has not been loaded yet, so it cannot be updated!')
                    }
                    try {
                        const response = await api.update('api/users/@me/', user)
                        successCallback && successCallback()
                        return response
                    } catch (error: any) {
                        console.error(error)
                        actions.updateUserFailure(error.message)
                    }
                },
                setUserScenePersonalisation: async ({ scene, dashboard }) => {
                    if (!values.user) {
                        throw new Error('Current user has not been loaded yet, so it cannot be updated!')
                    }
                    try {
                        return await api.create('api/users/@me/scene_personalisation', {
                            scene,
                            dashboard,
                        })
                    } catch (error: any) {
                        console.error(error)
                        actions.updateUserFailure(error.message)
                    }
                },
            },
        ],
    })),
    reducers({
        userDetails: [
            {} as UserDetailsFormType,
            {
                loadUserSuccess: (_, { user }) => ({
                    first_name: user?.first_name || '',
                    email: user?.email || '',
                }),
                updateUserSuccess: (_, { user }) => ({
                    first_name: user?.first_name || '',
                    email: user?.email || '',
                }),
            },
        ],
    }),
    listeners(({ actions, values }) => ({
        logout: () => {
            posthog.reset()
            window.location.href = '/logout'
        },
        loadUserSuccess: ({ user }) => {
            if (user && user.uuid) {
                const Sentry = (window as any).Sentry
                Sentry?.setUser({
                    email: user.email,
                    id: user.uuid,
                })

                if (posthog) {
                    posthog.identify(user.distinct_id)
                    posthog.people.set({
                        email: user.anonymize_data ? null : user.email,
                        realm: user.realm,
                    })

                    posthog.register({
                        is_demo_project: user.team?.is_demo,
                    })

                    if (user.team) {
                        posthog.group('project', user.team.uuid, {
                            id: user.team.id,
                            uuid: user.team.uuid,
                            name: user.team.name,
                            ingested_event: user.team.ingested_event,
                            is_demo: user.team.is_demo,
                            timezone: user.team.timezone,
                            instance_tag: user.organization?.metadata?.instance_tag,
                        })
                    }

                    if (user.organization) {
                        posthog.group('organization', user.organization.id, {
                            id: user.organization.id,
                            name: user.organization.name,
                            slug: user.organization.slug,
                            created_at: user.organization.created_at,
                            available_features: user.organization.available_features,
                            ...user.organization.metadata,
                        })

                        if (user.organization.customer_id) {
                            posthog.group('customer', user.organization.customer_id)
                        }
                    }
                }
            }
        },
        updateUserSuccess: () => {
            lemonToast.dismiss('updateUser')
            lemonToast.success('Preferences saved', {
                toastId: 'updateUser',
            })
        },
        updateUserFailure: () => {
            lemonToast.error(`Error saving preferences`, {
                toastId: 'updateUser',
            })
        },
        updateCurrentTeam: async ({ teamId, destination }, breakpoint) => {
            if (values.user?.team?.id === teamId) {
                return
            }
            await breakpoint(10)
            await api.update('api/users/@me/', { set_current_team: teamId })
            window.location.href = addProjectIdIfMissing(destination || '/', teamId)
        },
        updateCurrentOrganization: async ({ organizationId, destination }, breakpoint) => {
            if (values.user?.organization?.id === organizationId) {
                return
            }
            await breakpoint(10)
            await api.update('api/users/@me/', { set_current_organization: organizationId })
            window.location.href = destination || '/'
        },
        updateHasSeenProductIntroFor: async ({ productKey, value }, breakpoint) => {
            await breakpoint(10)
            await api
                .update('api/users/@me/', {
                    has_seen_product_intro_for: {
                        ...values.user?.has_seen_product_intro_for,
                        [productKey]: value,
                    },
                })
                .then(() => {
                    actions.loadUser()
                })
        },
    })),
    selectors({
        hasAvailableFeature: [
            (s) => [s.user],
            (user) => {
                return (feature: AvailableFeature, currentUsage?: number) => {
                    const availableProductFeatures = user?.organization?.available_product_features
                    if (availableProductFeatures && availableProductFeatures.length > 0) {
                        const availableFeature = availableProductFeatures.find((obj) => obj.key === feature)
                        return availableFeature
                            ? currentUsage
                                ? availableFeature?.limit
                                    ? availableFeature?.limit > currentUsage
                                    : true
                                : true
                            : false
                    }
                    // if we don't have the new available_product_features obj, fallback to old available_features
                    return !!user?.organization?.available_features.includes(feature)
                }
            },
        ],
        otherOrganizations: [
            (s) => [s.user],
            (user): OrganizationBasicType[] =>
                user
                    ? user.organizations
                          ?.filter((organization) => organization.id !== user.organization?.id)
                          .sort((orgA, orgB) =>
                              orgA.id === user?.organization?.id ? -2 : orgA.name.localeCompare(orgB.name)
                          ) || []
                    : [],
        ],

        themeMode: [
            (s) => [s.user],
            (user): UserTheme => {
                return user?.theme_mode || 'light'
            },
        ],
    }),
    afterMount(({ actions }) => {
        const preloadedUser = getAppContext()?.current_user
        if (preloadedUser) {
            actions.loadUserSuccess(preloadedUser)
        } else if (preloadedUser === null) {
            actions.loadUserFailure('Logged out')
        } else {
            actions.loadUser()
        }
    }),
    urlToAction(({ values }) => ({
        '/year_in_posthog/2023': () => {
            if (window.POSTHOG_APP_CONTEXT?.year_in_hog_url) {
                window.location.href = `${window.location.origin}${window.POSTHOG_APP_CONTEXT.year_in_hog_url}`
            }
            if (values.user?.uuid) {
                window.location.href = `${window.location.origin}/year_in_posthog/2023/${values.user?.uuid}`
            }
        },
    })),
])<|MERGE_RESOLUTION|>--- conflicted
+++ resolved
@@ -6,19 +6,12 @@
 import { DashboardCompatibleScenes } from 'lib/components/SceneDashboardChoice/sceneDashboardChoiceModalLogic'
 import { lemonToast } from 'lib/lemon-ui/LemonToast/LemonToast'
 import { getAppContext } from 'lib/utils/getAppContext'
-<<<<<<< HEAD
-import { preflightLogic } from './PreflightCheck/preflightLogic'
-import { lemonToast } from 'lib/lemon-ui/lemonToast'
-import { loaders } from 'kea-loaders'
-import { forms } from 'kea-forms'
+import posthog from 'posthog-js'
+
 import { addProjectIdIfMissing } from '~/initKea'
-=======
-import posthog from 'posthog-js'
-
 import { AvailableFeature, OrganizationBasicType, ProductKey, UserTheme, UserType } from '~/types'
 
 import type { userLogicType } from './userLogicType'
->>>>>>> cb97d1b8
 
 export interface UserDetailsFormType {
     first_name: string
