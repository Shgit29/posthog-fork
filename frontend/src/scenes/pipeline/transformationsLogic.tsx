--- conflicted
+++ resolved
@@ -12,15 +12,9 @@
 
 export const pipelineTransformationsLogic = kea<pipelineTransformationsLogicType>([
     path(['scenes', 'pipeline', 'transformationsLogic']),
-<<<<<<< HEAD
-    connect({
+    connect(() => ({
         values: [teamLogic, ['currentTeamId'], userLogic, ['user']],
-    }),
-=======
-    connect(() => ({
-        values: [projectLogic, ['currentProjectId'], userLogic, ['user']],
     })),
->>>>>>> 56807818
     actions({
         loadPluginConfigs: true,
         openReorderModal: true,
