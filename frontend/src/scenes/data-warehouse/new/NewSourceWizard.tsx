import { LemonButton } from '@posthog/lemon-ui'
import { BindLogic, useActions, useValues } from 'kea'
import { PageHeader } from 'lib/components/PageHeader'
import { useCallback, useEffect } from 'react'
import { SceneExport } from 'scenes/sceneTypes'

import { DataWarehouseInitialBillingLimitNotice } from '../DataWarehouseInitialBillingLimitNotice'
import SchemaForm from '../external/forms/SchemaForm'
import SourceForm from '../external/forms/SourceForm'
import { SyncProgressStep } from '../external/forms/SyncProgressStep'
import { DatawarehouseTableForm } from '../new/DataWarehouseTableForm'
import { dataWarehouseTableLogic } from './dataWarehouseTableLogic'
import { NewSourcesList, NewSourcesListProps } from './NewSourcesList'
import { sourceWizardLogic } from './sourceWizardLogic'

export const scene: SceneExport = {
    component: NewSourceWizardScene,
    logic: sourceWizardLogic,
}

export function NewSourceWizardScene(): JSX.Element {
    const { closeWizard } = useActions(sourceWizardLogic)

    return (
        <>
            <PageHeader
                buttons={
                    <>
                        <LemonButton
                            type="secondary"
                            center
                            data-attr="source-form-cancel-button"
                            onClick={closeWizard}
                        >
                            Cancel
                        </LemonButton>
                    </>
                }
            />
            <NewSourcesWizard />
        </>
    )
}

interface NewSourcesWizardProps {
    disableConnectedSources?: boolean
    onComplete?: () => void
}

export function NewSourcesWizard(props: NewSourcesWizardProps): JSX.Element {
    const { onComplete } = props
    const wizardLogic = sourceWizardLogic({ onComplete })

    const { modalTitle, modalCaption, isWrapped, currentStep, isLoading, canGoBack, canGoNext, nextButtonText } =
        useValues(wizardLogic)
    const { onBack, onSubmit, onClear } = useActions(wizardLogic)
    const { tableLoading: manualLinkIsLoading } = useValues(dataWarehouseTableLogic)

    useEffect(() => {
        return () => {
            onClear()
        }
    }, [onClear])

    const footer = useCallback(() => {
        if (currentStep === 1) {
            return null
        }

        return (
            <div className="flex flex-row gap-2 justify-end mt-4">
                {canGoBack && (
                    <LemonButton
                        type="secondary"
                        center
                        data-attr="source-modal-back-button"
                        onClick={onBack}
                        disabledReason={!canGoBack && 'You cant go back from here'}
                    >
                        Back
                    </LemonButton>
                )}
                <LemonButton
                    loading={isLoading || manualLinkIsLoading}
                    disabledReason={!canGoNext && 'You cant click next yet'}
                    type="primary"
                    center
                    onClick={() => onSubmit()}
                    data-attr="source-link"
                >
                    {nextButtonText}
                </LemonButton>
            </div>
        )
    }, [currentStep, canGoBack, onBack, isLoading, manualLinkIsLoading, canGoNext, nextButtonText, onSubmit])

    return (
        <>
            {!isWrapped && <DataWarehouseInitialBillingLimitNotice />}
            <>
                <h3>{modalTitle}</h3>
                <p>{modalCaption}</p>

                {currentStep === 1 ? (
                    <FirstStep {...props} />
                ) : currentStep === 2 ? (
                    <SecondStep />
                ) : currentStep === 3 ? (
                    <ThirdStep />
                ) : currentStep === 4 ? (
                    <FourthStep />
                ) : (
                    <div>Something went wrong...</div>
                )}

                {footer()}
            </>
        </>
    )
}

<<<<<<< HEAD
function FirstStep({ disableConnectedSources }: NewSourcesListProps): JSX.Element {
    return <NewSourcesList disableConnectedSources={disableConnectedSources} />
=======
function FirstStep({ disableConnectedSources }: Pick<NewSourcesWizardProps, 'disableConnectedSources'>): JSX.Element {
    const { connectors, manualConnectors, addToHubspotButtonUrl } = useValues(sourceWizardLogic)
    const { selectConnector, toggleManualLinkFormVisible, onNext, setManualLinkingProvider } =
        useActions(sourceWizardLogic)
    const { featureFlags } = useValues(featureFlagLogic)

    const onClick = (sourceConfig: SourceConfig): void => {
        if (sourceConfig.name == 'Hubspot') {
            window.open(addToHubspotButtonUrl() as string, '_self')
        } else {
            selectConnector(sourceConfig)
        }
        onNext()
    }

    const onManualLinkClick = (manualLinkSource: ManualLinkSourceType): void => {
        toggleManualLinkFormVisible(true)
        setManualLinkingProvider(manualLinkSource)
    }

    const filteredConnectors = connectors.filter((n) => {
        return !(n.name === 'GoogleAds' && !featureFlags[FEATURE_FLAGS.GOOGLE_ADS_DWH])
    })

    return (
        <>
            <h2 className="mt-4">Managed data warehouse sources</h2>

            <p>
                Data will be synced to PostHog and regularly refreshed.{' '}
                <Link to="https://posthog.com/docs/cdp/sources">Learn more</Link>
            </p>
            <LemonTable
                dataSource={filteredConnectors}
                loading={false}
                disableTableWhileLoading={false}
                columns={[
                    {
                        title: 'Source',
                        width: 0,
                        render: function (_, sourceConfig) {
                            return <DataWarehouseSourceIcon type={sourceConfig.name} />
                        },
                    },
                    {
                        title: 'Name',
                        key: 'name',
                        render: (_, sourceConfig) => (
                            <div className="flex flex-col">
                                <span className="gap-1 text-sm font-semibold">
                                    {sourceConfig.label ?? sourceConfig.name}
                                    {sourceConfig.betaSource && (
                                        <span>
                                            {' '}
                                            <LemonTag type="warning">BETA</LemonTag>
                                        </span>
                                    )}
                                </span>
                                {sourceConfig.unreleasedSource && (
                                    <span>Get notified when {sourceConfig.label} is available to connect</span>
                                )}
                            </div>
                        ),
                    },
                    {
                        key: 'actions',
                        render: (_, sourceConfig) => {
                            const isConnected = disableConnectedSources && sourceConfig.existingSource

                            return (
                                <div className="flex flex-row justify-end p-1">
                                    {isConnected && (
                                        <LemonTag type="success" className="my-4" size="medium">
                                            <IconCheck />
                                            Connected
                                        </LemonTag>
                                    )}
                                    {!isConnected && sourceConfig.unreleasedSource === true && (
                                        <LemonButton
                                            className="my-2"
                                            type="primary"
                                            icon={<IconBell />}
                                            onClick={() => {
                                                // https://us.posthog.com/project/2/surveys/0190ff15-5032-0000-722a-e13933c140ac
                                                posthog.capture(SurveyEventName.SENT, {
                                                    [SurveyEventProperties.SURVEY_ID]:
                                                        '0190ff15-5032-0000-722a-e13933c140ac',
                                                    [`${SurveyEventProperties.SURVEY_RESPONSE}_ad030277-3642-4abf-b6b0-7ecb449f07e8`]:
                                                        sourceConfig.label ?? sourceConfig.name,
                                                })
                                                posthog.capture('source_notify_me', {
                                                    source: sourceConfig.label ?? sourceConfig.name,
                                                })
                                                lemonToast.success('Notification registered successfully')
                                            }}
                                        >
                                            Notify me
                                        </LemonButton>
                                    )}
                                    {!isConnected && !sourceConfig.unreleasedSource && (
                                        <LemonButton
                                            onClick={() => onClick(sourceConfig)}
                                            className="my-2"
                                            type="primary"
                                            disabledReason={
                                                disableConnectedSources && sourceConfig.existingSource
                                                    ? 'You have already connected this source'
                                                    : undefined
                                            }
                                        >
                                            Link
                                        </LemonButton>
                                    )}
                                </div>
                            )
                        },
                    },
                ]}
            />

            <h2 className="mt-4">Self-managed data warehouse sources</h2>

            <p>
                Data will be queried directly from your data source that you manage.{' '}
                <Link to="https://posthog.com/docs/cdp/sources">Learn more</Link>
            </p>
            <LemonTable
                dataSource={manualConnectors}
                loading={false}
                disableTableWhileLoading={false}
                columns={[
                    {
                        title: 'Source',
                        width: 0,
                        render: (_, sourceConfig) => <DataWarehouseSourceIcon type={sourceConfig.type} />,
                    },
                    {
                        title: 'Name',
                        key: 'name',
                        render: (_, sourceConfig) => (
                            <span className="gap-1 text-sm font-semibold">{sourceConfig.name}</span>
                        ),
                    },
                    {
                        key: 'actions',
                        width: 0,
                        render: (_, sourceConfig) => (
                            <div className="flex flex-row justify-end p-1">
                                <LemonButton
                                    onClick={() => onManualLinkClick(sourceConfig.type)}
                                    className="my-2"
                                    type="primary"
                                >
                                    Link
                                </LemonButton>
                            </div>
                        ),
                    },
                ]}
            />
        </>
    )
>>>>>>> 912ac024
}

function SecondStep(): JSX.Element {
    const { selectedConnector } = useValues(sourceWizardLogic)

    return selectedConnector ? (
        <SourceForm sourceConfig={selectedConnector} />
    ) : (
        <BindLogic logic={dataWarehouseTableLogic} props={{ id: 'new' }}>
            <DatawarehouseTableForm />
        </BindLogic>
    )
}

function ThirdStep(): JSX.Element {
    return <SchemaForm />
}

function FourthStep(): JSX.Element {
    return <SyncProgressStep />
}<|MERGE_RESOLUTION|>--- conflicted
+++ resolved
@@ -1,17 +1,24 @@
-import { LemonButton } from '@posthog/lemon-ui'
+import { IconBell, IconCheck } from '@posthog/icons'
+import { LemonButton, LemonTable, LemonTag, lemonToast, Link } from '@posthog/lemon-ui'
 import { BindLogic, useActions, useValues } from 'kea'
 import { PageHeader } from 'lib/components/PageHeader'
+import { FEATURE_FLAGS } from 'lib/constants'
+import { featureFlagLogic } from 'lib/logic/featureFlagLogic'
+import posthog from 'posthog-js'
 import { useCallback, useEffect } from 'react'
 import { SceneExport } from 'scenes/sceneTypes'
+import { urls } from 'scenes/urls'
+
+import { SurveyEventName, SurveyEventProperties } from '~/types'
 
 import { DataWarehouseInitialBillingLimitNotice } from '../DataWarehouseInitialBillingLimitNotice'
 import SchemaForm from '../external/forms/SchemaForm'
 import SourceForm from '../external/forms/SourceForm'
 import { SyncProgressStep } from '../external/forms/SyncProgressStep'
 import { DatawarehouseTableForm } from '../new/DataWarehouseTableForm'
+import { DataWarehouseSourceIcon } from '../settings/DataWarehouseSourceIcon'
 import { dataWarehouseTableLogic } from './dataWarehouseTableLogic'
-import { NewSourcesList, NewSourcesListProps } from './NewSourcesList'
-import { sourceWizardLogic } from './sourceWizardLogic'
+import { MANUAL_SOURCE_LINK_MAP, sourceWizardLogic } from './sourceWizardLogic'
 
 export const scene: SceneExport = {
     component: NewSourceWizardScene,
@@ -119,29 +126,9 @@
     )
 }
 
-<<<<<<< HEAD
-function FirstStep({ disableConnectedSources }: NewSourcesListProps): JSX.Element {
-    return <NewSourcesList disableConnectedSources={disableConnectedSources} />
-=======
 function FirstStep({ disableConnectedSources }: Pick<NewSourcesWizardProps, 'disableConnectedSources'>): JSX.Element {
-    const { connectors, manualConnectors, addToHubspotButtonUrl } = useValues(sourceWizardLogic)
-    const { selectConnector, toggleManualLinkFormVisible, onNext, setManualLinkingProvider } =
-        useActions(sourceWizardLogic)
+    const { connectors } = useValues(sourceWizardLogic)
     const { featureFlags } = useValues(featureFlagLogic)
-
-    const onClick = (sourceConfig: SourceConfig): void => {
-        if (sourceConfig.name == 'Hubspot') {
-            window.open(addToHubspotButtonUrl() as string, '_self')
-        } else {
-            selectConnector(sourceConfig)
-        }
-        onNext()
-    }
-
-    const onManualLinkClick = (manualLinkSource: ManualLinkSourceType): void => {
-        toggleManualLinkFormVisible(true)
-        setManualLinkingProvider(manualLinkSource)
-    }
 
     const filteredConnectors = connectors.filter((n) => {
         return !(n.name === 'GoogleAds' && !featureFlags[FEATURE_FLAGS.GOOGLE_ADS_DWH])
@@ -224,7 +211,7 @@
                                     )}
                                     {!isConnected && !sourceConfig.unreleasedSource && (
                                         <LemonButton
-                                            onClick={() => onClick(sourceConfig)}
+                                            to={urls.dataWarehouseSourceNew() + '?kind=' + sourceConfig.name}
                                             className="my-2"
                                             type="primary"
                                             disabledReason={
@@ -250,7 +237,10 @@
                 <Link to="https://posthog.com/docs/cdp/sources">Learn more</Link>
             </p>
             <LemonTable
-                dataSource={manualConnectors}
+                dataSource={Object.entries(MANUAL_SOURCE_LINK_MAP).map(([type, name]) => ({
+                    type,
+                    name,
+                }))}
                 loading={false}
                 disableTableWhileLoading={false}
                 columns={[
@@ -272,7 +262,7 @@
                         render: (_, sourceConfig) => (
                             <div className="flex flex-row justify-end p-1">
                                 <LemonButton
-                                    onClick={() => onManualLinkClick(sourceConfig.type)}
+                                    to={urls.dataWarehouseSourceNew() + '?kind=' + sourceConfig.type}
                                     className="my-2"
                                     type="primary"
                                 >
@@ -285,7 +275,6 @@
             />
         </>
     )
->>>>>>> 912ac024
 }
 
 function SecondStep(): JSX.Element {
