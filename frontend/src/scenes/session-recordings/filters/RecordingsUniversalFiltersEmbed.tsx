--- conflicted
+++ resolved
@@ -381,7 +381,6 @@
                                 />
                             </div>
                         </div>
-<<<<<<< HEAD
 
                         <div className="flex justify-between flex-wrap gap-2 px-2 mt-2">
                             <div className="flex flex-wrap gap-2 items-center">
@@ -436,67 +435,73 @@
                                 </UniversalFilters>
                             </div>
                         </div>
-                        <div className="flex flex-wrap gap-2 items-center mt-8 justify-end border-t pt-4 mx-2">
-=======
-                    </div>
-                    <div className="flex justify-between gap-2 border-t pt-4 mx-2 mt-8 ">
-                        <div className="flex flex-wrap gap-2 items-center justify-end">
->>>>>>> 2bc6ec17
+                        <div className="flex justify-between gap-2 border-t pt-4 mx-2 mt-8 ">
+                            <div className="flex flex-wrap gap-2 items-center justify-end">
+                                <LemonButton
+                                    type="tertiary"
+                                    size="small"
+                                    onClick={handleResetFilters}
+                                    icon={<IconRevert />}
+                                    tooltip="Reset any changes you've made to the filters"
+                                    disabledReason={
+                                        !(resetFilters && (totalFiltersCount ?? 0) > 0)
+                                            ? 'No filters applied'
+                                            : undefined
+                                    }
+                                >
+                                    Reset filters
+                                </LemonButton>
+                                {appliedSavedFilter ? (
+                                    <LemonButton
+                                        type="secondary"
+                                        size="small"
+                                        onClick={() => void updateSavedFilter()}
+                                        tooltip="Update saved filter"
+                                        disabledReason={
+                                            equal(appliedSavedFilter.filters, filters)
+                                                ? 'No changes to update'
+                                                : undefined
+                                        }
+                                        sideAction={{
+                                            dropdown: {
+                                                placement: 'bottom-end',
+                                                overlay: (
+                                                    <LemonMenuOverlay
+                                                        items={[
+                                                            {
+                                                                label: 'Save as a new filter',
+                                                                onClick: () => setIsSaveFiltersModalOpen(true),
+                                                            },
+                                                        ]}
+                                                    />
+                                                ),
+                                            },
+                                        }}
+                                    >
+                                        Update "{appliedSavedFilter.name || 'Unnamed'}"
+                                    </LemonButton>
+                                ) : (
+                                    <LemonButton
+                                        type="secondary"
+                                        size="small"
+                                        onClick={() => setIsSaveFiltersModalOpen(true)}
+                                        disabledReason={
+                                            (totalFiltersCount ?? 0) === 0 ? 'No filters applied' : undefined
+                                        }
+                                        tooltip="Save filters for later"
+                                    >
+                                        Add to "Saved filters"
+                                    </LemonButton>
+                                )}
+                            </div>
                             <LemonButton
-                                type="tertiary"
+                                type="primary"
                                 size="small"
-                                onClick={handleResetFilters}
-                                icon={<IconRevert />}
-                                tooltip="Reset any changes you've made to the filters"
-                                disabledReason={
-                                    !(resetFilters && (totalFiltersCount ?? 0) > 0) ? 'No filters applied' : undefined
-                                }
+                                onClick={() => setIsFiltersExpanded(false)}
+                                tooltip="Close filters and start watching recordings"
                             >
-                                Reset filters
+                                {(totalFiltersCount ?? 0) === 0 ? 'Close filters' : 'Start watching'}
                             </LemonButton>
-                            {appliedSavedFilter ? (
-                                <LemonButton
-                                    type="secondary"
-                                    size="small"
-                                    onClick={() => void updateSavedFilter()}
-                                    tooltip="Update saved filter"
-                                    disabledReason={
-                                        equal(appliedSavedFilter.filters, filters) ? 'No changes to update' : undefined
-                                    }
-                                    sideAction={{
-                                        dropdown: {
-                                            placement: 'bottom-end',
-                                            overlay: (
-                                                <LemonMenuOverlay
-                                                    items={[
-                                                        {
-                                                            label: 'Save as a new filter',
-                                                            onClick: () => setIsSaveFiltersModalOpen(true),
-                                                        },
-                                                    ]}
-                                                />
-                                            ),
-                                        },
-                                    }}
-                                >
-                                    Update "{appliedSavedFilter.name || 'Unnamed'}"
-                                </LemonButton>
-                            ) : (
-                                <LemonButton
-<<<<<<< HEAD
-                                    type="primary"
-=======
-                                    type="secondary"
->>>>>>> 2bc6ec17
-                                    size="small"
-                                    onClick={() => setIsSaveFiltersModalOpen(true)}
-                                    disabledReason={(totalFiltersCount ?? 0) === 0 ? 'No filters applied' : undefined}
-                                    tooltip="Save filters for later"
-                                >
-<<<<<<< HEAD
-                                    Save filters
-                                </LemonButton>
-                            )}
                         </div>
                         {SaveFiltersModal()}
                     </div>
@@ -519,20 +524,6 @@
                             Go to People → <Link to={urls.persons()}>Persons</Link> , click on the user, then open the
                             Recordings tab.
                         </p>
-=======
-                                    Add to "Saved filters"
-                                </LemonButton>
-                            )}
-                        </div>
-                        <LemonButton
-                            type="primary"
-                            size="small"
-                            onClick={() => setIsFiltersExpanded(false)}
-                            tooltip="Close filters and start watching recordings"
-                        >
-                            {(totalFiltersCount ?? 0) === 0 ? 'Close filters' : 'Start watching'}
-                        </LemonButton>
->>>>>>> 2bc6ec17
                     </div>
                 </div>
             ),
