import { combineUrl } from 'kea-router'
import { dayjs } from 'lib/dayjs'
import { lemonToast } from 'lib/lemon-ui/LemonToast/LemonToast'
import { getDefaultEventsSceneQuery } from 'scenes/activity/explore/defaults'
import { LoadedScene, Params, Scene, SceneConfig } from 'scenes/sceneTypes'
import { urls } from 'scenes/urls'

import { Error404 as Error404Component } from '~/layout/Error404'
import { ErrorAccessDenied as ErrorAccessDeniedComponent } from '~/layout/ErrorAccessDenied'
import { ErrorNetwork as ErrorNetworkComponent } from '~/layout/ErrorNetwork'
import { ErrorProjectUnavailable as ErrorProjectUnavailableComponent } from '~/layout/ErrorProjectUnavailable'
import { productConfiguration, productRedirects, productRoutes } from '~/products'
import { EventsQuery } from '~/queries/schema/schema-general'
import { ActivityScope, ActivityTab, InsightShortId, PropertyFilterType, ReplayTabs } from '~/types'

import { BillingSectionId } from './billing/types'
import { DataPipelinesSceneTab } from './data-pipelines/DataPipelinesScene'

export const emptySceneParams = { params: {}, searchParams: {}, hashParams: {} }

export const preloadedScenes: Record<string, LoadedScene> = {
    [Scene.Error404]: {
        id: Scene.Error404,
        component: Error404Component,
        sceneParams: emptySceneParams,
    },
    [Scene.ErrorAccessDenied]: {
        id: Scene.ErrorAccessDenied,
        component: ErrorAccessDeniedComponent,
        sceneParams: emptySceneParams,
    },
    [Scene.ErrorNetwork]: {
        id: Scene.ErrorNetwork,
        component: ErrorNetworkComponent,
        sceneParams: emptySceneParams,
    },
    [Scene.ErrorProjectUnavailable]: {
        id: Scene.ErrorProjectUnavailable,
        component: ErrorProjectUnavailableComponent,
        sceneParams: emptySceneParams,
    },
}

export const sceneConfigurations: Record<Scene | string, SceneConfig> = {
    [Scene.Error404]: {
        name: 'Not found',
        projectBased: true,
    },
    [Scene.ErrorAccessDenied]: {
        name: 'Access denied',
    },
    [Scene.ErrorNetwork]: {
        name: 'Network error',
    },
    [Scene.ErrorProjectUnavailable]: {
        name: 'Project unavailable',
    },
    // Project-based routes
    [Scene.Dashboards]: {
        projectBased: true,
        name: 'Dashboards',
        activityScope: ActivityScope.DASHBOARD,
    },
    [Scene.Dashboard]: {
        projectBased: true,
        activityScope: ActivityScope.DASHBOARD,
        defaultDocsPath: '/docs/product-analytics/dashboards',
    },
    [Scene.Insight]: {
        projectBased: true,
        name: 'Insights',
        activityScope: ActivityScope.INSIGHT,
        defaultDocsPath: '/docs/product-analytics/insights',
    },
    [Scene.WebAnalytics]: {
        projectBased: true,
        name: 'Web analytics',
        layout: 'app-container',
        defaultDocsPath: '/docs/web-analytics',
    },
    [Scene.WebAnalyticsWebVitals]: {
        projectBased: true,
        name: 'Web vitals',
        layout: 'app-container',
        defaultDocsPath: '/docs/web-analytics/web-vitals',
    },
    [Scene.WebAnalyticsPageReports]: {
        projectBased: true,
        name: 'Page reports',
        layout: 'app-container',
        defaultDocsPath: '/docs/web-analytics',
    },
    [Scene.WebAnalyticsMarketing]: {
        projectBased: true,
        name: 'Marketing',
        layout: 'app-container',
        defaultDocsPath: '/docs/web-analytics/marketing',
    },
    [Scene.RevenueAnalytics]: {
        projectBased: true,
        name: 'Revenue analytics',
        layout: 'app-container',
        defaultDocsPath: '/docs/web-analytics/revenue-analytics',
    },
    [Scene.Cohort]: {
        projectBased: true,
        name: 'Cohort',
        defaultDocsPath: '/docs/data/cohorts',
    },
    [Scene.Activity]: {
        projectBased: true,
        name: 'Activity',
        defaultDocsPath: '/docs/data/events',
    },
    [Scene.DataManagement]: {
        projectBased: true,
        name: 'Data management',
        activityScope: ActivityScope.DATA_MANAGEMENT,
        defaultDocsPath: '/docs/data',
    },
    [Scene.EventDefinition]: {
        projectBased: true,
        name: 'Data management',
        activityScope: ActivityScope.EVENT_DEFINITION,
        defaultDocsPath: '/docs/data/events',
    },
    [Scene.EventDefinitionEdit]: {
        projectBased: true,
        name: 'Data management',
        activityScope: ActivityScope.EVENT_DEFINITION,
        defaultDocsPath: '/docs/data/events',
    },
    [Scene.PropertyDefinition]: {
        projectBased: true,
        name: 'Data management',
        activityScope: ActivityScope.PROPERTY_DEFINITION,
    },
    [Scene.PropertyDefinitionEdit]: {
        projectBased: true,
        name: 'Data management',
        activityScope: ActivityScope.PROPERTY_DEFINITION,
    },
    [Scene.Replay]: {
        projectBased: true,
        name: 'Session replay',
        activityScope: ActivityScope.REPLAY,
        defaultDocsPath: '/docs/session-replay',
    },
    [Scene.ReplaySingle]: {
        projectBased: true,
        name: 'Replay recording',
        activityScope: ActivityScope.REPLAY,
        defaultDocsPath: '/docs/session-replay',
    },
    [Scene.CustomCss]: {
        projectBased: true,
        name: 'Custom CSS',
    },
    [Scene.ReplayPlaylist]: {
        projectBased: true,
        name: 'Replay playlist',
        activityScope: ActivityScope.REPLAY,
        defaultDocsPath: '/docs/session-replay',
    },
    [Scene.ReplayFilePlayback]: {
        projectBased: true,
        name: 'File playback',
        activityScope: ActivityScope.REPLAY,
        defaultDocsPath: '/docs/session-replay',
    },
    [Scene.ReplaySettings]: {
        projectBased: true,
        name: 'Settings',
        activityScope: ActivityScope.REPLAY,
        defaultDocsPath: '/docs/session-replay',
    },
    [Scene.Person]: {
        projectBased: true,
        name: 'Person',
        activityScope: ActivityScope.PERSON,
        defaultDocsPath: '/docs/data/persons',
    },
    [Scene.PersonsManagement]: {
        projectBased: true,
        name: 'People & groups',
        activityScope: ActivityScope.PERSON,
        defaultDocsPath: '/docs/data/persons',
    },
    [Scene.Action]: {
        projectBased: true,
        name: 'Action',
        defaultDocsPath: '/docs/data/actions',
    },
    [Scene.Groups]: {
        projectBased: true,
        name: 'Groups',
        defaultDocsPath: '/docs/product-analytics/group-analytics',
    },
    [Scene.Group]: {
        projectBased: true,
        name: 'People & groups',
        defaultDocsPath: '/docs/product-analytics/group-analytics',
    },
    [Scene.Experiments]: {
        projectBased: true,
        name: 'Experiments',
        defaultDocsPath: '/docs/experiments',
        activityScope: ActivityScope.EXPERIMENT,
    },
    [Scene.Experiment]: {
        projectBased: true,
        name: 'Experiment',
        defaultDocsPath: '/docs/experiments/creating-an-experiment',
        activityScope: ActivityScope.EXPERIMENT,
    },
    [Scene.ExperimentsSharedMetric]: {
        projectBased: true,
        name: 'Shared metric',
        defaultDocsPath: '/docs/experiments/creating-an-experiment',
        activityScope: ActivityScope.EXPERIMENT,
    },
    [Scene.ExperimentsSharedMetrics]: {
        projectBased: true,
        name: 'Shared metrics',
        defaultDocsPath: '/docs/experiments/creating-an-experiment',
        activityScope: ActivityScope.EXPERIMENT,
    },
    [Scene.FeatureFlags]: {
        projectBased: true,
        name: 'Feature flags',
        defaultDocsPath: '/docs/feature-flags',
        activityScope: ActivityScope.FEATURE_FLAG,
    },
    [Scene.FeatureFlag]: {
        projectBased: true,
        activityScope: ActivityScope.FEATURE_FLAG,
        defaultDocsPath: '/docs/feature-flags/creating-feature-flags',
    },
    [Scene.Surveys]: {
        projectBased: true,
        name: 'Surveys',
        defaultDocsPath: '/docs/surveys',
        activityScope: ActivityScope.SURVEY,
    },
    [Scene.Survey]: {
        projectBased: true,
        name: 'Survey',
        defaultDocsPath: '/docs/surveys',
        activityScope: ActivityScope.SURVEY,
    },
    [Scene.SurveyTemplates]: {
        projectBased: true,
        name: 'New survey',
        defaultDocsPath: '/docs/surveys/creating-surveys',
    },
    [Scene.SQLEditor]: {
        projectBased: true,
        name: 'SQL editor',
        defaultDocsPath: '/docs/cdp/sources',
        layout: 'app-raw-no-header',
        hideProjectNotice: true,
    },
    [Scene.SavedInsights]: {
        projectBased: true,
        name: 'Product analytics',
        activityScope: ActivityScope.INSIGHT,
        defaultDocsPath: '/docs/product-analytics',
    },
    [Scene.ProjectHomepage]: {
        projectBased: true,
        name: 'Homepage',
    },
    [Scene.Max]: {
        projectBased: true,
        name: 'Max',
        layout: 'app-raw',
        hideProjectNotice: true,
    },
    [Scene.IntegrationsRedirect]: {
        name: 'Integrations redirect',
    },
    [Scene.Products]: {
        projectBased: true,
        name: 'Products',
        layout: 'plain',
    },
    [Scene.Onboarding]: {
        projectBased: true,
        name: 'Onboarding',
        layout: 'plain',
    },
    [Scene.ToolbarLaunch]: {
        projectBased: true,
        name: 'Launch toolbar',
        defaultDocsPath: '/docs/toolbar',
    },
    [Scene.Site]: {
        projectBased: true,
        hideProjectNotice: true,
        layout: 'app-raw',
    },
    // Organization-based routes
    [Scene.OrganizationCreateFirst]: {
        name: 'Organization creation',
        defaultDocsPath: '/docs/data/organizations-and-projects',
    },
    [Scene.OrganizationCreationConfirm]: {
        name: 'Confirm organization creation',
        onlyUnauthenticated: true,
        defaultDocsPath: '/docs/data/organizations-and-projects',
    },
    [Scene.ProjectCreateFirst]: {
        name: 'Project creation',
        organizationBased: true,
        defaultDocsPath: '/docs/data/organizations-and-projects',
    },
    // Onboarding/setup routes
    [Scene.Login]: {
        onlyUnauthenticated: true,
    },
    [Scene.Login2FA]: {
        onlyUnauthenticated: true,
    },
    [Scene.Signup]: {
        onlyUnauthenticated: true,
    },
    [Scene.PreflightCheck]: {
        onlyUnauthenticated: true,
    },
    [Scene.PasswordReset]: {
        onlyUnauthenticated: true,
    },
    [Scene.PasswordResetComplete]: {
        onlyUnauthenticated: true,
    },
    [Scene.InviteSignup]: {
        allowUnauthenticated: true,
        layout: 'plain',
    },
    // Instance management routes
    [Scene.SystemStatus]: {
        instanceLevel: true,
        name: 'Instance panel',
    },
    [Scene.AsyncMigrations]: {
        instanceLevel: true,
    },
    [Scene.DeadLetterQueue]: {
        instanceLevel: true,
    },
    // Cloud-only routes
    [Scene.Billing]: {
        hideProjectNotice: true,
        organizationBased: true,
        defaultDocsPath: '/pricing',
    },
    [Scene.BillingSection]: {
        name: 'Billing',
        hideProjectNotice: true,
        organizationBased: true,
    },
    [Scene.BillingAuthorizationStatus]: {
        hideProjectNotice: true,
        organizationBased: true,
        defaultDocsPath: '/pricing',
    },
    [Scene.Unsubscribe]: {
        allowUnauthenticated: true,
        layout: 'app-raw',
    },
    [Scene.DebugQuery]: {
        projectBased: true,
    },
    [Scene.DebugHog]: {
        projectBased: true,
        name: 'Hog Repl',
    },
    [Scene.VerifyEmail]: {
        allowUnauthenticated: true,
        layout: 'plain',
    },
    [Scene.Notebook]: {
        projectBased: true,
        hideProjectNotice: true, // FIXME: Currently doesn't render well...
        name: 'Notebook',
        layout: 'app-raw',
        activityScope: ActivityScope.NOTEBOOK,
        defaultDocsPath: '/blog/introducing-notebooks',
    },
    [Scene.Notebooks]: {
        projectBased: true,
        name: 'Notebooks',
        activityScope: ActivityScope.NOTEBOOK,
        defaultDocsPath: '/blog/introducing-notebooks',
    },
    [Scene.Canvas]: {
        projectBased: true,
        name: 'Canvas',
        layout: 'app-raw',
        defaultDocsPath: '/blog/introducing-notebooks',
    },
    [Scene.Settings]: {
        projectBased: true,
        name: 'Settings',
    },
    [Scene.MoveToPostHogCloud]: {
        name: 'Move to PostHog Cloud',
        hideProjectNotice: true,
    },
    [Scene.Heatmaps]: {
        projectBased: true,
        name: 'Heatmaps',
    },
    [Scene.Links]: {
        projectBased: true,
        name: 'Links',
    },
    [Scene.Link]: {
        projectBased: true,
    },
    [Scene.SessionAttributionExplorer]: {
        projectBased: true,
        name: 'Session attribution explorer (beta)',
    },
    [Scene.Wizard]: {
        projectBased: true,
        name: 'Wizard',
        layout: 'plain',
    },
    [Scene.StartupProgram]: {
        name: 'PostHog for Startups',
        organizationBased: true,
        layout: 'app-container',
    },
    [Scene.MessagingBroadcasts]: {
        projectBased: true,
        name: 'Messaging broadcasts',
    },
    [Scene.MessagingCampaigns]: {
        projectBased: true,
        name: 'Messaging campaigns',
    },
    [Scene.MessagingLibrary]: {
        projectBased: true,
        name: 'Messaging library',
    },
    [Scene.HogFunction]: {
        projectBased: true,
        name: 'Hog function',
    },
    [Scene.DataPipelines]: {
        projectBased: true,
        name: 'Data pipelines',
        activityScope: ActivityScope.HOG_FUNCTION,
        defaultDocsPath: '/docs/cdp',
    },
    [Scene.DataPipelinesNew]: {
        projectBased: true,
        name: 'New data pipeline',
        activityScope: ActivityScope.HOG_FUNCTION,
        defaultDocsPath: '/docs/cdp',
    },
    [Scene.DataWarehouseSource]: {
        projectBased: true,
        name: 'Data warehouse source',
    },
    [Scene.DataWarehouseSourceNew]: {
        projectBased: true,
        name: 'New data warehouse source',
    },
    [Scene.LegacyPlugin]: {
        projectBased: true,
        name: 'Legacy plugin',
    },
    [Scene.DataWarehouseSource]: {
        projectBased: true,
        name: 'Data warehouse source',
    },
    [Scene.DataWarehouseSourceNew]: {
        projectBased: true,
        name: 'New data warehouse source',
    },
    [Scene.LegacyPlugin]: {
        projectBased: true,
        name: 'Legacy plugin',
    },
    [Scene.Game368]: {
        name: '368 Hedgehogs',
        projectBased: true,
    },
    ...productConfiguration,
}

// NOTE: These redirects will fully replace the URL. If you want to keep support for query and hash params then you should use a function (not string) redirect
// NOTE: If you need a query param to be automatically forwarded to the redirect URL, add it to the forwardedRedirectQueryParams array
export const forwardedRedirectQueryParams: string[] = ['invite_modal']
export const redirects: Record<
    string,
    string | ((params: Params, searchParams: Params, hashParams: Params) => string)
> = {
    '/home': urls.projectHomepage(),
    '/saved_insights': urls.savedInsights(),
    '/dashboards': urls.dashboards(),
    '/actions': urls.actions(),
    '/organization/members': urls.settings('organization'),
    '/i/:shortId': ({ shortId }) => urls.insightView(shortId),
    '/action/:id': ({ id }) => urls.action(id),
    '/action': urls.createAction(),
    '/activity': urls.activity(),
    '/events': urls.activity(),
    '/events/actions': urls.actions(),
    '/events/stats': urls.eventDefinitions(),
    '/events/stats/:id': ({ id }) => urls.eventDefinition(id),
    '/events/:id/*': ({ id, _ }) => {
        const query = getDefaultEventsSceneQuery([
            {
                type: PropertyFilterType.HogQL,
                key: `uuid = '${id.replaceAll(/[^a-f0-9-]/g, '')}'`,
                value: null,
            },
        ])
        try {
            const timestamp = decodeURIComponent(_)
            const after = dayjs(timestamp).subtract(15, 'second').startOf('second').toISOString()
            const before = dayjs(timestamp).add(15, 'second').startOf('second').toISOString()
            Object.assign(query.source as EventsQuery, { before, after })
        } catch (e) {
            lemonToast.error('Invalid event timestamp')
        }
        return combineUrl(urls.activity(ActivityTab.ExploreEvents), {}, { q: query }).url
    },
    '/events/properties': urls.propertyDefinitions(),
    '/events/properties/:id': ({ id }) => urls.propertyDefinition(id),
    '/annotations': () => urls.annotations(),
    '/annotations/:id': ({ id }) => urls.annotation(id),
    '/recordings/:id': ({ id }) => urls.replaySingle(id),
    '/recordings/playlists/:id': ({ id }) => urls.replayPlaylist(id),
    '/recordings/file-playback': () => urls.replayFilePlayback(),
    '/recordings/settings': () => urls.replaySettings(),
    '/recordings': (_params, _searchParams, hashParams) => {
        if (hashParams.sessionRecordingId) {
            // Previous URLs for an individual recording were like: /recordings/#sessionRecordingId=foobar
            return urls.replaySingle(hashParams.sessionRecordingId)
        }
        return urls.replay()
    },
    '/replay': urls.replay(),
    '/replay/recent': (_params, searchParams) => {
        return urls.replay(undefined, searchParams.filters, searchParams.sessionRecordingId)
    },
    '/settings': urls.settings(),
    '/project/settings': urls.settings('project'),
    '/organization/settings': urls.settings('organization'),
    '/me/settings': urls.settings('user'),
    '/instance': urls.instanceStatus(),
    '/data-management': urls.eventDefinitions(),
    '/data-management/database': urls.dataPipelines('sources'),
    '/pipeline': urls.dataPipelines('overview'),
    '/pipelines': urls.dataPipelines('overview'),
    '/pipeline/destinations/:id': ({ stage, id }) => {
        if (id.startsWith('hog-')) {
            return urls.hogFunction(id)
        }
        return urls.dataPipelines(stage as DataPipelinesSceneTab)
    },
    '/pipeline/data-import': urls.dataPipelines('sources'),
    '/batch_exports/:id': ({ id }) => urls.batchExport(id),
    '/batch_exports': urls.dataPipelines('destinations'),
    '/apps': urls.dataPipelines('overview'),
    '/apps/:id': urls.dataPipelines('overview'),
    '/messaging': urls.messagingBroadcasts(),
    '/settings/organization-rbac': urls.settings('organization-roles'),
<<<<<<< HEAD
=======
    '/data-pipelines': urls.dataPipelines('overview'),
>>>>>>> f5276bea
    '/data-warehouse/sources/:id': ({ id }) => urls.dataWarehouseSource(id, 'schemas'),
    ...productRedirects,
}

export const routes: Record<string, [Scene | string, string]> = {
    [urls.dashboards()]: [Scene.Dashboards, 'dashboards'],
    [urls.dashboard(':id')]: [Scene.Dashboard, 'dashboard'],
    [urls.dashboardTextTile(':id', ':textTileId')]: [Scene.Dashboard, 'dashboardTextTile'],
    [urls.dashboardSharing(':id')]: [Scene.Dashboard, 'dashboardSharing'],
    [urls.dashboardSubscriptions(':id')]: [Scene.Dashboard, 'dashboardSubscriptions'],
    [urls.dashboardSubscription(':id', ':subscriptionId')]: [Scene.Dashboard, 'dashboardSubscription'],
    [urls.createAction()]: [Scene.Action, 'createAction'],
    [urls.duplicateAction(null)]: [Scene.Action, 'duplicateAction'],
    [urls.action(':id')]: [Scene.Action, 'action'],
    [urls.ingestionWarnings()]: [Scene.DataManagement, 'ingestionWarnings'],
    [urls.insightNew()]: [Scene.Insight, 'insightNew'],
    [urls.insightEdit(':shortId' as InsightShortId)]: [Scene.Insight, 'insightEdit'],
    [urls.insightView(':shortId' as InsightShortId)]: [Scene.Insight, 'insightView'],
    [urls.insightSubcriptions(':shortId' as InsightShortId)]: [Scene.Insight, 'insightSubcriptions'],
    [urls.insightSubcription(':shortId' as InsightShortId, ':itemId')]: [Scene.Insight, 'insightSubcription'],
    [urls.alert(':shortId')]: [Scene.SavedInsights, 'alert'],
    [urls.alerts()]: [Scene.SavedInsights, 'alerts'],
    [urls.insightAlerts(':shortId' as InsightShortId)]: [Scene.Insight, 'insightAlerts'],
    [urls.insightSharing(':shortId' as InsightShortId)]: [Scene.Insight, 'insightSharing'],
    [urls.savedInsights()]: [Scene.SavedInsights, 'savedInsights'],
    [urls.webAnalytics()]: [Scene.WebAnalytics, 'webAnalytics'],
    [urls.webAnalyticsWebVitals()]: [Scene.WebAnalytics, 'webAnalyticsWebVitals'],
    [urls.webAnalyticsMarketing()]: [Scene.WebAnalytics, 'webAnalyticsMarketing'],
    [urls.webAnalyticsPageReports()]: [Scene.WebAnalytics, 'webAnalyticsPageReports'],
    [urls.revenueAnalytics()]: [Scene.RevenueAnalytics, 'revenueAnalytics'],
    [urls.revenueSettings()]: [Scene.DataManagement, 'revenue'],
    [urls.marketingAnalytics()]: [Scene.DataManagement, 'marketingAnalytics'],
    [urls.actions()]: [Scene.DataManagement, 'actions'],
    [urls.eventDefinitions()]: [Scene.DataManagement, 'eventDefinitions'],
    [urls.eventDefinition(':id')]: [Scene.EventDefinition, 'eventDefinition'],
    [urls.eventDefinitionEdit(':id')]: [Scene.EventDefinitionEdit, 'eventDefinitionEdit'],
    [urls.propertyDefinitions()]: [Scene.DataManagement, 'propertyDefinitions'],
    [urls.propertyDefinition(':id')]: [Scene.PropertyDefinition, 'propertyDefinition'],
    [urls.propertyDefinitionEdit(':id')]: [Scene.PropertyDefinitionEdit, 'propertyDefinitionEdit'],
    [urls.dataManagementHistory()]: [Scene.DataManagement, 'dataManagementHistory'],
    [urls.database()]: [Scene.DataManagement, 'database'],
    [urls.activity(':tab')]: [Scene.Activity, 'activity'],
    [urls.replay()]: [Scene.Replay, 'replay'],
    // One entry for every available tab
    ...Object.values(ReplayTabs).reduce((acc, tab) => {
        acc[urls.replay(tab)] = [Scene.Replay, `replay:${tab}`]
        return acc
    }, {} as Record<string, [Scene, string]>),
    [urls.replayFilePlayback()]: [Scene.ReplayFilePlayback, 'replayFilePlayback'],
    [urls.replaySingle(':id')]: [Scene.ReplaySingle, 'replaySingle'],
    [urls.replayPlaylist(':id')]: [Scene.ReplayPlaylist, 'replayPlaylist'],
    [urls.replaySettings()]: [Scene.ReplaySettings, 'replaySettings'],
    [urls.personByDistinctId('*', false)]: [Scene.Person, 'personByDistinctId'],
    [urls.personByUUID('*', false)]: [Scene.Person, 'personByUUID'],
    [urls.persons()]: [Scene.PersonsManagement, 'persons'],
    [urls.customCss()]: [Scene.CustomCss, 'customCss'],
    [urls.groups(':groupTypeIndex')]: [Scene.PersonsManagement, 'groups'],
    [urls.group(':groupTypeIndex', ':groupKey', false)]: [Scene.Group, 'group'],
    [urls.group(':groupTypeIndex', ':groupKey', false, ':groupTab')]: [Scene.Group, 'groupWithTab'],
    [urls.cohort(':id')]: [Scene.Cohort, 'cohort'],
    [urls.cohorts()]: [Scene.PersonsManagement, 'cohorts'],
    [urls.experiments()]: [Scene.Experiments, 'experiments'],
    [urls.experimentsSharedMetrics()]: [Scene.ExperimentsSharedMetrics, 'experimentsSharedMetrics'],
    [urls.experimentsSharedMetric(':id')]: [Scene.ExperimentsSharedMetric, 'experimentsSharedMetric'],
    [urls.experimentsSharedMetric(':id', ':action')]: [Scene.ExperimentsSharedMetric, 'experimentsSharedMetric'],
    [urls.experiment(':id')]: [Scene.Experiment, 'experiment'],
    [urls.experiment(':id', ':formMode')]: [Scene.Experiment, 'experiment'],
    [urls.surveys()]: [Scene.Surveys, 'surveys'],
    [urls.survey(':id')]: [Scene.Survey, 'survey'],
    [urls.surveyTemplates()]: [Scene.SurveyTemplates, 'surveyTemplates'],
    [urls.sqlEditor()]: [Scene.SQLEditor, 'sqlEditor'],
    [urls.featureFlags()]: [Scene.FeatureFlags, 'featureFlags'],
    [urls.featureFlag(':id')]: [Scene.FeatureFlag, 'featureFlag'],
    [urls.annotations()]: [Scene.DataManagement, 'annotations'],
    [urls.annotation(':id')]: [Scene.DataManagement, 'annotation'],
    [urls.projectHomepage()]: [Scene.ProjectHomepage, 'projectHomepage'],
    [urls.max()]: [Scene.Max, 'max'],
    [urls.projectCreateFirst()]: [Scene.ProjectCreateFirst, 'projectCreateFirst'],
    [urls.organizationBilling()]: [Scene.Billing, 'organizationBilling'],
    [urls.organizationBillingSection(':section' as BillingSectionId)]: [
        Scene.BillingSection,
        'organizationBillingSection',
    ],
    [urls.billingAuthorizationStatus()]: [Scene.BillingAuthorizationStatus, 'billingAuthorizationStatus'],
    [urls.organizationCreateFirst()]: [Scene.OrganizationCreateFirst, 'organizationCreateFirst'],
    [urls.organizationCreationConfirm()]: [Scene.OrganizationCreationConfirm, 'organizationCreationConfirm'],
    [urls.instanceStatus()]: [Scene.SystemStatus, 'instanceStatus'],
    [urls.instanceSettings()]: [Scene.SystemStatus, 'instanceSettings'],
    [urls.instanceStaffUsers()]: [Scene.SystemStatus, 'instanceStaffUsers'],
    [urls.instanceKafkaInspector()]: [Scene.SystemStatus, 'instanceKafkaInspector'],
    [urls.instanceMetrics()]: [Scene.SystemStatus, 'instanceMetrics'],
    [urls.asyncMigrations()]: [Scene.AsyncMigrations, 'asyncMigrations'],
    [urls.asyncMigrationsFuture()]: [Scene.AsyncMigrations, 'asyncMigrationsFuture'],
    [urls.asyncMigrationsSettings()]: [Scene.AsyncMigrations, 'asyncMigrationsSettings'],
    [urls.deadLetterQueue()]: [Scene.DeadLetterQueue, 'deadLetterQueue'],
    [urls.toolbarLaunch()]: [Scene.ToolbarLaunch, 'toolbarLaunch'],
    [urls.site(':url')]: [Scene.Site, 'site'],
    [urls.login()]: [Scene.Login, 'login'],
    [urls.login2FA()]: [Scene.Login2FA, 'login2FA'],
    [urls.preflight()]: [Scene.PreflightCheck, 'preflight'],
    [urls.signup()]: [Scene.Signup, 'signup'],
    [urls.inviteSignup(':id')]: [Scene.InviteSignup, 'inviteSignup'],
    [urls.passwordReset()]: [Scene.PasswordReset, 'passwordReset'],
    [urls.passwordResetComplete(':uuid', ':token')]: [Scene.PasswordResetComplete, 'passwordResetComplete'],
    [urls.products()]: [Scene.Products, 'products'],
    [urls.onboarding(':productKey')]: [Scene.Onboarding, 'onboarding'],
    [urls.verifyEmail()]: [Scene.VerifyEmail, 'verifyEmail'],
    [urls.verifyEmail(':uuid')]: [Scene.VerifyEmail, 'verifyEmailWithUuid'],
    [urls.verifyEmail(':uuid', ':token')]: [Scene.VerifyEmail, 'verifyEmailWithToken'],
    [urls.unsubscribe()]: [Scene.Unsubscribe, 'unsubscribe'],
    [urls.integrationsRedirect(':kind')]: [Scene.IntegrationsRedirect, 'integrationsRedirect'],
    [urls.debugQuery()]: [Scene.DebugQuery, 'debugQuery'],
    [urls.debugHog()]: [Scene.DebugHog, 'debugHog'],
    [urls.notebook(':shortId')]: [Scene.Notebook, 'notebook'],
    [urls.notebooks()]: [Scene.Notebooks, 'notebooks'],
    [urls.canvas()]: [Scene.Canvas, 'canvas'],
    [urls.settings(':section' as any)]: [Scene.Settings, 'settings'],
    [urls.moveToPostHogCloud()]: [Scene.MoveToPostHogCloud, 'moveToPostHogCloud'],
    [urls.heatmaps()]: [Scene.Heatmaps, 'heatmaps'],
    [urls.links()]: [Scene.Links, 'links'],
    [urls.link(':id')]: [Scene.Link, 'link'],
    [urls.sessionAttributionExplorer()]: [Scene.SessionAttributionExplorer, 'sessionAttributionExplorer'],
    [urls.wizard()]: [Scene.Wizard, 'wizard'],
    [urls.startups()]: [Scene.StartupProgram, 'startupProgram'],
    [urls.startups(':referrer')]: [Scene.StartupProgram, 'startupProgramWithReferrer'],
<<<<<<< HEAD
    [urls.dataPipelines(':kind' as any)]: [Scene.DataPipelines, 'dataPipelines'],
    [urls.dataPipelinesNew(':kind' as any)]: [Scene.DataPipelinesNew, 'dataPipelinesNew'],
    [urls.dataWarehouseSourceNew()]: [Scene.DataWarehouseSourceNew, 'dataWarehouseSourceNew'],
    [urls.dataWarehouseSource(':id', ':tab' as any)]: [Scene.DataWarehouseSource, 'dataWarehouseSource'],
=======
    [urls.dataPipelines(':kind')]: [Scene.DataPipelines, 'dataPipelines'],
    [urls.dataPipelinesNew(':kind')]: [Scene.DataPipelinesNew, 'dataPipelinesNew'],
    [urls.dataWarehouseSourceNew()]: [Scene.DataWarehouseSourceNew, 'dataWarehouseSourceNew'],
    [urls.dataWarehouseSource(':id', ':tab')]: [Scene.DataWarehouseSource, 'dataWarehouseSource'],
>>>>>>> f5276bea
    [urls.batchExport(':id')]: [Scene.BatchExport, 'batchExport'],
    [urls.batchExportNew(':service')]: [Scene.BatchExportNew, 'batchExportNew'],
    [urls.legacyPlugin(':id')]: [Scene.LegacyPlugin, 'legacyPlugin'],
    [urls.hogFunction(':id')]: [Scene.HogFunction, 'hogFunction'],
    [urls.hogFunctionNew(':templateId')]: [Scene.HogFunction, 'hogFunctionNew'],
    ...productRoutes,
}<|MERGE_RESOLUTION|>--- conflicted
+++ resolved
@@ -570,10 +570,6 @@
     '/apps/:id': urls.dataPipelines('overview'),
     '/messaging': urls.messagingBroadcasts(),
     '/settings/organization-rbac': urls.settings('organization-roles'),
-<<<<<<< HEAD
-=======
-    '/data-pipelines': urls.dataPipelines('overview'),
->>>>>>> f5276bea
     '/data-warehouse/sources/:id': ({ id }) => urls.dataWarehouseSource(id, 'schemas'),
     ...productRedirects,
 }
@@ -699,17 +695,10 @@
     [urls.wizard()]: [Scene.Wizard, 'wizard'],
     [urls.startups()]: [Scene.StartupProgram, 'startupProgram'],
     [urls.startups(':referrer')]: [Scene.StartupProgram, 'startupProgramWithReferrer'],
-<<<<<<< HEAD
     [urls.dataPipelines(':kind' as any)]: [Scene.DataPipelines, 'dataPipelines'],
     [urls.dataPipelinesNew(':kind' as any)]: [Scene.DataPipelinesNew, 'dataPipelinesNew'],
     [urls.dataWarehouseSourceNew()]: [Scene.DataWarehouseSourceNew, 'dataWarehouseSourceNew'],
     [urls.dataWarehouseSource(':id', ':tab' as any)]: [Scene.DataWarehouseSource, 'dataWarehouseSource'],
-=======
-    [urls.dataPipelines(':kind')]: [Scene.DataPipelines, 'dataPipelines'],
-    [urls.dataPipelinesNew(':kind')]: [Scene.DataPipelinesNew, 'dataPipelinesNew'],
-    [urls.dataWarehouseSourceNew()]: [Scene.DataWarehouseSourceNew, 'dataWarehouseSourceNew'],
-    [urls.dataWarehouseSource(':id', ':tab')]: [Scene.DataWarehouseSource, 'dataWarehouseSource'],
->>>>>>> f5276bea
     [urls.batchExport(':id')]: [Scene.BatchExport, 'batchExport'],
     [urls.batchExportNew(':service')]: [Scene.BatchExportNew, 'batchExportNew'],
     [urls.legacyPlugin(':id')]: [Scene.LegacyPlugin, 'legacyPlugin'],
