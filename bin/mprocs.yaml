procs:
    backend:
        shell: 'uv sync --active && bin/check_kafka_clickhouse_up && python manage.py migrate && ./bin/start-backend'

    celery-worker:
        shell: 'uv sync --active && bin/check_kafka_clickhouse_up && ./bin/start-celery worker'

    celery-beat:
        shell: 'uv sync --active && bin/check_kafka_clickhouse_up && ./bin/start-celery beat'

    plugin-server:
        shell: 'bin/check_kafka_clickhouse_up && ./bin/plugin-server'

    frontend:
        shell: 'bin/check_kafka_clickhouse_up && ./bin/start-frontend'

    temporal-worker-general-purpose:
        shell: 'bin/check_kafka_clickhouse_up && bin/check_temporal_up && python manage.py start_temporal_worker --task-queue general-purpose-task-queue'

    temporal-worker-batch-exports:
        # added a sleep to give the docker stuff time to start
        shell: 'bin/check_kafka_clickhouse_up && bin/check_temporal_up && python manage.py start_temporal_worker --task-queue batch-exports-task-queue --metrics-port 8002'
        env:
            TEMPORAL_USE_EXTERNAL_LOGGER: 'true'

    temporal-worker-data-warehouse:
        shell: 'bin/check_kafka_clickhouse_up && bin/check_temporal_up && python manage.py start_temporal_worker --task-queue data-warehouse-task-queue --metrics-port 8003'

    temporal-worker-data-warehouse-compaction:
        shell: 'bin/check_kafka_clickhouse_up && bin/check_temporal_up && python manage.py start_temporal_worker --task-queue data-warehouse-compaction-task-queue --metrics-port 8004'

    temporal-worker-data-modeling:
        shell: 'bin/check_kafka_clickhouse_up && bin/check_temporal_up && python manage.py start_temporal_worker --task-queue data-modeling-task-queue --metrics-port 8005'

    temporal-worker-max-ai:
<<<<<<< HEAD
=======
        # added a sleep to give the docker stuff time to start
>>>>>>> eca9c922
        shell: 'bin/check_kafka_clickhouse_up && bin/check_temporal_up && python manage.py start_temporal_worker --task-queue max-ai-task-queue --metrics-port 8006'

    docker-compose:
        # docker-compose makes sure the stack is up, and then follows its logs - but doesn't tear down on exit for speed
        shell: 'docker compose -f docker-compose.dev.yml up --pull always -d && docker compose -f docker-compose.dev.yml logs --tail=0 -f'

    cyclotron-janitor:
        shell: |-
            bin/check_postgres_up cyclotron && \
            bin/check_kafka_clickhouse_up && \
            bin/start-rust-service cyclotron-janitor

    cymbal:
        shell: |-
            bin/check_postgres_up && \
            bin/check_kafka_clickhouse_up && \
            bin/start-rust-service cymbal

    feature-flags:
        shell: |-
            bin/check_postgres_up posthog && \
            bin/start-rust-service feature-flags

    property-defs-rs:
        shell: |-
            bin/check_postgres_up && \
            bin/check_kafka_clickhouse_up && \
            bin/start-rust-service property-defs-rs

    capture:
        shell: |-
            bin/check_postgres_up && \
            bin/check_kafka_clickhouse_up && \
            bin/start-rust-service capture

    capture-replay:
        shell: |-
            bin/check_postgres_up && \
            bin/check_kafka_clickhouse_up && \
            bin/start-rust-service capture-replay

    migrate-clickhouse:
        # These migrations are not in the `backend` service, because they typically aren't blocking for backend startup,
        # but unfortunately they DO take 10-30 s just to check if there's any migration to run (haven't profiled why)
        shell: 'bin/check_kafka_clickhouse_up && python manage.py migrate_clickhouse'

    storybook:
        shell: 'pnpm --filter=@posthog/storybook install && pnpm run storybook'
        autostart: false

mouse_scroll_speed: 1
scrollback: 10000<|MERGE_RESOLUTION|>--- conflicted
+++ resolved
@@ -33,10 +33,7 @@
         shell: 'bin/check_kafka_clickhouse_up && bin/check_temporal_up && python manage.py start_temporal_worker --task-queue data-modeling-task-queue --metrics-port 8005'
 
     temporal-worker-max-ai:
-<<<<<<< HEAD
-=======
         # added a sleep to give the docker stuff time to start
->>>>>>> eca9c922
         shell: 'bin/check_kafka_clickhouse_up && bin/check_temporal_up && python manage.py start_temporal_worker --task-queue max-ai-task-queue --metrics-port 8006'
 
     docker-compose:
