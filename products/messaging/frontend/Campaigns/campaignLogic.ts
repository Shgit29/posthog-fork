--- conflicted
+++ resolved
@@ -1,14 +1,9 @@
 import { actions, afterMount, kea, key, listeners, path, props, reducers } from 'kea'
 import { forms } from 'kea-forms'
 import { loaders } from 'kea-loaders'
-<<<<<<< HEAD
+import { router } from 'kea-router'
 import api from 'lib/api'
 import { lemonToast } from 'lib/lemon-ui/LemonToast'
-import { router } from 'node_modules/kea-router/lib/router'
-=======
-import { router } from 'kea-router'
-import { lemonToast } from 'lib/lemon-ui/LemonToast'
->>>>>>> 399feb16
 import { urls } from 'scenes/urls'
 
 import type { campaignLogicType } from './campaignLogicType'
@@ -22,7 +17,6 @@
 const NEW_CAMPAIGN: HogFlow = {
     id: 'new',
     name: '',
-<<<<<<< HEAD
     edges: [
         {
             type: 'continue',
@@ -53,10 +47,6 @@
             updated_at: 0,
         },
     ],
-=======
-    edges: [],
-    actions: [],
->>>>>>> 399feb16
     trigger: { type: 'event' },
     trigger_masking: { ttl: 0, hash: '', threshold: 0 },
     conversion: { window_minutes: 0, filters: [] },
@@ -75,7 +65,6 @@
     actions({
         setOriginalCampaign: (campaign: HogFlow) => ({ campaign }),
     }),
-<<<<<<< HEAD
     loaders(({ props }) => ({
         campaign: {
             loadCampaign: async () => {
@@ -102,26 +91,6 @@
             },
         },
     })),
-=======
-    loaders(() => ({
-        campaign: {
-            loadCampaign: async () => {
-                return { ...NEW_CAMPAIGN }
-            },
-            saveCampaign: async () => {
-                return { ...NEW_CAMPAIGN }
-            },
-        },
-    })),
-    forms(({ actions }) => ({
-        campaign: {
-            defaults: { ...NEW_CAMPAIGN },
-            submit: async () => {
-                actions.saveCampaign()
-            },
-        },
-    })),
->>>>>>> 399feb16
     reducers({
         originalCampaign: [
             { ...NEW_CAMPAIGN } as HogFlow,
