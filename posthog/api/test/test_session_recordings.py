--- conflicted
+++ resolved
@@ -148,24 +148,24 @@
 
         def test_setting_viewed_state_of_session_recording(self):
             self.create_snapshot("u1", "1", now() - relativedelta(days=1))
-            response = self.client.get("/api/projects/@current/session_recordings")
+            response = self.client.get(f"/api/projects/{self.team.id}/session_recordings")
             response_data = response.json()
             # Make sure it starts not viewed
             self.assertEqual(response_data["results"][0]["viewed"], False)
 
-            response = self.client.get("/api/projects/@current/session_recordings/1")
-            response = self.client.get("/api/projects/@current/session_recordings")
+            response = self.client.get(f"/api/projects/{self.team.id}/session_recordings/1")
+            response = self.client.get(f"/api/projects/{self.team.id}/session_recordings")
             response_data = response.json()
             # Make sure it remains not viewed
             self.assertEqual(response_data["results"][0]["viewed"], False)
 
-            response = self.client.get("/api/projects/@current/session_recordings/1?save_view=True")
-            response = self.client.get("/api/projects/@current/session_recordings")
+            response = self.client.get(f"/api/projects/{self.team.id}/session_recordings/1?save_view=True")
+            response = self.client.get(f"/api/projects/{self.team.id}/session_recordings")
             response_data = response.json()
             # Make sure the query param sets it to viewed
             self.assertEqual(response_data["results"][0]["viewed"], True)
 
-            response = self.client.get("/api/projects/@current/session_recordings/1")
+            response = self.client.get(f"/api/projects/{self.team.id}/session_recordings/1")
             response_data = response.json()
             # In the metadata response too
             self.assertEqual(response_data["session_recording"]["viewed"], True)
@@ -196,11 +196,7 @@
             for _ in range(num_snapshots):
                 self.create_snapshot("user", "1", base_time)
 
-<<<<<<< HEAD
-            response = self.client.get("/api/projects/@current/session_recordings/1/snapshots")
-=======
             response = self.client.get(f"/api/projects/{self.team.id}/session_recordings/1")
->>>>>>> 6ab4b267
             response_data = response.json()
             self.assertEqual(len(response_data["result"]["snapshots"]), DEFAULT_RECORDING_CHUNK_LIMIT)
 
@@ -217,11 +213,7 @@
                         snapshots_per_chunk, "user", chunked_session_id, start_time + relativedelta(minutes=s),
                     )
 
-<<<<<<< HEAD
-                next_url = f"/api/projects/@current/session_recordings/{chunked_session_id}/snapshots"
-=======
                 next_url = f"/api/projects/{self.team.id}/session_recordings/{chunked_session_id}"
->>>>>>> 6ab4b267
 
                 for i in range(expected_num_requests):
                     response = self.client.get(next_url)
@@ -243,7 +235,6 @@
                 p = Person.objects.create(
                     team=self.team, distinct_ids=["d1"], properties={"$some_prop": "something", "email": "bob@bob.com"},
                 )
-<<<<<<< HEAD
                 chunked_session_id = "chunk_id"
                 num_chunks = 60
                 snapshots_per_chunk = 2
@@ -251,7 +242,7 @@
                     self.create_chunked_snapshots(
                         snapshots_per_chunk, "d1", chunked_session_id, now() + relativedelta(minutes=index),
                     )
-                response = self.client.get(f"/api/projects/@current/session_recordings/{chunked_session_id}")
+                response = self.client.get(f"/api/projects/{self.team.id}/session_recordings/{chunked_session_id}")
                 response_data = response.json()
                 self.assertEqual(response_data["person"]["id"], p.pk)
                 self.assertEqual(parse(response_data["session_recording"]["start_time"]), now())
@@ -265,12 +256,6 @@
                 )
                 self.assertEqual(response_data["session_recording"]["viewed"], False)
                 self.assertEqual(response_data["session_recording"]["distinct_id"], "d1")
-=======
-
-            response = self.client.get(f"/api/projects/{self.team.id}/session_recordings/{chunked_session_id}")
-            response_data = response.json()
-            self.assertEqual(len(response_data["result"]["snapshots"]), num_snapshots)
->>>>>>> 6ab4b267
 
         def test_single_session_recording_doesnt_leak_teams(self):
             another_team = Team.objects.create(organization=self.organization)
@@ -288,28 +273,6 @@
             response = self.client.get(f"/api/projects/{self.team.id}/session_recordings/non_existent_id")
             self.assertEqual(response.status_code, status.HTTP_404_NOT_FOUND)
 
-<<<<<<< HEAD
-=======
-        def test_setting_viewed_state_of_session_recording(self):
-            self.create_snapshot("u1", "1", now() - relativedelta(days=1))
-            response = self.client.get(f"/api/projects/{self.team.id}/session_recordings")
-            response_data = response.json()
-            # Make sure it starts not viewed
-            self.assertEqual(response_data["results"][0]["viewed"], False)
-
-            response = self.client.get(f"/api/projects/{self.team.id}/session_recordings/1")
-            response = self.client.get(f"/api/projects/{self.team.id}/session_recordings")
-            response_data = response.json()
-            # Make sure it remains not viewed
-            self.assertEqual(response_data["results"][0]["viewed"], False)
-
-            response = self.client.get(f"/api/projects/{self.team.id}/session_recordings/1?save_view=True")
-            response = self.client.get(f"/api/projects/{self.team.id}/session_recordings")
-            response_data = response.json()
-            # Make sure the query param sets it to viewed
-            self.assertEqual(response_data["results"][0]["viewed"], True)
-
->>>>>>> 6ab4b267
     return TestSessionRecordings
 
 
