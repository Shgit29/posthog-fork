--- conflicted
+++ resolved
@@ -232,15 +232,10 @@
         return result.get("result")
 
     def get_last_refresh(self, dashboard_item: DashboardItem):
-<<<<<<< HEAD
-        result = self.get_result(dashboard_item)
-        if result is not None:
-=======
         if self.context["request"].GET.get("refresh"):
             return now()  # will be set on the dashboard item by update_dashboard_item_cache
 
         if get_safe_cache(dashboard_item.filters_hash):
->>>>>>> 9d5d857b
             return dashboard_item.last_refresh
 
         dashboard_item.last_refresh = None
