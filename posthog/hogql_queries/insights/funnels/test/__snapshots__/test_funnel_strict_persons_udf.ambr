--- conflicted
+++ resolved
@@ -1,47 +1,13 @@
 # serializer version: 1
 # name: TestFunnelStrictStepsPersons.test_strict_funnel_person_recordings
   '''
-  SELECT aggregation_target AS actor_id,
-         matched_events_array[1] AS matching_events
+  SELECT persons.id,
+         persons.id AS id,
+         source.matching_events AS matching_events
   FROM
-    (SELECT arraySort(t -> t.1, groupArray(tuple(accurateCastOrNull(timestamp, 'Float64'), uuid, [], arrayFilter(x -> ifNull(notEquals(x, 0), 1), [multiply(1, step_0), multiply(2, step_1), multiply(3, step_2)])))) AS events_array,
-            arrayJoin(aggregate_funnel_array(3, 1209600, 'first_touch', 'strict', [[]], arrayFilter((x, x_before, x_after) -> not(and(ifNull(lessOrEquals(length(x.4), 1), 0), ifNull(equals(x.4, x_before.4), isNull(x.4)
-                                                                                                                                                                                      and isNull(x_before.4)), ifNull(equals(x.4, x_after.4), isNull(x.4)
-                                                                                                                                                                                                                      and isNull(x_after.4)), ifNull(equals(x.3, x_before.3), isNull(x.3)
-                                                                                                                                                                                                                                                     and isNull(x_before.3)), ifNull(equals(x.3, x_after.3), isNull(x.3)
-                                                                                                                                                                                                                                                                                     and isNull(x_after.3)), ifNull(greater(x.1, x_before.1), 0), ifNull(less(x.1, x_after.1), 0))), events_array, arrayRotateRight(events_array, 1), arrayRotateLeft(events_array, 1)))) AS af_tuple,
-            af_tuple.1 AS step_reached,
-            plus(af_tuple.1, 1) AS steps,
-            af_tuple.2 AS breakdown,
-            af_tuple.3 AS timings,
-            af_tuple.4 AS matched_event_uuids_array_array,
-            groupArray(tuple(timestamp, uuid, `$session_id`, `$window_id`)) AS user_events,
-            mapFromArrays(arrayMap(x -> x.2, user_events), user_events) AS user_events_map,
-            arrayMap(matched_event_uuids_array -> arrayMap(event_uuid -> user_events_map[event_uuid], arrayDistinct(matched_event_uuids_array)), matched_event_uuids_array_array) AS matched_events_array,
-            aggregation_target AS aggregation_target
+    (SELECT aggregation_target AS actor_id,
+            matched_events_array[1] AS matching_events
      FROM
-<<<<<<< HEAD
-       (SELECT toTimeZone(e.timestamp, 'UTC') AS timestamp,
-               if(not(empty(e__override.distinct_id)), e__override.person_id, e.person_id) AS aggregation_target,
-               e.uuid AS uuid,
-               e.`$session_id` AS `$session_id`,
-               e.`$window_id` AS `$window_id`,
-               if(equals(e.event, 'step one'), 1, 0) AS step_0,
-               if(equals(e.event, 'step two'), 1, 0) AS step_1,
-               if(equals(e.event, 'step three'), 1, 0) AS step_2
-        FROM events AS e
-        LEFT OUTER JOIN
-          (SELECT argMax(person_distinct_id_overrides.person_id, person_distinct_id_overrides.version) AS person_id,
-                  person_distinct_id_overrides.distinct_id AS distinct_id
-           FROM person_distinct_id_overrides
-           WHERE equals(person_distinct_id_overrides.team_id, 99999)
-           GROUP BY person_distinct_id_overrides.distinct_id
-           HAVING ifNull(equals(argMax(person_distinct_id_overrides.is_deleted, person_distinct_id_overrides.version), 0), 0) SETTINGS optimize_aggregation_in_order=1) AS e__override ON equals(e.distinct_id, e__override.distinct_id)
-        WHERE and(equals(e.team_id, 99999), and(greaterOrEquals(toTimeZone(e.timestamp, 'UTC'), toDateTime64('2021-01-01 00:00:00.000000', 6, 'UTC')), lessOrEquals(toTimeZone(e.timestamp, 'UTC'), toDateTime64('2021-01-08 23:59:59.999999', 6, 'UTC')))))
-     GROUP BY aggregation_target
-     HAVING ifNull(greaterOrEquals(step_reached, 0), 0))
-  WHERE ifNull(greaterOrEquals(step_reached, 0), 0)
-=======
        (SELECT arraySort(t -> t.1, groupArray(tuple(accurateCastOrNull(timestamp, 'Float64'), uuid, [], arrayFilter(x -> ifNull(notEquals(x, 0), 1), [multiply(1, step_0), multiply(2, step_1), multiply(3, step_2)])))) AS events_array,
                arrayJoin(aggregate_funnel_array_v3(3, 1209600, 'first_touch', 'strict', [[]], arrayFilter((x, x_before, x_after) -> not(and(ifNull(lessOrEquals(length(x.4), 1), 0), ifNull(equals(x.4, x_before.4), isNull(x.4)
                                                                                                                                                                                             and isNull(x_before.4)), ifNull(equals(x.4, x_after.4), isNull(x.4)
@@ -86,7 +52,6 @@
      GROUP BY person.id
      HAVING and(ifNull(equals(argMax(person.is_deleted, person.version), 0), 0), ifNull(less(argMax(toTimeZone(person.created_at, 'UTC'), person.version), plus(now64(6, 'UTC'), toIntervalDay(1))), 0)) SETTINGS optimize_aggregation_in_order=1) AS persons ON equals(persons.id, source.actor_id)
   ORDER BY persons.id ASC
->>>>>>> ff09d8fc
   LIMIT 101
   OFFSET 0 SETTINGS readonly=2,
                     max_execution_time=60,
@@ -114,47 +79,13 @@
 # ---
 # name: TestFunnelStrictStepsPersons.test_strict_funnel_person_recordings.2
   '''
-  SELECT aggregation_target AS actor_id,
-         matched_events_array[2] AS matching_events
+  SELECT persons.id,
+         persons.id AS id,
+         source.matching_events AS matching_events
   FROM
-    (SELECT arraySort(t -> t.1, groupArray(tuple(accurateCastOrNull(timestamp, 'Float64'), uuid, [], arrayFilter(x -> ifNull(notEquals(x, 0), 1), [multiply(1, step_0), multiply(2, step_1), multiply(3, step_2)])))) AS events_array,
-            arrayJoin(aggregate_funnel_array(3, 1209600, 'first_touch', 'strict', [[]], arrayFilter((x, x_before, x_after) -> not(and(ifNull(lessOrEquals(length(x.4), 1), 0), ifNull(equals(x.4, x_before.4), isNull(x.4)
-                                                                                                                                                                                      and isNull(x_before.4)), ifNull(equals(x.4, x_after.4), isNull(x.4)
-                                                                                                                                                                                                                      and isNull(x_after.4)), ifNull(equals(x.3, x_before.3), isNull(x.3)
-                                                                                                                                                                                                                                                     and isNull(x_before.3)), ifNull(equals(x.3, x_after.3), isNull(x.3)
-                                                                                                                                                                                                                                                                                     and isNull(x_after.3)), ifNull(greater(x.1, x_before.1), 0), ifNull(less(x.1, x_after.1), 0))), events_array, arrayRotateRight(events_array, 1), arrayRotateLeft(events_array, 1)))) AS af_tuple,
-            af_tuple.1 AS step_reached,
-            plus(af_tuple.1, 1) AS steps,
-            af_tuple.2 AS breakdown,
-            af_tuple.3 AS timings,
-            af_tuple.4 AS matched_event_uuids_array_array,
-            groupArray(tuple(timestamp, uuid, `$session_id`, `$window_id`)) AS user_events,
-            mapFromArrays(arrayMap(x -> x.2, user_events), user_events) AS user_events_map,
-            arrayMap(matched_event_uuids_array -> arrayMap(event_uuid -> user_events_map[event_uuid], arrayDistinct(matched_event_uuids_array)), matched_event_uuids_array_array) AS matched_events_array,
-            aggregation_target AS aggregation_target
+    (SELECT aggregation_target AS actor_id,
+            matched_events_array[2] AS matching_events
      FROM
-<<<<<<< HEAD
-       (SELECT toTimeZone(e.timestamp, 'UTC') AS timestamp,
-               if(not(empty(e__override.distinct_id)), e__override.person_id, e.person_id) AS aggregation_target,
-               e.uuid AS uuid,
-               e.`$session_id` AS `$session_id`,
-               e.`$window_id` AS `$window_id`,
-               if(equals(e.event, 'step one'), 1, 0) AS step_0,
-               if(equals(e.event, 'step two'), 1, 0) AS step_1,
-               if(equals(e.event, 'step three'), 1, 0) AS step_2
-        FROM events AS e
-        LEFT OUTER JOIN
-          (SELECT argMax(person_distinct_id_overrides.person_id, person_distinct_id_overrides.version) AS person_id,
-                  person_distinct_id_overrides.distinct_id AS distinct_id
-           FROM person_distinct_id_overrides
-           WHERE equals(person_distinct_id_overrides.team_id, 99999)
-           GROUP BY person_distinct_id_overrides.distinct_id
-           HAVING ifNull(equals(argMax(person_distinct_id_overrides.is_deleted, person_distinct_id_overrides.version), 0), 0) SETTINGS optimize_aggregation_in_order=1) AS e__override ON equals(e.distinct_id, e__override.distinct_id)
-        WHERE and(equals(e.team_id, 99999), and(greaterOrEquals(toTimeZone(e.timestamp, 'UTC'), toDateTime64('2021-01-01 00:00:00.000000', 6, 'UTC')), lessOrEquals(toTimeZone(e.timestamp, 'UTC'), toDateTime64('2021-01-08 23:59:59.999999', 6, 'UTC')))))
-     GROUP BY aggregation_target
-     HAVING ifNull(greaterOrEquals(step_reached, 0), 0))
-  WHERE ifNull(greaterOrEquals(step_reached, 1), 0)
-=======
        (SELECT arraySort(t -> t.1, groupArray(tuple(accurateCastOrNull(timestamp, 'Float64'), uuid, [], arrayFilter(x -> ifNull(notEquals(x, 0), 1), [multiply(1, step_0), multiply(2, step_1), multiply(3, step_2)])))) AS events_array,
                arrayJoin(aggregate_funnel_array_v3(3, 1209600, 'first_touch', 'strict', [[]], arrayFilter((x, x_before, x_after) -> not(and(ifNull(lessOrEquals(length(x.4), 1), 0), ifNull(equals(x.4, x_before.4), isNull(x.4)
                                                                                                                                                                                             and isNull(x_before.4)), ifNull(equals(x.4, x_after.4), isNull(x.4)
@@ -199,7 +130,6 @@
      GROUP BY person.id
      HAVING and(ifNull(equals(argMax(person.is_deleted, person.version), 0), 0), ifNull(less(argMax(toTimeZone(person.created_at, 'UTC'), person.version), plus(now64(6, 'UTC'), toIntervalDay(1))), 0)) SETTINGS optimize_aggregation_in_order=1) AS persons ON equals(persons.id, source.actor_id)
   ORDER BY persons.id ASC
->>>>>>> ff09d8fc
   LIMIT 101
   OFFSET 0 SETTINGS readonly=2,
                     max_execution_time=60,
@@ -227,47 +157,13 @@
 # ---
 # name: TestFunnelStrictStepsPersons.test_strict_funnel_person_recordings.4
   '''
-  SELECT aggregation_target AS actor_id,
-         matched_events_array[2] AS matching_events
+  SELECT persons.id,
+         persons.id AS id,
+         source.matching_events AS matching_events
   FROM
-    (SELECT arraySort(t -> t.1, groupArray(tuple(accurateCastOrNull(timestamp, 'Float64'), uuid, [], arrayFilter(x -> ifNull(notEquals(x, 0), 1), [multiply(1, step_0), multiply(2, step_1), multiply(3, step_2)])))) AS events_array,
-            arrayJoin(aggregate_funnel_array(3, 1209600, 'first_touch', 'strict', [[]], arrayFilter((x, x_before, x_after) -> not(and(ifNull(lessOrEquals(length(x.4), 1), 0), ifNull(equals(x.4, x_before.4), isNull(x.4)
-                                                                                                                                                                                      and isNull(x_before.4)), ifNull(equals(x.4, x_after.4), isNull(x.4)
-                                                                                                                                                                                                                      and isNull(x_after.4)), ifNull(equals(x.3, x_before.3), isNull(x.3)
-                                                                                                                                                                                                                                                     and isNull(x_before.3)), ifNull(equals(x.3, x_after.3), isNull(x.3)
-                                                                                                                                                                                                                                                                                     and isNull(x_after.3)), ifNull(greater(x.1, x_before.1), 0), ifNull(less(x.1, x_after.1), 0))), events_array, arrayRotateRight(events_array, 1), arrayRotateLeft(events_array, 1)))) AS af_tuple,
-            af_tuple.1 AS step_reached,
-            plus(af_tuple.1, 1) AS steps,
-            af_tuple.2 AS breakdown,
-            af_tuple.3 AS timings,
-            af_tuple.4 AS matched_event_uuids_array_array,
-            groupArray(tuple(timestamp, uuid, `$session_id`, `$window_id`)) AS user_events,
-            mapFromArrays(arrayMap(x -> x.2, user_events), user_events) AS user_events_map,
-            arrayMap(matched_event_uuids_array -> arrayMap(event_uuid -> user_events_map[event_uuid], arrayDistinct(matched_event_uuids_array)), matched_event_uuids_array_array) AS matched_events_array,
-            aggregation_target AS aggregation_target
+    (SELECT aggregation_target AS actor_id,
+            matched_events_array[2] AS matching_events
      FROM
-<<<<<<< HEAD
-       (SELECT toTimeZone(e.timestamp, 'UTC') AS timestamp,
-               if(not(empty(e__override.distinct_id)), e__override.person_id, e.person_id) AS aggregation_target,
-               e.uuid AS uuid,
-               e.`$session_id` AS `$session_id`,
-               e.`$window_id` AS `$window_id`,
-               if(equals(e.event, 'step one'), 1, 0) AS step_0,
-               if(equals(e.event, 'step two'), 1, 0) AS step_1,
-               if(equals(e.event, 'step three'), 1, 0) AS step_2
-        FROM events AS e
-        LEFT OUTER JOIN
-          (SELECT argMax(person_distinct_id_overrides.person_id, person_distinct_id_overrides.version) AS person_id,
-                  person_distinct_id_overrides.distinct_id AS distinct_id
-           FROM person_distinct_id_overrides
-           WHERE equals(person_distinct_id_overrides.team_id, 99999)
-           GROUP BY person_distinct_id_overrides.distinct_id
-           HAVING ifNull(equals(argMax(person_distinct_id_overrides.is_deleted, person_distinct_id_overrides.version), 0), 0) SETTINGS optimize_aggregation_in_order=1) AS e__override ON equals(e.distinct_id, e__override.distinct_id)
-        WHERE and(equals(e.team_id, 99999), and(greaterOrEquals(toTimeZone(e.timestamp, 'UTC'), toDateTime64('2021-01-01 00:00:00.000000', 6, 'UTC')), lessOrEquals(toTimeZone(e.timestamp, 'UTC'), toDateTime64('2021-01-08 23:59:59.999999', 6, 'UTC')))))
-     GROUP BY aggregation_target
-     HAVING ifNull(greaterOrEquals(step_reached, 0), 0))
-  WHERE ifNull(equals(step_reached, 1), 0)
-=======
        (SELECT arraySort(t -> t.1, groupArray(tuple(accurateCastOrNull(timestamp, 'Float64'), uuid, [], arrayFilter(x -> ifNull(notEquals(x, 0), 1), [multiply(1, step_0), multiply(2, step_1), multiply(3, step_2)])))) AS events_array,
                arrayJoin(aggregate_funnel_array_v3(3, 1209600, 'first_touch', 'strict', [[]], arrayFilter((x, x_before, x_after) -> not(and(ifNull(lessOrEquals(length(x.4), 1), 0), ifNull(equals(x.4, x_before.4), isNull(x.4)
                                                                                                                                                                                             and isNull(x_before.4)), ifNull(equals(x.4, x_after.4), isNull(x.4)
@@ -312,7 +208,6 @@
      GROUP BY person.id
      HAVING and(ifNull(equals(argMax(person.is_deleted, person.version), 0), 0), ifNull(less(argMax(toTimeZone(person.created_at, 'UTC'), person.version), plus(now64(6, 'UTC'), toIntervalDay(1))), 0)) SETTINGS optimize_aggregation_in_order=1) AS persons ON equals(persons.id, source.actor_id)
   ORDER BY persons.id ASC
->>>>>>> ff09d8fc
   LIMIT 101
   OFFSET 0 SETTINGS readonly=2,
                     max_execution_time=60,
