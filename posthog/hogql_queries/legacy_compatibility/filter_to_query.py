--- conflicted
+++ resolved
@@ -165,14 +165,14 @@
     if isinstance(base_entity, EventsNode):
         return FunnelExclusionEventsNode(
             **base_entity.model_dump(),
-            funnel_from_step=entity.get("funnel_from_step"),
-            funnel_to_step=entity.get("funnel_to_step"),
+            funnelFromStep=entity.get("funnel_from_step"),
+            funnelToStep=entity.get("funnel_to_step"),
         )
     else:
         return FunnelExclusionActionsNode(
             **base_entity.model_dump(),
-            funnel_from_step=entity.get("funnel_from_step"),
-            funnel_to_step=entity.get("funnel_to_step"),
+            funnelFromStep=entity.get("funnel_from_step"),
+            funnelToStep=entity.get("funnel_to_step"),
         )
 
 
@@ -203,13 +203,13 @@
     date_range = InsightDateRange(
         date_from=filter.get("date_from"),
         date_to=filter.get("date_to"),
-        explicit_date=str_to_bool(filter.get("explicit_date")) if filter.get("explicit_date") else None,
+        explicitDate=str_to_bool(filter.get("explicit_date")) if filter.get("explicit_date") else None,
     )
 
     if len(date_range.model_dump(exclude_defaults=True)) == 0:
         return {}
 
-    return {"date_range": date_range}
+    return {"dateRange": date_range}
 
 
 def _interval(filter: dict):
@@ -281,11 +281,11 @@
 def _sampling_factor(filter: dict):
     if isinstance(filter.get("sampling_factor"), str):
         try:
-            return {"sampling_factor": float(filter.get("sampling_factor"))}
+            return {"samplingFactor": float(filter.get("sampling_factor"))}
         except (ValueError, TypeError):
             return {}
     else:
-        return {"sampling_factor": filter.get("sampling_factor")}
+        return {"samplingFactor": filter.get("sampling_factor")}
 
 
 def _properties(filter: dict):
@@ -294,7 +294,7 @@
 
 
 def _filter_test_accounts(filter: dict):
-    return {"filter_test_accounts": filter.get("filter_test_accounts")}
+    return {"filterTestAccounts": filter.get("filter_test_accounts")}
 
 
 def _breakdown_filter(_filter: dict):
@@ -305,7 +305,7 @@
     if _filter.get("breakdown_type") == "undefined" and not isinstance(_filter.get("breakdown"), str):
         return {}
 
-    breakdown_filter = {
+    breakdownFilter = {
         "breakdown_type": _filter.get("breakdown_type"),
         "breakdown": _filter.get("breakdown"),
         "breakdown_normalize_url": _filter.get("breakdown_normalize_url"),
@@ -318,8 +318,8 @@
     }
 
     # fix breakdown typo
-    if breakdown_filter["breakdown_type"] == "events":
-        breakdown_filter["breakdown_type"] = "event"
+    if breakdownFilter["breakdown_type"] == "events":
+        breakdownFilter["breakdown_type"] = "event"
 
     if _filter.get("breakdowns") is not None and isinstance(_filter["breakdowns"], list):
         breakdowns = []
@@ -336,37 +336,33 @@
                 )
 
         if len(breakdowns) > 0:
-<<<<<<< HEAD
-            breakdown_filter["breakdowns"] = breakdowns
-=======
             breakdownFilter["breakdowns"] = breakdowns[:3]
->>>>>>> d943f69e
-
-    if breakdown_filter["breakdown"] is not None and breakdown_filter["breakdown_type"] is None:
-        breakdown_filter["breakdown_type"] = "event"
-
-    if isinstance(breakdown_filter["breakdown"], list):
-        breakdown_filter["breakdown"] = list(filter(lambda x: x is not None, breakdown_filter["breakdown"]))
-
-    if len(BreakdownFilter(**breakdown_filter).model_dump(exclude_defaults=True)) == 0:
-        return {}
-
-    return {"breakdown_filter": BreakdownFilter(**breakdown_filter)}
+
+    if breakdownFilter["breakdown"] is not None and breakdownFilter["breakdown_type"] is None:
+        breakdownFilter["breakdown_type"] = "event"
+
+    if isinstance(breakdownFilter["breakdown"], list):
+        breakdownFilter["breakdown"] = list(filter(lambda x: x is not None, breakdownFilter["breakdown"]))
+
+    if len(BreakdownFilter(**breakdownFilter).model_dump(exclude_defaults=True)) == 0:
+        return {}
+
+    return {"breakdownFilter": BreakdownFilter(**breakdownFilter)}
 
 
 def _compare_filter(_filter: dict):
     if _insight_type(_filter) != "TRENDS" and _insight_type(_filter) != "STICKINESS":
         return {}
 
-    compare_filter = {
+    compareFilter = {
         "compare": _filter.get("compare"),
         "compare_to": _filter.get("compare_to"),
     }
 
-    if len(CompareFilter(**compare_filter).model_dump(exclude_defaults=True)) == 0:
-        return {}
-
-    return {"compare_filter": CompareFilter(**compare_filter)}
+    if len(CompareFilter(**compareFilter).model_dump(exclude_defaults=True)) == 0:
+        return {}
+
+    return {"compareFilter": CompareFilter(**compareFilter)}
 
 
 def _group_aggregation_filter(filter: dict):
@@ -378,20 +374,20 @@
 def _insight_filter(filter: dict):
     if _insight_type(filter) == "TRENDS":
         insight_filter = {
-            "trends_filter": TrendsFilter(
-                smoothing_intervals=filter.get("smoothing_intervals"),
-                show_legend=filter.get("show_legend"),
-                hidden_legend_indexes=hidden_legend_keys_to_indexes(filter.get("hidden_legend_keys")),
-                aggregation_axis_format=filter.get("aggregation_axis_format"),
-                aggregation_axis_prefix=filter.get("aggregation_axis_prefix"),
-                aggregation_axis_postfix=filter.get("aggregation_axis_postfix"),
-                decimal_places=filter.get("decimal_places"),
+            "trendsFilter": TrendsFilter(
+                smoothingIntervals=filter.get("smoothing_intervals"),
+                showLegend=filter.get("show_legend"),
+                hiddenLegendIndexes=hidden_legend_keys_to_indexes(filter.get("hidden_legend_keys")),
+                aggregationAxisFormat=filter.get("aggregation_axis_format"),
+                aggregationAxisPrefix=filter.get("aggregation_axis_prefix"),
+                aggregationAxisPostfix=filter.get("aggregation_axis_postfix"),
+                decimalPlaces=filter.get("decimal_places"),
                 formula=filter.get("formula"),
                 display=clean_display(filter.get("display")),
-                show_values_on_series=filter.get("show_values_on_series"),
-                show_percent_stack_view=filter.get("show_percent_stack_view"),
-                show_labels_on_series=filter.get("show_label_on_series"),
-                y_axis_scale_type=filter.get("y_axis_scale_type"),
+                showValuesOnSeries=filter.get("show_values_on_series"),
+                showPercentStackView=filter.get("show_percent_stack_view"),
+                showLabelsOnSeries=filter.get("show_label_on_series"),
+                yAxisScaleType=filter.get("y_axis_scale_type"),
             )
         }
     elif _insight_type(filter) == "FUNNELS":
@@ -402,75 +398,75 @@
             funnel_viz_type = FunnelVizType.TRENDS
 
         insight_filter = {
-            "funnels_filter": FunnelsFilter(
-                funnel_viz_type=funnel_viz_type,
-                funnel_order_type=filter.get("funnel_order_type"),
-                funnel_from_step=filter.get("funnel_from_step"),
-                funnel_to_step=filter.get("funnel_to_step"),
-                funnel_window_interval_unit=filter.get("funnel_window_interval_unit"),
-                funnel_window_interval=filter.get("funnel_window_interval"),
-                funnel_step_reference=filter.get("funnel_step_reference"),
-                breakdown_attribution_type=filter.get("breakdown_attribution_type"),
-                breakdown_attribution_value=filter.get("breakdown_attribution_value"),
-                bin_count=filter.get("bin_count"),
+            "funnelsFilter": FunnelsFilter(
+                funnelVizType=funnel_viz_type,
+                funnelOrderType=filter.get("funnel_order_type"),
+                funnelFromStep=filter.get("funnel_from_step"),
+                funnelToStep=filter.get("funnel_to_step"),
+                funnelWindowIntervalUnit=filter.get("funnel_window_interval_unit"),
+                funnelWindowInterval=filter.get("funnel_window_interval"),
+                funnelStepReference=filter.get("funnel_step_reference"),
+                breakdownAttributionType=filter.get("breakdown_attribution_type"),
+                breakdownAttributionValue=filter.get("breakdown_attribution_value"),
+                binCount=filter.get("bin_count"),
                 exclusions=[exlusion_entity_to_node(entity) for entity in filter.get("exclusions", [])],
                 layout=filter.get("layout"),
-                hidden_legend_breakdowns=hidden_legend_keys_to_breakdowns(filter.get("hidden_legend_keys")),
-                funnel_aggregate_by_hog_q_l=filter.get("funnel_aggregate_by_hogql"),
+                hiddenLegendBreakdowns=hidden_legend_keys_to_breakdowns(filter.get("hidden_legend_keys")),
+                funnelAggregateByHogQL=filter.get("funnel_aggregate_by_hogql"),
             ),
         }
     elif _insight_type(filter) == "RETENTION":
         insight_filter = {
-            "retention_filter": RetentionFilter(
-                retention_type=filter.get("retention_type"),
-                retention_reference=filter.get("retention_reference"),
-                total_intervals=filter.get("total_intervals"),
-                returning_entity=(
+            "retentionFilter": RetentionFilter(
+                retentionType=filter.get("retention_type"),
+                retentionReference=filter.get("retention_reference"),
+                totalIntervals=filter.get("total_intervals"),
+                returningEntity=(
                     to_base_entity_dict(filter.get("returning_entity"))
                     if filter.get("returning_entity") is not None
                     else None
                 ),
-                target_entity=(
+                targetEntity=(
                     to_base_entity_dict(filter.get("target_entity"))
                     if filter.get("target_entity") is not None
                     else None
                 ),
                 period=filter.get("period"),
-                show_mean=filter.get("show_mean"),
+                showMean=filter.get("show_mean"),
             )
         }
     elif _insight_type(filter) == "PATHS":
         insight_filter = {
-            "paths_filter": PathsFilter(
-                paths_hog_q_l_expression=filter.get("paths_hogql_expression"),
-                include_event_types=filter.get("include_event_types"),
-                start_point=filter.get("start_point"),
-                end_point=filter.get("end_point"),
-                path_groupings=filter.get("path_groupings"),
-                exclude_events=filter.get("exclude_events"),
-                step_limit=filter.get("step_limit"),
-                path_replacements=filter.get("path_replacements"),
-                local_path_cleaning_filters=filter.get("local_path_cleaning_filters"),
-                edge_limit=filter.get("edge_limit"),
-                min_edge_weight=filter.get("min_edge_weight"),
-                max_edge_weight=filter.get("max_edge_weight"),
+            "pathsFilter": PathsFilter(
+                pathsHogQLExpression=filter.get("paths_hogql_expression"),
+                includeEventTypes=filter.get("include_event_types"),
+                startPoint=filter.get("start_point"),
+                endPoint=filter.get("end_point"),
+                pathGroupings=filter.get("path_groupings"),
+                excludeEvents=filter.get("exclude_events"),
+                stepLimit=filter.get("step_limit"),
+                pathReplacements=filter.get("path_replacements"),
+                localPathCleaningFilters=filter.get("local_path_cleaning_filters"),
+                edgeLimit=filter.get("edge_limit"),
+                minEdgeWeight=filter.get("min_edge_weight"),
+                maxEdgeWeight=filter.get("max_edge_weight"),
             ),
-            "funnel_paths_filter": filters_to_funnel_paths_query(filter),  # type: ignore
+            "funnelPathsFilter": filters_to_funnel_paths_query(filter),  # type: ignore
         }
     elif _insight_type(filter) == "LIFECYCLE":
         insight_filter = {
-            "lifecycle_filter": LifecycleFilter(
-                toggled_lifecycles=filter.get("toggled_lifecycles"),
-                show_legend=filter.get("show_legend"),
-                show_values_on_series=filter.get("show_values_on_series"),
+            "lifecycleFilter": LifecycleFilter(
+                toggledLifecycles=filter.get("toggledLifecycles"),
+                showLegend=filter.get("show_legend"),
+                showValuesOnSeries=filter.get("show_values_on_series"),
             )
         }
     elif _insight_type(filter) == "STICKINESS":
         insight_filter = {
-            "stickiness_filter": StickinessFilter(
-                show_legend=filter.get("show_legend"),
-                hidden_legend_indexes=hidden_legend_keys_to_indexes(filter.get("hidden_legend_keys")),
-                show_values_on_series=filter.get("show_values_on_series"),
+            "stickinessFilter": StickinessFilter(
+                showLegend=filter.get("show_legend"),
+                hiddenLegendIndexes=hidden_legend_keys_to_indexes(filter.get("hidden_legend_keys")),
+                showValuesOnSeries=filter.get("show_values_on_series"),
             )
         }
     else:
@@ -493,9 +489,9 @@
     assert isinstance(funnel_query, FunnelsQuery)
 
     return FunnelPathsFilter(
-        funnel_path_type=funnel_paths,
-        funnel_source=funnel_query,
-        funnel_step=funnel_filter["funnel_step"],
+        funnelPathType=funnel_paths,
+        funnelSource=funnel_query,
+        funnelStep=funnel_filter["funnel_step"],
     )
 
 
