from dataclasses import dataclass
import hashlib
import hmac
import time
import jwt
import json
from datetime import timedelta, datetime
from typing import Any, Literal, Optional
from urllib.parse import urlencode

from django.db import models
from prometheus_client import Counter
import requests
from rest_framework.exceptions import ValidationError
from rest_framework.request import Request
from rest_framework import status
from posthog.exceptions_capture import capture_exception
from slack_sdk import WebClient
from slack_sdk.errors import SlackApiError
from google.oauth2 import service_account
from google.auth.transport.requests import Request as GoogleRequest

from django.conf import settings
from posthog.cache_utils import cache_for
from posthog.helpers.encrypted_fields import EncryptedJSONField
from posthog.models.instance_setting import get_instance_settings
from posthog.models.user import User
from products.messaging.backend.providers import MailjetProvider, TwilioProvider
import structlog

from posthog.plugins.plugin_server_api import reload_integrations_on_workers
from posthog.sync import database_sync_to_async

logger = structlog.get_logger(__name__)

oauth_refresh_counter = Counter(
    "integration_oauth_refresh", "Number of times an oauth refresh has been attempted", labelnames=["kind", "result"]
)

PRIVATE_CHANNEL_WITHOUT_ACCESS = "PRIVATE_CHANNEL_WITHOUT_ACCESS"


def dot_get(d: Any, path: str, default: Any = None) -> Any:
    if path in d and d[path] is not None:
        return d[path]
    for key in path.split("."):
        if not isinstance(d, dict):
            return default
        d = d.get(key, default)
    return d


ERROR_TOKEN_REFRESH_FAILED = "TOKEN_REFRESH_FAILED"


class Integration(models.Model):
    class IntegrationKind(models.TextChoices):
        SLACK = "slack"
        SALESFORCE = "salesforce"
        HUBSPOT = "hubspot"
        GOOGLE_PUBSUB = "google-pubsub"
        GOOGLE_CLOUD_STORAGE = "google-cloud-storage"
        GOOGLE_ADS = "google-ads"
        SNAPCHAT = "snapchat"
        LINKEDIN_ADS = "linkedin-ads"
        INTERCOM = "intercom"
        EMAIL = "email"
        LINEAR = "linear"
        GITHUB = "github"
        TWILIO = "twilio"

    team = models.ForeignKey("Team", on_delete=models.CASCADE)

    # The integration type identifier
    kind = models.CharField(max_length=20, choices=IntegrationKind.choices)
    # The ID of the integration in the external system
    integration_id = models.TextField(null=True, blank=True)
    # Any config that COULD be passed to the frontend
    config = models.JSONField(default=dict)
    sensitive_config = EncryptedJSONField(
        default=dict,
        ignore_decrypt_errors=True,  # allows us to load previously unencrypted data
    )

    errors = models.TextField()

    # Meta
    created_at = models.DateTimeField(auto_now_add=True, blank=True)
    created_by = models.ForeignKey("User", on_delete=models.SET_NULL, null=True, blank=True)

    class Meta:
        constraints = [
            models.UniqueConstraint(
                fields=["team", "kind", "integration_id"], name="posthog_integration_kind_id_unique"
            )
        ]

    @property
    def display_name(self) -> str:
        if self.kind in OauthIntegration.supported_kinds:
            oauth_config = OauthIntegration.oauth_config_for_kind(self.kind)
            return dot_get(self.config, oauth_config.name_path, self.integration_id)
        if self.kind in GoogleCloudIntegration.supported_kinds:
            return self.integration_id or "unknown ID"
        if self.kind == "github":
            return dot_get(self.config, "account.name", self.integration_id)

        return f"ID: {self.integration_id}"

    @property
    def access_token(self) -> Optional[str]:
        return self.sensitive_config.get("access_token")

    @property
    def refresh_token(self) -> Optional[str]:
        return self.sensitive_config.get("refresh_token")


@database_sync_to_async
def aget_integration_by_id(integration_id: str, team_id: int) -> Integration | None:
    return Integration.objects.get(id=integration_id, team_id=team_id)


@dataclass
class OauthConfig:
    authorize_url: str
    token_url: str
    client_id: str
    client_secret: str
    scope: str
    id_path: str
    name_path: str
    token_info_url: Optional[str] = None
    token_info_graphql_query: Optional[str] = None
    token_info_config_fields: Optional[list[str]] = None
    additional_authorize_params: Optional[dict[str, str]] = None


class OauthIntegration:
    supported_kinds = [
        "slack",
        "salesforce",
        "hubspot",
        "google-ads",
        "snapchat",
        "linkedin-ads",
        "intercom",
        "linear",
    ]
    integration: Integration

    def __str__(self) -> str:
        return f"OauthIntegration(integration={self.integration.id}, kind={self.integration.kind}, team={self.integration.team_id})"

    def __init__(self, integration: Integration) -> None:
        self.integration = integration

    @classmethod
    @cache_for(timedelta(minutes=5))
    def oauth_config_for_kind(cls, kind: str) -> OauthConfig:
        if kind == "slack":
            from_settings = get_instance_settings(
                [
                    "SLACK_APP_CLIENT_ID",
                    "SLACK_APP_CLIENT_SECRET",
                    "SLACK_APP_SIGNING_SECRET",
                ]
            )

            if not from_settings["SLACK_APP_CLIENT_ID"] or not from_settings["SLACK_APP_CLIENT_SECRET"]:
                raise NotImplementedError("Slack app not configured")

            return OauthConfig(
                authorize_url="https://slack.com/oauth/v2/authorize",
                token_url="https://slack.com/api/oauth.v2.access",
                client_id=from_settings["SLACK_APP_CLIENT_ID"],
                client_secret=from_settings["SLACK_APP_CLIENT_SECRET"],
                scope="channels:read,groups:read,chat:write,chat:write.customize",
                id_path="team.id",
                name_path="team.name",
            )
        elif kind == "salesforce":
            if not settings.SALESFORCE_CONSUMER_KEY or not settings.SALESFORCE_CONSUMER_SECRET:
                raise NotImplementedError("Salesforce app not configured")

            return OauthConfig(
                authorize_url="https://login.salesforce.com/services/oauth2/authorize",
                token_url="https://login.salesforce.com/services/oauth2/token",
                client_id=settings.SALESFORCE_CONSUMER_KEY,
                client_secret=settings.SALESFORCE_CONSUMER_SECRET,
                scope="full refresh_token",
                id_path="instance_url",
                name_path="instance_url",
            )
        elif kind == "salesforce-sandbox":
            if not settings.SALESFORCE_CONSUMER_KEY or not settings.SALESFORCE_CONSUMER_SECRET:
                raise NotImplementedError("Salesforce app not configured")

            return OauthConfig(
                authorize_url="https://test.salesforce.com/services/oauth2/authorize",
                token_url="https://test.salesforce.com/services/oauth2/token",
                client_id=settings.SALESFORCE_CONSUMER_KEY,
                client_secret=settings.SALESFORCE_CONSUMER_SECRET,
                scope="full refresh_token",
                id_path="instance_url",
                name_path="instance_url",
            )
        elif kind == "hubspot":
            if not settings.HUBSPOT_APP_CLIENT_ID or not settings.HUBSPOT_APP_CLIENT_SECRET:
                raise NotImplementedError("Hubspot app not configured")

            return OauthConfig(
                authorize_url="https://app.hubspot.com/oauth/authorize",
                token_url="https://api.hubapi.com/oauth/v1/token",
                token_info_url="https://api.hubapi.com/oauth/v1/access-tokens/:access_token",
                token_info_config_fields=["hub_id", "hub_domain", "user", "user_id", "scopes"],
                client_id=settings.HUBSPOT_APP_CLIENT_ID,
                client_secret=settings.HUBSPOT_APP_CLIENT_SECRET,
                scope="tickets crm.objects.contacts.write sales-email-read crm.objects.companies.read crm.objects.deals.read crm.objects.contacts.read crm.objects.quotes.read crm.objects.companies.write",
                additional_authorize_params={
                    # NOTE: these scopes are only available on certain hubspot plans and as such are optional
                    "optional_scope": "analytics.behavioral_events.send behavioral_events.event_definitions.read_write"
                },
                id_path="hub_id",
                name_path="hub_domain",
            )
        elif kind == "google-ads":
            if not settings.GOOGLE_ADS_APP_CLIENT_ID or not settings.GOOGLE_ADS_APP_CLIENT_SECRET:
                raise NotImplementedError("Google Ads app not configured")

            return OauthConfig(
                authorize_url="https://accounts.google.com/o/oauth2/v2/auth",
                # forces the consent screen, otherwise we won't receive a refresh token
                additional_authorize_params={"access_type": "offline", "prompt": "consent"},
                token_info_url="https://openidconnect.googleapis.com/v1/userinfo",
                token_info_config_fields=["sub", "email"],
                token_url="https://oauth2.googleapis.com/token",
                client_id=settings.GOOGLE_ADS_APP_CLIENT_ID,
                client_secret=settings.GOOGLE_ADS_APP_CLIENT_SECRET,
                scope="https://www.googleapis.com/auth/adwords https://www.googleapis.com/auth/userinfo.email",
                id_path="sub",
                name_path="email",
            )
        elif kind == "snapchat":
            if not settings.SNAPCHAT_APP_CLIENT_ID or not settings.SNAPCHAT_APP_CLIENT_SECRET:
                raise NotImplementedError("Snapchat app not configured")

            return OauthConfig(
                authorize_url="https://accounts.snapchat.com/accounts/oauth2/auth",
                token_url="https://accounts.snapchat.com/accounts/oauth2/token",
                token_info_url="https://adsapi.snapchat.com/v1/me",
                token_info_config_fields=["me.id", "me.email"],
                client_id=settings.SNAPCHAT_APP_CLIENT_ID,
                client_secret=settings.SNAPCHAT_APP_CLIENT_SECRET,
                scope="snapchat-offline-conversions-api snapchat-marketing-api",
                id_path="me.id",
                name_path="me.email",
            )
        elif kind == "linkedin-ads":
            if not settings.LINKEDIN_APP_CLIENT_ID or not settings.LINKEDIN_APP_CLIENT_SECRET:
                raise NotImplementedError("LinkedIn Ads app not configured")

            return OauthConfig(
                authorize_url="https://www.linkedin.com/oauth/v2/authorization",
                token_info_url="https://api.linkedin.com/v2/userinfo",
                token_info_config_fields=["sub", "email"],
                token_url="https://www.linkedin.com/oauth/v2/accessToken",
                client_id=settings.LINKEDIN_APP_CLIENT_ID,
                client_secret=settings.LINKEDIN_APP_CLIENT_SECRET,
                scope="r_ads rw_conversions openid profile email",
                id_path="sub",
                name_path="email",
            )
        elif kind == "intercom":
            if not settings.INTERCOM_APP_CLIENT_ID or not settings.INTERCOM_APP_CLIENT_SECRET:
                raise NotImplementedError("Intercom app not configured")

            return OauthConfig(
                authorize_url="https://app.intercom.com/oauth",
                token_url="https://api.intercom.io/auth/eagle/token",
                token_info_url="https://api.intercom.io/me",
                token_info_config_fields=["id", "email", "app.region"],
                client_id=settings.INTERCOM_APP_CLIENT_ID,
                client_secret=settings.INTERCOM_APP_CLIENT_SECRET,
                scope="",
                id_path="id",
                name_path="email",
            )
        elif kind == "linear":
            if not settings.LINEAR_APP_CLIENT_ID or not settings.LINEAR_APP_CLIENT_SECRET:
                raise NotImplementedError("Linear app not configured")

            return OauthConfig(
                authorize_url="https://linear.app/oauth/authorize",
                additional_authorize_params={"actor": "application"},
                token_url="https://api.linear.app/oauth/token",
                token_info_url="https://api.linear.app/graphql",
                token_info_graphql_query="{ viewer { organization { id name urlKey } } }",
                token_info_config_fields=[
                    "data.viewer.organization.id",
                    "data.viewer.organization.name",
                    "data.viewer.organization.urlKey",
                ],
                client_id=settings.LINEAR_APP_CLIENT_ID,
                client_secret=settings.LINEAR_APP_CLIENT_SECRET,
                scope="read issues:create",
                id_path="data.viewer.organization.id",
                name_path="data.viewer.organization.name",
            )

        raise NotImplementedError(f"Oauth config for kind {kind} not implemented")

    @classmethod
    def redirect_uri(cls, kind: str) -> str:
        # The redirect uri is fixed but should always be https and include the "next" parameter for the frontend to redirect
        return f"{settings.SITE_URL.replace('http://', 'https://')}/integrations/{kind}/callback"

    @classmethod
    def authorize_url(cls, kind: str, token: str, next="") -> str:
        oauth_config = cls.oauth_config_for_kind(kind)

        query_params = {
            "client_id": oauth_config.client_id,
            "scope": oauth_config.scope,
            "redirect_uri": cls.redirect_uri(kind),
            "response_type": "code",
            "state": urlencode({"next": next, "token": token}),
            **(oauth_config.additional_authorize_params or {}),
        }

        return f"{oauth_config.authorize_url}?{urlencode(query_params)}"

    @classmethod
    def integration_from_oauth_response(
        cls, kind: str, team_id: int, created_by: User, params: dict[str, str]
    ) -> Integration:
        oauth_config = cls.oauth_config_for_kind(kind)
        res = requests.post(
            oauth_config.token_url,
            data={
                "client_id": oauth_config.client_id,
                "client_secret": oauth_config.client_secret,
                "code": params["code"],
                "redirect_uri": OauthIntegration.redirect_uri(kind),
                "grant_type": "authorization_code",
            },
        )

        config: dict = res.json()

        if res.status_code != 200 or not config.get("access_token"):
            # Hack to try getting sandbox auth token instead of their salesforce production account
            if kind == "salesforce":
                oauth_config = cls.oauth_config_for_kind("salesforce-sandbox")
                res = requests.post(
                    oauth_config.token_url,
                    data={
                        "client_id": oauth_config.client_id,
                        "client_secret": oauth_config.client_secret,
                        "code": params["code"],
                        "redirect_uri": OauthIntegration.redirect_uri(kind),
                        "grant_type": "authorization_code",
                    },
                )

                config = res.json()

                if res.status_code != 200 or not config.get("access_token"):
                    logger.error(f"Oauth error for {kind}", response=res.text)
                    raise Exception(f"Oauth error for {kind}. Status code = {res.status_code}")
            else:
                logger.error(f"Oauth error for {kind}", response=res.text)
                raise Exception(f"Oauth error. Status code = {res.status_code}")

        if oauth_config.token_info_url:
            # If token info url is given we call it and check the integration id from there
            if oauth_config.token_info_graphql_query:
                token_info_res = requests.post(
                    oauth_config.token_info_url,
                    headers={"Authorization": f"Bearer {config['access_token']}"},
                    json={"query": oauth_config.token_info_graphql_query},
                )
            else:
                token_info_res = requests.get(
                    oauth_config.token_info_url.replace(":access_token", config["access_token"]),
                    headers={"Authorization": f"Bearer {config['access_token']}"},
                )

            if token_info_res.status_code == 200:
                data = token_info_res.json()
                if oauth_config.token_info_config_fields:
                    for field in oauth_config.token_info_config_fields:
                        config[field] = dot_get(data, field)

        integration_id = dot_get(config, oauth_config.id_path)

        if isinstance(integration_id, int):
            integration_id = str(integration_id)

        if not isinstance(integration_id, str):
            raise Exception("Oauth error")

        sensitive_config: dict = {
            "access_token": config.pop("access_token"),
            # NOTE: We don't actually use the refresh and id tokens (typically they aren't even provided for this sort of service auth)
            # but we ensure they are popped and stored in sensitive config to avoid accidental exposure
            "refresh_token": config.pop("refresh_token", None),
            "id_token": config.pop("id_token", None),
        }

        # Handle case where Salesforce doesn't provide expires_in in initial response
        if not config.get("expires_in") and kind == "salesforce":
            # Default to 1 hour for Salesforce if not provided (conservative)
            config["expires_in"] = 3600

        config["refreshed_at"] = int(time.time())

        integration, created = Integration.objects.update_or_create(
            team_id=team_id,
            kind=kind,
            integration_id=integration_id,
            defaults={
                "config": config,
                "sensitive_config": sensitive_config,
                "created_by": created_by,
            },
        )

        if integration.errors:
            integration.errors = ""
            integration.save()

        return integration

    def access_token_expired(self, time_threshold: Optional[timedelta] = None) -> bool:
        # Not all integrations have refresh tokens or expiries, so we just return False if we can't check

        refresh_token = self.integration.sensitive_config.get("refresh_token")
        expires_in = self.integration.config.get("expires_in")
        refreshed_at = self.integration.config.get("refreshed_at")

        if not refresh_token:
            return False

        if not expires_in and self.integration.kind == "salesforce":
            # Salesforce tokens typically last 2-4 hours, we'll assume 1 hour (3600 seconds) to be conservative
            expires_in = 3600

        if not expires_in or not refreshed_at:
            return False

        # To be really safe we refresh if its half way through the expiry
        time_threshold = time_threshold or timedelta(seconds=expires_in / 2)

        return time.time() > refreshed_at + expires_in - time_threshold.total_seconds()

    def refresh_access_token(self):
        """
        Refresh the access token for the integration if necessary
        """

        oauth_config = self.oauth_config_for_kind(self.integration.kind)

        res = requests.post(
            oauth_config.token_url,
            data={
                "client_id": oauth_config.client_id,
                "client_secret": oauth_config.client_secret,
                "refresh_token": self.integration.sensitive_config["refresh_token"],
                "grant_type": "refresh_token",
            },
        )

        config: dict = res.json()

        if res.status_code != 200 or not config.get("access_token"):
            logger.warning(f"Failed to refresh token for {self}", response=res.text)
            self.integration.errors = ERROR_TOKEN_REFRESH_FAILED
            oauth_refresh_counter.labels(self.integration.kind, "failed").inc()
        else:
            logger.info(f"Refreshed access token for {self}")
            self.integration.sensitive_config["access_token"] = config["access_token"]

            # Handle case where Salesforce doesn't provide expires_in in refresh response
            expires_in = config.get("expires_in")
            if not expires_in and self.integration.kind == "salesforce":
                # Default to 1 hour for Salesforce if not provided (conservative)
                expires_in = 3600

            self.integration.config["expires_in"] = expires_in
            self.integration.config["refreshed_at"] = int(time.time())
            reload_integrations_on_workers(self.integration.team_id, [self.integration.id])
            oauth_refresh_counter.labels(self.integration.kind, "success").inc()
        self.integration.save()


class SlackIntegrationError(Exception):
    pass


class SlackIntegration:
    integration: Integration

    def __init__(self, integration: Integration) -> None:
        if integration.kind != "slack":
            raise Exception("SlackIntegration init called with Integration with wrong 'kind'")

        self.integration = integration

    @property
    def client(self) -> WebClient:
        return WebClient(self.integration.sensitive_config["access_token"])

    def list_channels(self, should_include_private_channels: bool, authed_user: str) -> list[dict]:
        # NOTE: Annoyingly the Slack API has no search so we have to load all channels...
        # We load public and private channels separately as when mixed, the Slack API pagination is buggy
        public_channels = self._list_channels_by_type("public_channel")
        private_channels = self._list_channels_by_type("private_channel", should_include_private_channels, authed_user)
        channels = public_channels + private_channels

        return sorted(channels, key=lambda x: x["name"])

    def get_channel_by_id(
        self, channel_id: str, should_include_private_channels: bool = False, authed_user: str | None = None
    ) -> Optional[dict]:
        try:
            response = self.client.conversations_info(channel=channel_id, include_num_members=True)
            channel = response["channel"]
            members_response = self.client.conversations_members(channel=channel_id, limit=channel["num_members"] + 1)
            isMember = authed_user in members_response["members"]

            if not isMember:
                return None

            isPrivateWithoutAccess = channel["is_private"] and not should_include_private_channels

            return {
                "id": channel["id"],
                "name": PRIVATE_CHANNEL_WITHOUT_ACCESS if isPrivateWithoutAccess else channel["name"],
                "is_private": channel["is_private"],
                "is_member": channel.get("is_member", True),
                "is_ext_shared": channel["is_ext_shared"],
                "is_private_without_access": isPrivateWithoutAccess,
            }
        except SlackApiError as e:
            if e.response["error"] == "channel_not_found":
                return None
            raise

    def _list_channels_by_type(
        self,
        type: Literal["public_channel", "private_channel"],
        should_include_private_channels: bool = False,
        authed_user: str | None = None,
    ) -> list[dict]:
        max_page = 50
        channels = []
        cursor = None

        while max_page > 0:
            max_page -= 1
            if type == "public_channel":
                res = self.client.conversations_list(exclude_archived=True, types=type, limit=200, cursor=cursor)
            else:
                res = self.client.users_conversations(
                    exclude_archived=True, types=type, limit=200, cursor=cursor, user=authed_user
                )

                for channel in res["channels"]:
                    if channel["is_private"] and not should_include_private_channels:
                        channel["name"] = PRIVATE_CHANNEL_WITHOUT_ACCESS
                        channel["is_private_without_access"] = True

            channels.extend(res["channels"])
            cursor = res["response_metadata"]["next_cursor"]
            if not cursor:
                break

        return channels

    @classmethod
    def validate_request(cls, request: Request):
        """
        Based on https://api.slack.com/authentication/verifying-requests-from-slack
        """
        slack_config = cls.slack_config()
        slack_signature = request.headers.get("X-SLACK-SIGNATURE")
        slack_time = request.headers.get("X-SLACK-REQUEST-TIMESTAMP")

        if not slack_config["SLACK_APP_SIGNING_SECRET"] or not slack_signature or not slack_time:
            raise SlackIntegrationError("Invalid")

        # Check the token is not older than 5mins
        try:
            if time.time() - float(slack_time) > 300:
                raise SlackIntegrationError("Expired")
        except ValueError:
            raise SlackIntegrationError("Invalid")

        sig_basestring = f"v0:{slack_time}:{request.body.decode('utf-8')}"

        my_signature = (
            "v0="
            + hmac.new(
                slack_config["SLACK_APP_SIGNING_SECRET"].encode("utf-8"),
                sig_basestring.encode("utf-8"),
                digestmod=hashlib.sha256,
            ).hexdigest()
        )

        if not hmac.compare_digest(my_signature, slack_signature):
            raise SlackIntegrationError("Invalid")

    @classmethod
    @cache_for(timedelta(minutes=5))
    def slack_config(cls):
        config = get_instance_settings(
            [
                "SLACK_APP_CLIENT_ID",
                "SLACK_APP_CLIENT_SECRET",
                "SLACK_APP_SIGNING_SECRET",
            ]
        )

        return config


class GoogleAdsIntegration:
    integration: Integration

    def __init__(self, integration: Integration) -> None:
        if integration.kind != "google-ads":
            raise Exception("GoogleAdsIntegration init called with Integration with wrong 'kind'")

        self.integration = integration

    @property
    def client(self) -> WebClient:
        return WebClient(self.integration.sensitive_config["access_token"])

    def list_google_ads_conversion_actions(self, customer_id, parent_id=None) -> list[dict]:
        response = requests.request(
            "POST",
            f"https://googleads.googleapis.com/v18/customers/{customer_id}/googleAds:searchStream",
            json={"query": "SELECT conversion_action.id, conversion_action.name FROM conversion_action"},
            headers={
                "Content-Type": "application/json",
                "Authorization": f"Bearer {self.integration.sensitive_config['access_token']}",
                "developer-token": settings.GOOGLE_ADS_DEVELOPER_TOKEN,
                **({"login-customer-id": parent_id} if parent_id else {}),
            },
        )

        if response.status_code != 200:
            capture_exception(
                Exception(f"GoogleAdsIntegration: Failed to list ads conversion actions: {response.text}")
            )
            raise Exception(f"There was an internal error")

        return response.json()

    # Google Ads manager accounts can have access to other accounts (including other manager accounts).
    # Filter out duplicates where a user has direct access and access through a manager account, while prioritizing direct access.
    def list_google_ads_accessible_accounts(self) -> list[dict[str, str]]:
        response = requests.request(
            "GET",
            f"https://googleads.googleapis.com/v18/customers:listAccessibleCustomers",
            headers={
                "Content-Type": "application/json",
                "Authorization": f"Bearer {self.integration.sensitive_config['access_token']}",
                "developer-token": settings.GOOGLE_ADS_DEVELOPER_TOKEN,
            },
        )

        if response.status_code != 200:
            capture_exception(Exception(f"GoogleAdsIntegration: Failed to list accessible accounts: {response.text}"))
            raise Exception(f"There was an internal error")

        accessible_accounts = response.json()
        all_accounts: list[dict[str, str]] = []

        def dfs(account_id, accounts=None, parent_id=None) -> list[dict]:
            if accounts is None:
                accounts = []
            response = requests.request(
                "POST",
                f"https://googleads.googleapis.com/v18/customers/{account_id}/googleAds:searchStream",
                json={
                    "query": "SELECT customer_client.descriptive_name, customer_client.client_customer, customer_client.level, customer_client.manager, customer_client.status FROM customer_client WHERE customer_client.level <= 5"
                },
                headers={
                    "Content-Type": "application/json",
                    "Authorization": f"Bearer {self.integration.sensitive_config['access_token']}",
                    "developer-token": settings.GOOGLE_ADS_DEVELOPER_TOKEN,
                    **({"login-customer-id": parent_id} if parent_id else {}),
                },
            )

            if response.status_code != 200:
                return accounts

            data = response.json()

            for nested_account in data[0]["results"]:
                if any(
                    account["id"] == nested_account["customerClient"]["clientCustomer"].split("/")[1]
                    and account["level"] > nested_account["customerClient"]["level"]
                    for account in accounts
                ):
                    accounts = [
                        account
                        for account in accounts
                        if account["id"] != nested_account["customerClient"]["clientCustomer"].split("/")[1]
                    ]
                elif any(
                    account["id"] == nested_account["customerClient"]["clientCustomer"].split("/")[1]
                    and account["level"] < nested_account["customerClient"]["level"]
                    for account in accounts
                ):
                    continue
                if nested_account["customerClient"].get("status") != "ENABLED":
                    continue
                accounts.append(
                    {
                        "parent_id": parent_id,
                        "id": nested_account["customerClient"].get("clientCustomer").split("/")[1],
                        "level": nested_account["customerClient"].get("level"),
                        "name": nested_account["customerClient"].get("descriptiveName", "Google Ads account"),
                    }
                )

            return accounts

        for account in accessible_accounts["resourceNames"]:
            all_accounts = dfs(account.split("/")[1], all_accounts, account.split("/")[1])

        return all_accounts


class GoogleCloudIntegration:
    supported_kinds = ["google-pubsub", "google-cloud-storage"]
    integration: Integration

    def __init__(self, integration: Integration) -> None:
        self.integration = integration

    @classmethod
    def integration_from_key(
        cls, kind: str, key_info: dict, team_id: int, created_by: Optional[User] = None
    ) -> Integration:
        if kind == "google-pubsub":
            scope = "https://www.googleapis.com/auth/pubsub"
        elif kind == "google-cloud-storage":
            scope = "https://www.googleapis.com/auth/devstorage.read_write"
        else:
            raise NotImplementedError(f"Google Cloud integration kind {kind} not implemented")

        try:
            credentials = service_account.Credentials.from_service_account_info(key_info, scopes=[scope])
            credentials.refresh(GoogleRequest())
        except Exception:
            raise ValidationError(f"Failed to authenticate with provided service account key")

        integration, created = Integration.objects.update_or_create(
            team_id=team_id,
            kind=kind,
            integration_id=credentials.service_account_email,
            defaults={
                "config": {
                    "expires_in": credentials.expiry.timestamp() - int(time.time()),
                    "refreshed_at": int(time.time()),
                    "access_token": credentials.token,
                },
                "sensitive_config": key_info,
                "created_by": created_by,
            },
        )

        if integration.errors:
            integration.errors = ""
            integration.save()

        return integration

    def access_token_expired(self, time_threshold: Optional[timedelta] = None) -> bool:
        expires_in = self.integration.config.get("expires_in")
        refreshed_at = self.integration.config.get("refreshed_at")
        if not expires_in or not refreshed_at:
            return False

        # To be really safe we refresh if its half way through the expiry
        time_threshold = time_threshold or timedelta(seconds=expires_in / 2)

        return time.time() > refreshed_at + expires_in - time_threshold.total_seconds()

    def refresh_access_token(self):
        """
        Refresh the access token for the integration if necessary
        """
        if self.integration.kind == "google-pubsub":
            scope = "https://www.googleapis.com/auth/pubsub"
        elif self.integration.kind == "google-cloud-storage":
            scope = "https://www.googleapis.com/auth/devstorage.read_write"
        else:
            raise NotImplementedError(f"Google Cloud integration kind {self.integration.kind} not implemented")

        credentials = service_account.Credentials.from_service_account_info(
            self.integration.sensitive_config, scopes=[scope]
        )

        try:
            credentials.refresh(GoogleRequest())
        except Exception:
            raise ValidationError(f"Failed to authenticate with provided service account key")

        self.integration.config = {
            "expires_in": credentials.expiry.timestamp() - int(time.time()),
            "refreshed_at": int(time.time()),
            "access_token": credentials.token,
        }
        self.integration.save()
        reload_integrations_on_workers(self.integration.team_id, [self.integration.id])

        logger.info(f"Refreshed access token for {self}")


class LinkedInAdsIntegration:
    integration: Integration

    def __init__(self, integration: Integration) -> None:
        if integration.kind != "linkedin-ads":
            raise Exception("LinkedInAdsIntegration init called with Integration with wrong 'kind'")

        self.integration = integration

    @property
    def client(self) -> WebClient:
        return WebClient(self.integration.sensitive_config["access_token"])

    def list_linkedin_ads_conversion_rules(self, account_id):
        response = requests.request(
            "GET",
            f"https://api.linkedin.com/rest/conversions?q=account&account=urn%3Ali%3AsponsoredAccount%3A{account_id}&fields=conversionMethod%2Cenabled%2Ctype%2Cname%2Cid%2Ccampaigns%2CattributionType",
            headers={
                "Content-Type": "application/json",
                "Authorization": f"Bearer {self.integration.sensitive_config['access_token']}",
                "LinkedIn-Version": "202409",
            },
        )

        return response.json()

    def list_linkedin_ads_accounts(self) -> dict:
        response = requests.request(
            "GET",
            "https://api.linkedin.com/v2/adAccountsV2?q=search",
            headers={
                "Content-Type": "application/json",
                "Authorization": f"Bearer {self.integration.sensitive_config['access_token']}",
                "LinkedIn-Version": "202409",
            },
        )

        return response.json()


class EmailIntegration:
    integration: Integration

    def __init__(self, integration: Integration) -> None:
        if integration.kind != "email":
            raise Exception("EmailIntegration init called with Integration with wrong 'kind'")
        self.integration = integration

    @property
    def mailjet_provider(self) -> MailjetProvider:
        return MailjetProvider()

    @classmethod
    def integration_from_domain(cls, domain: str, team_id: int, created_by: Optional[User] = None) -> Integration:
        mailjet = MailjetProvider()
        mailjet.create_email_domain(domain, team_id=team_id)

        integration, created = Integration.objects.update_or_create(
            team_id=team_id,
            kind="email",
            integration_id=domain,
            defaults={
                "config": {
                    "domain": domain,
                    "mailjet_verified": False,
                    "aws_ses_verified": False,
                },
                "created_by": created_by,
            },
        )

        if integration.errors:
            integration.errors = ""
            integration.save()

        return integration

    @classmethod
    def integration_from_keys(
        cls, api_key: str, secret_key: str, team_id: int, created_by: Optional[User] = None
    ) -> Integration:
        integration, created = Integration.objects.update_or_create(
            team_id=team_id,
            kind="email",
            integration_id=api_key,
            defaults={
                "config": {
                    "api_key": api_key,
                    "vendor": "mailjet",
                },
                "sensitive_config": {
                    "secret_key": secret_key,
                },
                "created_by": created_by,
            },
        )
        if integration.errors:
            integration.errors = ""
            integration.save()

        return integration

    def verify(self):
        domain = self.integration.config.get("domain")

        verification_result = self.mailjet_provider.verify_email_domain(domain, team_id=self.integration.team_id)

        if verification_result.get("status") == "success":
            updated_config = {"mailjet_verified": True}

            # Merge the new config with existing config
            updated_config = {**self.integration.config, **updated_config}
            self.integration.config = updated_config
            self.integration.save()

        return verification_result


class LinearIntegration:
    integration: Integration

    def __init__(self, integration: Integration) -> None:
        if integration.kind != "linear":
            raise Exception("LinearIntegration init called with Integration with wrong 'kind'")

        self.integration = integration

    def url_key(self) -> str:
        return dot_get(self.integration.config, "data.viewer.organization.urlKey")

    def list_teams(self) -> list[dict]:
        body = self.query(f"{{ teams {{ nodes {{ id name }} }} }}")
        teams = dot_get(body, "data.teams.nodes")
        return teams

    def create_issue(self, team_id: str, posthog_issue_id: str, config: dict[str, str]):
        title: str = json.dumps(config.pop("title"))
        description: str = json.dumps(config.pop("description"))
        linear_team_id = config.pop("team_id")

        issue_create_query = f'mutation IssueCreate {{ issueCreate(input: {{ title: {title}, description: {description}, teamId: "{linear_team_id}" }}) {{ success issue {{ identifier }} }} }}'
        body = self.query(issue_create_query)
        linear_issue_id = dot_get(body, "data.issueCreate.issue.identifier")

        attachment_url = f"{settings.SITE_URL}/project/{team_id}/error_tracking/{posthog_issue_id}"
        link_attachment_query = f'mutation AttachmentCreate {{ attachmentCreate(input: {{ issueId: "{linear_issue_id}", title: "PostHog issue", url: "{attachment_url}" }}) {{ success }} }}'
        self.query(link_attachment_query)

        return linear_issue_id

    def query(self, query):
        response = requests.post(
            "https://api.linear.app/graphql",
            headers={"Authorization": f"Bearer {self.integration.sensitive_config['access_token']}"},
            json={"query": query},
        )
        return response.json()


class GitHubIntegration:
    integration: Integration

    @classmethod
    def client_request(cls, endpoint: str, method: str = "GET") -> requests.Response:
        jwt_token = jwt.encode(
            {
                "iat": int(time.time()),
                "exp": int(time.time()) + 600,  # 10 minutes
                "iss": settings.GITHUB_APP_CLIENT_ID,
            },
            settings.GITHUB_APP_PRIVATE_KEY,
            algorithm="RS256",
        )

        return requests.request(
            method,
            f"https://api.github.com/app/{endpoint}",
            headers={
                "Accept": "application/vnd.github+json",
                "Authorization": f"Bearer {jwt_token}",
                "X-GitHub-Api-Version": "2022-11-28",
            },
        )

    @classmethod
    def integration_from_installation_id(
        cls, installation_id: str, team_id: int, created_by: Optional[User] = None
    ) -> Integration:
        installation_info = cls.client_request(f"installations/{installation_id}").json()
        access_token = cls.client_request(f"installations/{installation_id}/access_tokens", method="POST").json()

        config = {
            "installation_id": installation_id,
            "expires_in": datetime.fromisoformat(access_token["expires_at"]).timestamp() - int(time.time()),
            "refreshed_at": int(time.time()),
            "repository_selection": access_token["repository_selection"],
            "account": {
                "type": dot_get(installation_info, "account.type", None),
                "name": dot_get(installation_info, "account.login", installation_id),
            },
        }

        sensitive_config = {"access_token": access_token["token"]}

        integration, created = Integration.objects.update_or_create(
            team_id=team_id,
            kind="github",
            integration_id=installation_id,
            defaults={
                "config": config,
                "sensitive_config": sensitive_config,
                "created_by": created_by,
            },
        )

        if integration.errors:
            integration.errors = ""
            integration.save()

        return integration

    def __init__(self, integration: Integration) -> None:
        if integration.kind != "github":
            raise Exception("GitHubIntegration init called with Integration with wrong 'kind'")
        self.integration = integration

    def access_token_expired(self, time_threshold: Optional[timedelta] = None) -> bool:
        expires_in = self.integration.config.get("expires_in")
        refreshed_at = self.integration.config.get("refreshed_at")
        if not expires_in or not refreshed_at:
            return False

        # To be really safe we refresh if its half way through the expiry
        time_threshold = time_threshold or timedelta(seconds=expires_in / 2)

        return time.time() > refreshed_at + expires_in - time_threshold.total_seconds()

    def refresh_access_token(self):
        """
        Refresh the access token for the integration if necessary
        """
        response = self.client_request(f"installations/{self.integration.integration_id}/access_tokens", method="POST")
        config = response.json()

        if response.status_code != status.HTTP_201_CREATED or not config.get("token"):
            logger.warning(f"Failed to refresh token for {self}", response=response.text)
            self.integration.errors = ERROR_TOKEN_REFRESH_FAILED
            oauth_refresh_counter.labels(self.integration.kind, "failed").inc()
        else:
            logger.info(f"Refreshed access token for {self}")
            expires_in = datetime.fromisoformat(config["expires_at"]).timestamp() - int(time.time())
            self.integration.config["expires_in"] = expires_in
            self.integration.config["refreshed_at"] = int(time.time())
            self.integration.sensitive_config["access_token"] = config["token"]
            reload_integrations_on_workers(self.integration.team_id, [self.integration.id])
            oauth_refresh_counter.labels(self.integration.kind, "success").inc()
        self.integration.save()

<<<<<<< HEAD

class TwilioIntegration:
    integration: Integration

    def __init__(self, integration: Integration) -> None:
        if integration.kind != "twilio":
            raise Exception("TwilioIntegration init called with Integration with wrong 'kind'")
        self.integration = integration

    @classmethod
    def integration_from_keys(
        cls, account_sid: str, auth_token: str, phone_number: str, team_id: int, created_by: Optional[User] = None
    ) -> Integration:
        twilio_provider = TwilioProvider(account_sid=account_sid, auth_token=auth_token)
        is_phone_verified = twilio_provider.verify_phone_number(phone_number)

        if not is_phone_verified:
            raise ValidationError({"phone_number": f"Failed to verify ownership of phone number {phone_number}"})

        integration, created = Integration.objects.update_or_create(
            team_id=team_id,
            kind="twilio",
            integration_id=phone_number,
            defaults={
                "config": {
                    "account_sid": account_sid,
                    "phone_number": phone_number,
                },
                "sensitive_config": {
                    "auth_token": auth_token,
                },
                "created_by": created_by,
            },
        )
        if integration.errors:
            integration.errors = ""
            integration.save()

        return integration
=======
    def create_issue(self, team_id: str, posthog_issue_id: str, config: dict[str, str]):
        pass
>>>>>>> f19746dc
<|MERGE_RESOLUTION|>--- conflicted
+++ resolved
@@ -1082,7 +1082,9 @@
             oauth_refresh_counter.labels(self.integration.kind, "success").inc()
         self.integration.save()
 
-<<<<<<< HEAD
+    def create_issue(self, team_id: str, posthog_issue_id: str, config: dict[str, str]):
+        pass
+
 
 class TwilioIntegration:
     integration: Integration
@@ -1121,8 +1123,4 @@
             integration.errors = ""
             integration.save()
 
-        return integration
-=======
-    def create_issue(self, team_id: str, posthog_issue_id: str, config: dict[str, str]):
-        pass
->>>>>>> f19746dc
+        return integration