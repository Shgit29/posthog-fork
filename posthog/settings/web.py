--- conflicted
+++ resolved
@@ -31,11 +31,8 @@
     "products.early_access_features",
     "products.editor",
     "products.revenue_analytics",
-<<<<<<< HEAD
     "products.chat",
-=======
     "products.user_interviews",
->>>>>>> fd4beeb3
 ]
 
 INSTALLED_APPS = [
