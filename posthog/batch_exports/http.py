import datetime as dt
from typing import Any

from rest_framework import request, response, serializers, viewsets
from rest_framework.decorators import action
from rest_framework.exceptions import NotAuthenticated, NotFound, ValidationError
from rest_framework.permissions import IsAuthenticated

from posthog.api.routing import StructuredViewSetMixin
from posthog.batch_exports.service import (
    BatchExportIdError,
    BatchExportServiceError,
    BatchExportServiceRPCError,
    backfill_export,
    create_batch_export,
    delete_schedule,
    pause_batch_export,
    reset_batch_export_run,
    unpause_batch_export,
)
from posthog.models import (
    BatchExport,
    BatchExportDestination,
    BatchExportRun,
    User,
)
from posthog.permissions import (
    ProjectMembershipNecessaryPermissions,
    TeamMemberAccessPermission,
)
from posthog.temporal.client import sync_connect


def validate_date_input(date_input: Any) -> dt.datetime:
    """Parse any datetime input as a proper dt.datetime.

    Args:
        date_input: The datetime input to parse.

    Raises:
        ValidationError: If the input cannot be parsed.

    Returns:
        The parsed dt.datetime.
    """
    try:
        # The Right Way (TM) to check this would be by calling isinstance, but that doesn't feel very Pythonic.
        # As far as I'm concerned, if you give me something that quacks like an isoformatted str, you are golden.
        # Read more here: https://github.com/python/mypy/issues/2420.
        # Once PostHog is 3.11, try/except is zero cost if nothing is raised: https://bugs.python.org/issue40222.
        parsed = dt.datetime.fromisoformat(date_input.replace("Z", "+00:00"))  # type: ignore
    except (TypeError, ValueError):
        raise ValidationError(f"Input {date_input} is not a valid ISO formatted datetime.")
    return parsed


class BatchExportRunSerializer(serializers.ModelSerializer):
    """Serializer for a BatchExportRun model."""

    class Meta:
        model = BatchExportRun
        fields = "__all__"
        read_only_fields = ["batch_export"]


class BatchExportRunViewSet(StructuredViewSetMixin, viewsets.ModelViewSet):
    queryset = BatchExportRun.objects.all()
    permission_classes = [IsAuthenticated, ProjectMembershipNecessaryPermissions, TeamMemberAccessPermission]
    serializer_class = BatchExportRunSerializer

    def get_queryset(self, date_range: tuple[dt.datetime, dt.datetime] | None = None):
        if not isinstance(self.request.user, User) or self.request.user.current_team is None:
            raise NotAuthenticated()

        if date_range:
            return self.queryset.filter(
                batch_export_id=self.kwargs["parent_lookup_batch_export_id"], created_at__range=date_range
            ).order_by("-created_at")
        else:
            return self.queryset.filter(batch_export_id=self.kwargs["parent_lookup_batch_export_id"]).order_by(
                "-created_at"
            )

    def list(self, request: request.Request, *args, **kwargs) -> response.Response:
        """Get all BatchExportRuns for a BatchExport."""
        if not isinstance(request.user, User) or request.user.current_team is None:
            raise NotAuthenticated()

        after = self.request.query_params.get("after", None)
        before = self.request.query_params.get("before", None)
        date_range = None
        if after is not None and before is not None:
            after_datetime = validate_date_input(after)
            before_datetime = validate_date_input(before)
            date_range = (after_datetime, before_datetime)

        runs = self.get_queryset(date_range=date_range)
        limit = self.request.query_params.get("limit", None)
        if limit is not None:
            try:
                limit = int(limit)
            except (TypeError, ValueError):
                raise ValidationError(f"Invalid value for 'limit' parameter: '{limit}'")

            runs = runs[:limit]

        page = self.paginate_queryset(runs)
        if page is not None:
            serializer = self.get_serializer(page, many=True)
            return self.get_paginated_response(serializer.data)

        serializer = self.get_serializer(runs, many=True)
        return response.Response(serializer.data)

    @action(methods=["POST"], detail=True)
    def reset(self, request: request.Request, *args, **kwargs) -> response.Response:
        """Reset a BatchExportRun by resetting its associated Temporal Workflow."""
        if not isinstance(request.user, User) or request.user.current_team is None:
            raise NotAuthenticated()

        batch_export_run = self.get_object()
        temporal = sync_connect()

        scheduled_id = f"{batch_export_run.batch_export.id}-{batch_export_run.data_interval_end:%Y-%m-%dT%H:%M:%SZ}"
        new_run_id = reset_batch_export_run(temporal, batch_export_id=scheduled_id)

        return response.Response({"new_run_id": new_run_id})


class BatchExportDestinationSerializer(serializers.ModelSerializer):
    """Serializer for an BatchExportDestination model."""

    class Meta:
        model = BatchExportDestination
        fields = ["type", "config"]

    def create(self, validated_data: dict) -> BatchExportDestination:
        """Create a BatchExportDestination."""
        export_destination = BatchExportDestination.objects.create(**validated_data)
        return export_destination

    def to_representation(self, instance: BatchExportDestination) -> dict:
        data = super().to_representation(instance)
        data["config"] = {
            k: v for k, v in data["config"].items() if k not in BatchExportDestination.secret_fields[instance.type]
        }
        return data


class BatchExportSerializer(serializers.ModelSerializer):
    """Serializer for a BatchExport model."""

    destination = BatchExportDestinationSerializer()
    trigger_immediately = serializers.BooleanField(default=False)

    class Meta:
        model = BatchExport
        fields = [
            "id",
            "name",
            "destination",
            "interval",
            "paused",
            "created_at",
            "last_updated_at",
            "last_paused_at",
            "start_at",
            "end_at",
            "trigger_immediately",
        ]
        read_only_fields = [
            "id",
            "paused",
            "created_at",
            "last_updated_at",
        ]

    def create(self, validated_data: dict) -> BatchExport:
        """Create a BatchExport."""
        destination_data = validated_data.pop("destination")
        team_id = self.context["team_id"]
        interval = validated_data.pop("interval")
        name = validated_data.pop("name")
        start_at = validated_data.get("start_at", None)
        end_at = validated_data.get("end_at", None)
        trigger_immediately = validated_data.get("trigger_immediately", False)

        return create_batch_export(
            team_id=team_id,
            interval=interval,
            name=name,
            destination_data=destination_data,
            start_at=start_at,
            end_at=end_at,
            trigger_immediately=trigger_immediately,
        )

    def update(self, instance: BatchExport, validated_data: dict) -> BatchExport:
        """Update a BatchExport."""
        destination_data = validated_data.pop("destination", None)

        if destination_data:
            instance.destination.type = destination_data.get("type", instance.destination.type)
            instance.destination.config = {**instance.destination.config, **destination_data.get("config", {})}
            instance.destination.save()

        instance.name = validated_data.get("name", instance.name)
        instance.interval = validated_data.get("interval", instance.interval)
        instance.save()

        return instance


class BatchExportViewSet(StructuredViewSetMixin, viewsets.ModelViewSet):
    queryset = BatchExport.objects.all()
    permission_classes = [IsAuthenticated, ProjectMembershipNecessaryPermissions, TeamMemberAccessPermission]
    serializer_class = BatchExportSerializer

    def get_queryset(self):
        if not isinstance(self.request.user, User) or self.request.user.current_team is None:
            raise NotAuthenticated()

        return self.queryset.filter(team_id=self.team_id).exclude(deleted=True).prefetch_related("destination")

    @action(methods=["POST"], detail=True)
    def backfill(self, request: request.Request, *args, **kwargs) -> response.Response:
        """Trigger a backfill for a BatchExport."""
        if not isinstance(request.user, User) or request.user.current_team is None:
            raise NotAuthenticated()

        start_at_input = request.data.get("start_at", None)
        end_at_input = request.data.get("end_at", None)

        start_at = validate_date_input(start_at_input)
        end_at = validate_date_input(end_at_input)

        if start_at >= end_at:
            raise ValidationError("The initial backfill datetime 'start_at' happens after 'end_at'")

        batch_export = self.get_object()
        temporal = sync_connect()
        backfill_export(temporal, str(batch_export.pk), start_at, end_at)

        return response.Response()

    @action(methods=["POST"], detail=True)
    def pause(self, request: request.Request, *args, **kwargs) -> response.Response:
        """Pause a BatchExport."""
        if not isinstance(request.user, User) or request.user.current_team is None:
            raise NotAuthenticated()

        user_id = request.user.distinct_id
        team_id = request.user.current_team.id
        note = f"Pause requested by user {user_id} from team {team_id}"

        batch_export = self.get_object()
        temporal = sync_connect()

        try:
            pause_batch_export(temporal, str(batch_export.id), note=note)
        except BatchExportIdError:
            raise NotFound(f"BatchExport ID '{str(batch_export.id)}' not found.")
        except BatchExportServiceRPCError:
            raise ValidationError("Invalid request to pause a BatchExport could not be carried out")
        except BatchExportServiceError:
            raise

        return response.Response({"paused": True})

    @action(methods=["POST"], detail=True)
    def unpause(self, request: request.Request, *args, **kwargs) -> response.Response:
        """Unpause a BatchExport."""
        if not isinstance(request.user, User) or request.user.current_team is None:
            raise NotAuthenticated()

        user_id = request.user.distinct_id
        team_id = request.user.current_team.id
        note = f"Unpause requested by user {user_id} from team {team_id}"
        backfill = request.data.get("backfill", False)

        batch_export = self.get_object()
        temporal = sync_connect()

<<<<<<< HEAD
        batch_export = self.get_object()
        runs = BatchExportRun.objects.filter(batch_export=batch_export).order_by("-created_at")

        limit_param = self.request.query_params.get("limit", None)
        if limit_param is not None:
            try:
                limit = int(limit_param)
            except (TypeError, ValueError):
                raise ValidationError(f"Invalid value for 'limit' parameter: '{limit_param}'")

            runs = runs[:limit]

        page = self.paginate_queryset(runs)
        if page is not None:
            serializer = BatchExportRunSerializer(page, many=True)
            return self.get_paginated_response(serializer.data)

        serializer = BatchExportRunSerializer(runs, many=True)
        return response.Response(serializer.data)
=======
        try:
            unpause_batch_export(temporal, str(batch_export.id), note=note, backfill=backfill)
        except BatchExportIdError:
            raise NotFound(f"BatchExport ID '{str(batch_export.id)}' not found.")
        except BatchExportServiceRPCError:
            raise ValidationError("Invalid request to unpause a BatchExport could not be carried out")
        except BatchExportServiceError:
            raise

        return response.Response({"paused": False})
>>>>>>> 028fa2b6

    def perform_destroy(self, instance: BatchExport):
        """Perform a BatchExport destroy by clearing Temporal and Django state."""
        instance.deleted = True
        temporal = sync_connect()
        delete_schedule(temporal, str(instance.pk))
        instance.save()<|MERGE_RESOLUTION|>--- conflicted
+++ resolved
@@ -281,27 +281,6 @@
         batch_export = self.get_object()
         temporal = sync_connect()
 
-<<<<<<< HEAD
-        batch_export = self.get_object()
-        runs = BatchExportRun.objects.filter(batch_export=batch_export).order_by("-created_at")
-
-        limit_param = self.request.query_params.get("limit", None)
-        if limit_param is not None:
-            try:
-                limit = int(limit_param)
-            except (TypeError, ValueError):
-                raise ValidationError(f"Invalid value for 'limit' parameter: '{limit_param}'")
-
-            runs = runs[:limit]
-
-        page = self.paginate_queryset(runs)
-        if page is not None:
-            serializer = BatchExportRunSerializer(page, many=True)
-            return self.get_paginated_response(serializer.data)
-
-        serializer = BatchExportRunSerializer(runs, many=True)
-        return response.Response(serializer.data)
-=======
         try:
             unpause_batch_export(temporal, str(batch_export.id), note=note, backfill=backfill)
         except BatchExportIdError:
@@ -312,7 +291,6 @@
             raise
 
         return response.Response({"paused": False})
->>>>>>> 028fa2b6
 
     def perform_destroy(self, instance: BatchExport):
         """Perform a BatchExport destroy by clearing Temporal and Django state."""
