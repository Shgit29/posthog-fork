# mypy: disable-error-code="assignment"

from __future__ import annotations

from datetime import datetime
from enum import Enum, StrEnum
from typing import Any, Literal, Optional, Union

from pydantic import BaseModel, ConfigDict, Field, RootModel


class SchemaRoot(RootModel[Any]):
    root: Any


class AccessControlLevel(StrEnum):
    NONE = "none"
    MEMBER = "member"
    ADMIN = "admin"
    VIEWER = "viewer"
    EDITOR = "editor"


class MathGroupTypeIndex(float, Enum):
    NUMBER_0 = 0
    NUMBER_1 = 1
    NUMBER_2 = 2
    NUMBER_3 = 3
    NUMBER_4 = 4


class AggregationAxisFormat(StrEnum):
    NUMERIC = "numeric"
    DURATION = "duration"
    DURATION_MS = "duration_ms"
    PERCENTAGE = "percentage"
    PERCENTAGE_SCALED = "percentage_scaled"


class AlertCalculationInterval(StrEnum):
    HOURLY = "hourly"
    DAILY = "daily"
    WEEKLY = "weekly"
    MONTHLY = "monthly"


class AlertConditionType(StrEnum):
    ABSOLUTE_VALUE = "absolute_value"
    RELATIVE_INCREASE = "relative_increase"
    RELATIVE_DECREASE = "relative_decrease"


class AlertState(StrEnum):
    FIRING = "Firing"
    NOT_FIRING = "Not firing"
    ERRORED = "Errored"
    SNOOZED = "Snoozed"


class AssistantArrayPropertyFilterOperator(StrEnum):
    EXACT = "exact"
    IS_NOT = "is_not"


class AssistantBaseMultipleBreakdownFilter(BaseModel):
    model_config = ConfigDict(
        extra="forbid",
    )
    property: str = Field(..., description="Property name from the plan to break down by.")


class AssistantContextualTool(StrEnum):
    SEARCH_SESSION_RECORDINGS = "search_session_recordings"
    GENERATE_HOGQL_QUERY = "generate_hogql_query"
    FIX_HOGQL_QUERY = "fix_hogql_query"
    ANALYZE_USER_INTERVIEWS = "analyze_user_interviews"
    CREATE_AND_QUERY_INSIGHT = "create_and_query_insight"
    CREATE_HOG_TRANSFORMATION_FUNCTION = "create_hog_transformation_function"


class AssistantDateRange(BaseModel):
    model_config = ConfigDict(
        extra="forbid",
    )
    date_from: str = Field(..., description="ISO8601 date string.")
    date_to: Optional[str] = Field(default=None, description="ISO8601 date string.")


class AssistantDateTimePropertyFilterOperator(StrEnum):
    IS_DATE_EXACT = "is_date_exact"
    IS_DATE_BEFORE = "is_date_before"
    IS_DATE_AFTER = "is_date_after"


class AssistantDurationRange(BaseModel):
    model_config = ConfigDict(
        extra="forbid",
    )
    date_from: str = Field(
        ...,
        description=(
            "Duration in the past. Supported units are: `h` (hour), `d` (day), `w` (week), `m` (month), `y` (year),"
            " `all` (all time). Use the `Start` suffix to define the exact left date boundary. Examples: `-1d` last day"
            " from now, `-180d` last 180 days from now, `mStart` this month start, `-1dStart` yesterday's start."
        ),
    )


class AssistantEventMultipleBreakdownFilterType(StrEnum):
    PERSON = "person"
    EVENT = "event"
    EVENT_METADATA = "event_metadata"
    SESSION = "session"
    HOGQL = "hogql"


class AssistantEventType(StrEnum):
    STATUS = "status"
    MESSAGE = "message"
    CONVERSATION = "conversation"


class AssistantFormOption(BaseModel):
    model_config = ConfigDict(
        extra="forbid",
    )
    value: str
    variant: Optional[str] = None


class AssistantFunnelsBreakdownType(StrEnum):
    PERSON = "person"
    EVENT = "event"
    GROUP = "group"
    SESSION = "session"


class FunnelAggregateByHogQL(Enum):
    PROPERTIES__SESSION_ID = "properties.$session_id"
    NONE_TYPE_NONE = None


class AssistantFunnelsMath(StrEnum):
    FIRST_TIME_FOR_USER = "first_time_for_user"
    FIRST_TIME_FOR_USER_WITH_FILTERS = "first_time_for_user_with_filters"


class AssistantGenerationStatusType(StrEnum):
    ACK = "ack"
    GENERATION_ERROR = "generation_error"


class AssistantGenericMultipleBreakdownFilter(BaseModel):
    model_config = ConfigDict(
        extra="forbid",
    )
    property: str = Field(..., description="Property name from the plan to break down by.")
    type: AssistantEventMultipleBreakdownFilterType


class AssistantGenericPropertyFilter2(BaseModel):
    model_config = ConfigDict(
        extra="forbid",
    )
    key: str = Field(..., description="Use one of the properties the user has provided in the plan.")
    operator: AssistantArrayPropertyFilterOperator = Field(
        ..., description="`exact` - exact match of any of the values. `is_not` - does not match any of the values."
    )
    type: str
    value: list[str] = Field(
        ...,
        description=(
            "Only use property values from the plan. Always use strings as values. If you have a number, convert it to"
            ' a string first. If you have a boolean, convert it to a string "true" or "false".'
        ),
    )


class AssistantGenericPropertyFilter3(BaseModel):
    model_config = ConfigDict(
        extra="forbid",
    )
    key: str = Field(..., description="Use one of the properties the user has provided in the plan.")
    operator: AssistantDateTimePropertyFilterOperator
    type: str
    value: str = Field(..., description="Value must be a date in ISO 8601 format.")


class AssistantHogQLQuery(BaseModel):
    model_config = ConfigDict(
        extra="forbid",
    )
    kind: Literal["HogQLQuery"] = "HogQLQuery"
    query: str = Field(
        ...,
        description="SQL SELECT statement to execute. Mostly standard ClickHouse SQL with PostHog-specific additions.",
    )


class AssistantMessageType(StrEnum):
    HUMAN = "human"
    TOOL = "tool"
    AI = "ai"
    AI_REASONING = "ai/reasoning"
    AI_VIZ = "ai/viz"
    AI_FAILURE = "ai/failure"


class MeanRetentionCalculation(StrEnum):
    SIMPLE = "simple"
    WEIGHTED = "weighted"
    NONE = "none"


class RetentionReference(StrEnum):
    TOTAL = "total"
    PREVIOUS = "previous"


class AssistantSetPropertyFilterOperator(StrEnum):
    IS_SET = "is_set"
    IS_NOT_SET = "is_not_set"


class AssistantSingleValuePropertyFilterOperator(StrEnum):
    EXACT = "exact"
    IS_NOT = "is_not"
    ICONTAINS = "icontains"
    NOT_ICONTAINS = "not_icontains"
    REGEX = "regex"
    NOT_REGEX = "not_regex"


class AssistantToolCall(BaseModel):
    model_config = ConfigDict(
        extra="forbid",
    )
    args: dict[str, Any]
    id: str
    name: str
    type: Literal["tool_call"] = Field(
        default="tool_call", description="`type` needed to conform to the OpenAI shape, which is expected by LangChain"
    )


class AssistantToolCallMessage(BaseModel):
    model_config = ConfigDict(
        extra="forbid",
    )
    content: str
    id: Optional[str] = None
    tool_call_id: str
    type: Literal["tool"] = "tool"
    ui_payload: Optional[dict[str, Any]] = Field(
        default=None,
        description=(
            "Payload passed through to the frontend - specifically for calls of contextual tool. Tool call messages"
            " without a ui_payload are not passed through to the frontend."
        ),
    )
    visible: Optional[bool] = None


class AssistantTrendsDisplayType(RootModel[Union[str, Any]]):
    root: Union[str, Any]


class Display(StrEnum):
    ACTIONS_LINE_GRAPH = "ActionsLineGraph"
    ACTIONS_BAR = "ActionsBar"
    ACTIONS_AREA_GRAPH = "ActionsAreaGraph"
    ACTIONS_LINE_GRAPH_CUMULATIVE = "ActionsLineGraphCumulative"
    BOLD_NUMBER = "BoldNumber"
    ACTIONS_PIE = "ActionsPie"
    ACTIONS_BAR_VALUE = "ActionsBarValue"
    ACTIONS_TABLE = "ActionsTable"
    WORLD_MAP = "WorldMap"


class YAxisScaleType(StrEnum):
    LOG10 = "log10"
    LINEAR = "linear"


class AssistantTrendsFilter(BaseModel):
    model_config = ConfigDict(
        extra="forbid",
    )
    aggregationAxisFormat: Optional[AggregationAxisFormat] = Field(
        default=AggregationAxisFormat.NUMERIC,
        description=(
            "Formats the trends value axis. Do not use the formatting unless you are absolutely sure that formatting"
            " will match the data. `numeric` - no formatting. Prefer this option by default. `duration` - formats the"
            " value in seconds to a human-readable duration, e.g., `132` becomes `2 minutes 12 seconds`. Use this"
            " option only if you are sure that the values are in seconds. `duration_ms` - formats the value in"
            " miliseconds to a human-readable duration, e.g., `1050` becomes `1 second 50 milliseconds`. Use this"
            " option only if you are sure that the values are in miliseconds. `percentage` - adds a percentage sign to"
            " the value, e.g., `50` becomes `50%`. `percentage_scaled` - formats the value as a percentage scaled to"
            " 0-100, e.g., `0.5` becomes `50%`."
        ),
    )
    aggregationAxisPostfix: Optional[str] = Field(
        default=None,
        description=(
            "Custom postfix to add to the aggregation axis, e.g., ` clicks` to format 5 as `5 clicks`. You may need to"
            " add a space before postfix."
        ),
    )
    aggregationAxisPrefix: Optional[str] = Field(
        default=None,
        description=(
            "Custom prefix to add to the aggregation axis, e.g., `$` for USD dollars. You may need to add a space after"
            " prefix."
        ),
    )
    decimalPlaces: Optional[float] = Field(
        default=None,
        description=(
            "Number of decimal places to show. Do not add this unless you are sure that values will have a decimal"
            " point."
        ),
    )
    display: Optional[Display] = Field(
        default=Display.ACTIONS_LINE_GRAPH,
        description=(
            "Visualization type. Available values: `ActionsLineGraph` - time-series line chart; most common option, as"
            " it shows change over time. `ActionsBar` - time-series bar chart. `ActionsAreaGraph` - time-series area"
            " chart. `ActionsLineGraphCumulative` - cumulative time-series line chart; good for cumulative metrics."
            " `BoldNumber` - total value single large number. You can't use this with breakdown or with multiple"
            " series; use when user explicitly asks for a single output number. `ActionsBarValue` - total value (NOT"
            " time-series) bar chart; good for categorical data. `ActionsPie` - total value pie chart; good for"
            " visualizing proportions. `ActionsTable` - total value table; good when using breakdown to list users or"
            " other entities. `WorldMap` - total value world map; use when breaking down by country name using property"
            " `$geoip_country_name`, and only then."
        ),
    )
    formulas: Optional[list[str]] = Field(default=None, description="If the formula is provided, apply it here.")
    showLegend: Optional[bool] = Field(
        default=False, description="Whether to show the legend describing series and breakdowns."
    )
    showPercentStackView: Optional[bool] = Field(
        default=False, description="Whether to show a percentage of each series. Use only with"
    )
    showValuesOnSeries: Optional[bool] = Field(default=False, description="Whether to show a value on each data point.")
    yAxisScaleType: Optional[YAxisScaleType] = Field(
        default=YAxisScaleType.LINEAR, description="Whether to scale the y-axis."
    )


class AutocompleteCompletionItemKind(StrEnum):
    METHOD = "Method"
    FUNCTION = "Function"
    CONSTRUCTOR = "Constructor"
    FIELD = "Field"
    VARIABLE = "Variable"
    CLASS_ = "Class"
    STRUCT = "Struct"
    INTERFACE = "Interface"
    MODULE = "Module"
    PROPERTY = "Property"
    EVENT = "Event"
    OPERATOR = "Operator"
    UNIT = "Unit"
    VALUE = "Value"
    CONSTANT = "Constant"
    ENUM = "Enum"
    ENUM_MEMBER = "EnumMember"
    KEYWORD = "Keyword"
    TEXT = "Text"
    COLOR = "Color"
    FILE = "File"
    REFERENCE = "Reference"
    CUSTOMCOLOR = "Customcolor"
    FOLDER = "Folder"
    TYPE_PARAMETER = "TypeParameter"
    USER = "User"
    ISSUE = "Issue"
    SNIPPET = "Snippet"


class BaseAssistantMessage(BaseModel):
    model_config = ConfigDict(
        extra="forbid",
    )
    id: Optional[str] = None


class BaseMathType(StrEnum):
    TOTAL = "total"
    DAU = "dau"
    WEEKLY_ACTIVE = "weekly_active"
    MONTHLY_ACTIVE = "monthly_active"
    UNIQUE_SESSION = "unique_session"
    FIRST_TIME_FOR_USER = "first_time_for_user"
    FIRST_MATCHING_EVENT_FOR_USER = "first_matching_event_for_user"


class BreakdownAttributionType(StrEnum):
    FIRST_TOUCH = "first_touch"
    LAST_TOUCH = "last_touch"
    ALL_EVENTS = "all_events"
    STEP = "step"


class BreakdownType(StrEnum):
    COHORT = "cohort"
    PERSON = "person"
    EVENT = "event"
    EVENT_METADATA = "event_metadata"
    GROUP = "group"
    SESSION = "session"
    HOGQL = "hogql"
    DATA_WAREHOUSE = "data_warehouse"
    DATA_WAREHOUSE_PERSON_PROPERTY = "data_warehouse_person_property"


class CompareItem(BaseModel):
    model_config = ConfigDict(
        extra="forbid",
    )
    label: str
    value: str


class StatusItem(BaseModel):
    model_config = ConfigDict(
        extra="forbid",
    )
    label: str
    value: str


class CalendarHeatmapFilter(BaseModel):
    model_config = ConfigDict(
        extra="forbid",
    )
    dummy: Optional[str] = None


class CalendarHeatmapMathType(StrEnum):
    TOTAL = "total"
    DAU = "dau"


class ChartDisplayCategory(StrEnum):
    TIME_SERIES = "TimeSeries"
    CUMULATIVE_TIME_SERIES = "CumulativeTimeSeries"
    TOTAL_VALUE = "TotalValue"


class ChartDisplayType(StrEnum):
    ACTIONS_LINE_GRAPH = "ActionsLineGraph"
    ACTIONS_BAR = "ActionsBar"
    ACTIONS_STACKED_BAR = "ActionsStackedBar"
    ACTIONS_AREA_GRAPH = "ActionsAreaGraph"
    ACTIONS_LINE_GRAPH_CUMULATIVE = "ActionsLineGraphCumulative"
    BOLD_NUMBER = "BoldNumber"
    ACTIONS_PIE = "ActionsPie"
    ACTIONS_BAR_VALUE = "ActionsBarValue"
    ACTIONS_TABLE = "ActionsTable"
    WORLD_MAP = "WorldMap"


class DisplayType(StrEnum):
    AUTO = "auto"
    LINE = "line"
    BAR = "bar"


class YAxisPosition(StrEnum):
    LEFT = "left"
    RIGHT = "right"


class ChartSettingsDisplay(BaseModel):
    model_config = ConfigDict(
        extra="forbid",
    )
    color: Optional[str] = None
    displayType: Optional[DisplayType] = None
    label: Optional[str] = None
    trendLine: Optional[bool] = None
    yAxisPosition: Optional[YAxisPosition] = None


class Style(StrEnum):
    NONE = "none"
    NUMBER = "number"
    PERCENT = "percent"


class ChartSettingsFormatting(BaseModel):
    model_config = ConfigDict(
        extra="forbid",
    )
    decimalPlaces: Optional[float] = None
    prefix: Optional[str] = None
    style: Optional[Style] = None
    suffix: Optional[str] = None


class CompareFilter(BaseModel):
    model_config = ConfigDict(
        extra="forbid",
    )
    compare: Optional[bool] = Field(
        default=False, description="Whether to compare the current date range to a previous date range."
    )
    compare_to: Optional[str] = Field(
        default=None,
        description=(
            "The date range to compare to. The value is a relative date. Examples of relative dates are: `-1y` for 1"
            " year ago, `-14m` for 14 months ago, `-100w` for 100 weeks ago, `-14d` for 14 days ago, `-30h` for 30"
            " hours ago."
        ),
    )


class ColorMode(StrEnum):
    LIGHT = "light"
    DARK = "dark"


class ConditionalFormattingRule(BaseModel):
    model_config = ConfigDict(
        extra="forbid",
    )
    bytecode: list
    color: str
    colorMode: Optional[ColorMode] = None
    columnName: str
    id: str
    input: str
    templateId: str


class CountPerActorMathType(StrEnum):
    AVG_COUNT_PER_ACTOR = "avg_count_per_actor"
    MIN_COUNT_PER_ACTOR = "min_count_per_actor"
    MAX_COUNT_PER_ACTOR = "max_count_per_actor"
    MEDIAN_COUNT_PER_ACTOR = "median_count_per_actor"
    P75_COUNT_PER_ACTOR = "p75_count_per_actor"
    P90_COUNT_PER_ACTOR = "p90_count_per_actor"
    P95_COUNT_PER_ACTOR = "p95_count_per_actor"
    P99_COUNT_PER_ACTOR = "p99_count_per_actor"


class CurrencyCode(StrEnum):
    AED = "AED"
    AFN = "AFN"
    ALL = "ALL"
    AMD = "AMD"
    ANG = "ANG"
    AOA = "AOA"
    ARS = "ARS"
    AUD = "AUD"
    AWG = "AWG"
    AZN = "AZN"
    BAM = "BAM"
    BBD = "BBD"
    BDT = "BDT"
    BGN = "BGN"
    BHD = "BHD"
    BIF = "BIF"
    BMD = "BMD"
    BND = "BND"
    BOB = "BOB"
    BRL = "BRL"
    BSD = "BSD"
    BTC = "BTC"
    BTN = "BTN"
    BWP = "BWP"
    BYN = "BYN"
    BZD = "BZD"
    CAD = "CAD"
    CDF = "CDF"
    CHF = "CHF"
    CLP = "CLP"
    CNY = "CNY"
    COP = "COP"
    CRC = "CRC"
    CVE = "CVE"
    CZK = "CZK"
    DJF = "DJF"
    DKK = "DKK"
    DOP = "DOP"
    DZD = "DZD"
    EGP = "EGP"
    ERN = "ERN"
    ETB = "ETB"
    EUR = "EUR"
    FJD = "FJD"
    GBP = "GBP"
    GEL = "GEL"
    GHS = "GHS"
    GIP = "GIP"
    GMD = "GMD"
    GNF = "GNF"
    GTQ = "GTQ"
    GYD = "GYD"
    HKD = "HKD"
    HNL = "HNL"
    HRK = "HRK"
    HTG = "HTG"
    HUF = "HUF"
    IDR = "IDR"
    ILS = "ILS"
    INR = "INR"
    IQD = "IQD"
    IRR = "IRR"
    ISK = "ISK"
    JMD = "JMD"
    JOD = "JOD"
    JPY = "JPY"
    KES = "KES"
    KGS = "KGS"
    KHR = "KHR"
    KMF = "KMF"
    KRW = "KRW"
    KWD = "KWD"
    KYD = "KYD"
    KZT = "KZT"
    LAK = "LAK"
    LBP = "LBP"
    LKR = "LKR"
    LRD = "LRD"
    LTL = "LTL"
    LVL = "LVL"
    LSL = "LSL"
    LYD = "LYD"
    MAD = "MAD"
    MDL = "MDL"
    MGA = "MGA"
    MKD = "MKD"
    MMK = "MMK"
    MNT = "MNT"
    MOP = "MOP"
    MRU = "MRU"
    MTL = "MTL"
    MUR = "MUR"
    MVR = "MVR"
    MWK = "MWK"
    MXN = "MXN"
    MYR = "MYR"
    MZN = "MZN"
    NAD = "NAD"
    NGN = "NGN"
    NIO = "NIO"
    NOK = "NOK"
    NPR = "NPR"
    NZD = "NZD"
    OMR = "OMR"
    PAB = "PAB"
    PEN = "PEN"
    PGK = "PGK"
    PHP = "PHP"
    PKR = "PKR"
    PLN = "PLN"
    PYG = "PYG"
    QAR = "QAR"
    RON = "RON"
    RSD = "RSD"
    RUB = "RUB"
    RWF = "RWF"
    SAR = "SAR"
    SBD = "SBD"
    SCR = "SCR"
    SDG = "SDG"
    SEK = "SEK"
    SGD = "SGD"
    SRD = "SRD"
    SSP = "SSP"
    STN = "STN"
    SYP = "SYP"
    SZL = "SZL"
    THB = "THB"
    TJS = "TJS"
    TMT = "TMT"
    TND = "TND"
    TOP = "TOP"
    TRY_ = "TRY"
    TTD = "TTD"
    TWD = "TWD"
    TZS = "TZS"
    UAH = "UAH"
    UGX = "UGX"
    USD = "USD"
    UYU = "UYU"
    UZS = "UZS"
    VES = "VES"
    VND = "VND"
    VUV = "VUV"
    WST = "WST"
    XAF = "XAF"
    XCD = "XCD"
    XOF = "XOF"
    XPF = "XPF"
    YER = "YER"
    ZAR = "ZAR"
    ZMW = "ZMW"


class CustomChannelField(StrEnum):
    UTM_SOURCE = "utm_source"
    UTM_MEDIUM = "utm_medium"
    UTM_CAMPAIGN = "utm_campaign"
    REFERRING_DOMAIN = "referring_domain"
    URL = "url"
    PATHNAME = "pathname"
    HOSTNAME = "hostname"


class CustomChannelOperator(StrEnum):
    EXACT = "exact"
    IS_NOT = "is_not"
    IS_SET = "is_set"
    IS_NOT_SET = "is_not_set"
    ICONTAINS = "icontains"
    NOT_ICONTAINS = "not_icontains"
    REGEX = "regex"
    NOT_REGEX = "not_regex"


class CustomEventConversionGoal(BaseModel):
    model_config = ConfigDict(
        extra="forbid",
    )
    customEventName: str


class DashboardPrivilegeLevel(float, Enum):
    NUMBER_21 = 21
    NUMBER_37 = 37
    NUMBER_888 = 888
    NUMBER_999 = 999


class DashboardRestrictionLevel(float, Enum):
    NUMBER_21 = 21
    NUMBER_37 = 37


class DashboardTileBasicType(BaseModel):
    model_config = ConfigDict(
        extra="forbid",
    )
    dashboard_id: float
    deleted: Optional[bool] = None
    id: float


class DataColorToken(StrEnum):
    PRESET_1 = "preset-1"
    PRESET_2 = "preset-2"
    PRESET_3 = "preset-3"
    PRESET_4 = "preset-4"
    PRESET_5 = "preset-5"
    PRESET_6 = "preset-6"
    PRESET_7 = "preset-7"
    PRESET_8 = "preset-8"
    PRESET_9 = "preset-9"
    PRESET_10 = "preset-10"
    PRESET_11 = "preset-11"
    PRESET_12 = "preset-12"
    PRESET_13 = "preset-13"
    PRESET_14 = "preset-14"
    PRESET_15 = "preset-15"


class Type(StrEnum):
    EVENT_DEFINITION = "event_definition"
    TEAM_COLUMNS = "team_columns"


class Context(BaseModel):
    model_config = ConfigDict(
        extra="forbid",
    )
    eventDefinitionId: Optional[str] = None
    type: Type


class DataWarehouseEventsModifier(BaseModel):
    model_config = ConfigDict(
        extra="forbid",
    )
    distinct_id_field: str
    id_field: str
    table_name: str
    timestamp_field: str


class DatabaseSchemaManagedViewTableKind(StrEnum):
    REVENUE_ANALYTICS_CHARGE = "revenue_analytics_charge"
    REVENUE_ANALYTICS_CUSTOMER = "revenue_analytics_customer"
    REVENUE_ANALYTICS_INVOICE_ITEM = "revenue_analytics_invoice_item"
    REVENUE_ANALYTICS_PRODUCT = "revenue_analytics_product"


class DatabaseSchemaSchema(BaseModel):
    model_config = ConfigDict(
        extra="forbid",
    )
    id: str
    incremental: bool
    last_synced_at: Optional[str] = None
    name: str
    should_sync: bool
    status: Optional[str] = None


class DatabaseSchemaSource(BaseModel):
    model_config = ConfigDict(
        extra="forbid",
    )
    id: str
    last_synced_at: Optional[str] = None
    prefix: str
    source_type: str
    status: str


class Type1(StrEnum):
    POSTHOG = "posthog"
    DATA_WAREHOUSE = "data_warehouse"
    VIEW = "view"
    BATCH_EXPORT = "batch_export"
    MATERIALIZED_VIEW = "materialized_view"
    MANAGED_VIEW = "managed_view"


class DatabaseSerializedFieldType(StrEnum):
    INTEGER = "integer"
    FLOAT = "float"
    DECIMAL = "decimal"
    STRING = "string"
    DATETIME = "datetime"
    DATE = "date"
    BOOLEAN = "boolean"
    ARRAY = "array"
    JSON = "json"
    LAZY_TABLE = "lazy_table"
    VIRTUAL_TABLE = "virtual_table"
    FIELD_TRAVERSER = "field_traverser"
    EXPRESSION = "expression"
    VIEW = "view"
    MATERIALIZED_VIEW = "materialized_view"
    UNKNOWN = "unknown"


class DateRange(BaseModel):
    model_config = ConfigDict(
        extra="forbid",
    )
    date_from: Optional[str] = None
    date_to: Optional[str] = None
    explicitDate: Optional[bool] = Field(
        default=False,
        description=(
            "Whether the date_from and date_to should be used verbatim. Disables rounding to the start and end of"
            " period."
        ),
    )


class DatetimeDay(RootModel[datetime]):
    root: datetime


class DefaultChannelTypes(StrEnum):
    CROSS_NETWORK = "Cross Network"
    PAID_SEARCH = "Paid Search"
    PAID_SOCIAL = "Paid Social"
    PAID_VIDEO = "Paid Video"
    PAID_SHOPPING = "Paid Shopping"
    PAID_UNKNOWN = "Paid Unknown"
    DIRECT = "Direct"
    ORGANIC_SEARCH = "Organic Search"
    ORGANIC_SOCIAL = "Organic Social"
    ORGANIC_VIDEO = "Organic Video"
    ORGANIC_SHOPPING = "Organic Shopping"
    PUSH = "Push"
    SMS = "SMS"
    AUDIO = "Audio"
    EMAIL = "Email"
    REFERRAL = "Referral"
    AFFILIATE = "Affiliate"
    UNKNOWN = "Unknown"


class DurationType(StrEnum):
    DURATION = "duration"
    ACTIVE_SECONDS = "active_seconds"
    INACTIVE_SECONDS = "inactive_seconds"


class Key(StrEnum):
    TAG_NAME = "tag_name"
    TEXT = "text"
    HREF = "href"
    SELECTOR = "selector"


class ElementType(BaseModel):
    model_config = ConfigDict(
        extra="forbid",
    )
    attr_class: Optional[list[str]] = None
    attr_id: Optional[str] = None
    attributes: dict[str, str]
    href: Optional[str] = None
    nth_child: Optional[float] = None
    nth_of_type: Optional[float] = None
    order: Optional[float] = None
    tag_name: str
    text: Optional[str] = None


class EmptyPropertyFilter(BaseModel):
    pass
    model_config = ConfigDict(
        extra="forbid",
    )


class EntityType(StrEnum):
    ACTIONS = "actions"
    EVENTS = "events"
    DATA_WAREHOUSE = "data_warehouse"
    NEW_ENTITY = "new_entity"


class FirstEvent(BaseModel):
    model_config = ConfigDict(
        extra="forbid",
    )
    properties: str
    timestamp: str
    uuid: str


class Status(StrEnum):
    ARCHIVED = "archived"
    ACTIVE = "active"
    RESOLVED = "resolved"
    PENDING_RELEASE = "pending_release"
    SUPPRESSED = "suppressed"


class ErrorTrackingIssueAggregations(BaseModel):
    model_config = ConfigDict(
        extra="forbid",
    )
    occurrences: float
    sessions: float
    users: float
    volumeRange: list[float]


class Type2(StrEnum):
    USER_GROUP = "user_group"
    USER = "user"
    ROLE = "role"


class OrderBy(StrEnum):
    LAST_SEEN = "last_seen"
    FIRST_SEEN = "first_seen"
    OCCURRENCES = "occurrences"
    USERS = "users"
    SESSIONS = "sessions"


class OrderDirection(StrEnum):
    ASC = "ASC"
    DESC = "DESC"


class Status1(StrEnum):
    ARCHIVED = "archived"
    ACTIVE = "active"
    RESOLVED = "resolved"
    PENDING_RELEASE = "pending_release"
    SUPPRESSED = "suppressed"
    ALL = "all"


class Status2(StrEnum):
    ARCHIVED = "archived"
    ACTIVE = "active"
    RESOLVED = "resolved"
    PENDING_RELEASE = "pending_release"
    SUPPRESSED = "suppressed"


class EventDefinition(BaseModel):
    model_config = ConfigDict(
        extra="forbid",
    )
    elements: list
    event: str
    properties: dict[str, Any]


class CorrelationType(StrEnum):
    SUCCESS = "success"
    FAILURE = "failure"


class Person(BaseModel):
    model_config = ConfigDict(
        extra="forbid",
    )
    distinct_ids: list[str]
    is_identified: Optional[bool] = None
    properties: dict[str, Any]


class EventType(BaseModel):
    model_config = ConfigDict(
        extra="forbid",
    )
    distinct_id: str
    elements: list[ElementType]
    elements_chain: Optional[str] = None
    event: str
    id: str
    person: Optional[Person] = None
    properties: dict[str, Any]
    timestamp: str
    uuid: Optional[str] = None


class Properties(BaseModel):
    model_config = ConfigDict(
        extra="forbid",
    )
    email: Optional[str] = None
    name: Optional[str] = None


class EventsQueryPersonColumn(BaseModel):
    model_config = ConfigDict(
        extra="forbid",
    )
    created_at: str
    distinct_id: str
    properties: Properties
    uuid: str


class MultipleVariantHandling(StrEnum):
    EXCLUDE = "exclude"
    FIRST_SEEN = "first_seen"


class ExperimentExposureTimeSeries(BaseModel):
    model_config = ConfigDict(
        extra="forbid",
    )
    days: list[str]
    exposure_counts: list[float]
    variant: str


class ExperimentMetricMathType(StrEnum):
    TOTAL = "total"
    SUM = "sum"
    UNIQUE_SESSION = "unique_session"
    MIN = "min"
    MAX = "max"
    AVG = "avg"


class ExperimentMetricOutlierHandling(BaseModel):
    model_config = ConfigDict(
        extra="forbid",
    )
    lower_bound_percentile: Optional[float] = None
    upper_bound_percentile: Optional[float] = None


class ExperimentMetricType(StrEnum):
    FUNNEL = "funnel"
    MEAN = "mean"


class ExperimentSignificanceCode(StrEnum):
    SIGNIFICANT = "significant"
    NOT_ENOUGH_EXPOSURE = "not_enough_exposure"
    LOW_WIN_PROBABILITY = "low_win_probability"
    HIGH_LOSS = "high_loss"
    HIGH_P_VALUE = "high_p_value"


class ExperimentVariantFunnelsBaseStats(BaseModel):
    model_config = ConfigDict(
        extra="forbid",
    )
    failure_count: float
    key: str
    success_count: float


class ExperimentVariantTrendsBaseStats(BaseModel):
    model_config = ConfigDict(
        extra="forbid",
    )
    absolute_exposure: float
    count: float
    exposure: float
    key: str


class ExternalQueryErrorCode(StrEnum):
    PLATFORM_ACCESS_REQUIRED = "platform_access_required"
    QUERY_EXECUTION_FAILED = "query_execution_failed"


class ExternalQueryStatus(StrEnum):
    SUCCESS = "success"
    ERROR = "error"


class FailureMessage(BaseModel):
    model_config = ConfigDict(
        extra="forbid",
    )
    content: Optional[str] = None
    id: Optional[str] = None
    type: Literal["ai/failure"] = "ai/failure"


class FileSystemCount(BaseModel):
    model_config = ConfigDict(
        extra="forbid",
    )
    count: float


class Tag(StrEnum):
    ALPHA = "alpha"
    BETA = "beta"


class FileSystemEntry(BaseModel):
    model_config = ConfigDict(
        extra="forbid",
    )
    field_loading: Optional[bool] = Field(
        default=None, alias="_loading", description="Used to indicate pending actions, frontend only"
    )
    created_at: Optional[str] = Field(
        default=None, description="Timestamp when file was added. Used to check persistence"
    )
    href: Optional[str] = Field(default=None, description="Object's URL")
    id: str = Field(..., description="Unique UUID for tree entry")
    meta: Optional[dict[str, Any]] = Field(default=None, description="Metadata")
    path: str = Field(..., description="Object's name and folder")
    ref: Optional[str] = Field(default=None, description="Object's ID or other unique reference")
    shortcut: Optional[bool] = Field(default=None, description="Whether this is a shortcut or the actual item")
    tags: Optional[list[Tag]] = Field(default=None, description="Tag for the product 'beta' / 'alpha'")
    type: Optional[str] = Field(
        default=None, description="Type of object, used for icon, e.g. feature_flag, insight, etc"
    )
    visualOrder: Optional[float] = Field(default=None, description="Order of object in tree")


class FileSystemIconType(StrEnum):
    PLUG = "plug"
    COHORT = "cohort"
    INSIGHT = "insight"
    DEFINITIONS = "definitions"
    WARNING = "warning"
    ERROR_TRACKING = "errorTracking"
    AI = "ai"
    CURSOR = "cursor"
    HEATMAP = "heatmap"
    DATABASE = "database"
    FOLDER = "folder"
    HAND_MONEY = "handMoney"
    LIVE = "live"
    NOTIFICATION = "notification"
    PIE_CHART = "pieChart"
    PIGGY_BANK = "piggyBank"
    SQL = "sql"
    INSIGHT_FUNNEL = "insightFunnel"
    INSIGHT_TRENDS = "insightTrends"
    INSIGHT_RETENTION = "insightRetention"
    INSIGHT_USER_PATHS = "insightUserPaths"
    INSIGHT_LIFECYCLE = "insightLifecycle"
    INSIGHT_STICKINESS = "insightStickiness"
    INSIGHT_HOG_QL = "insightHogQL"
    INSIGHT_CALENDAR_HEATMAP = "insightCalendarHeatmap"


class FileSystemImport(BaseModel):
    model_config = ConfigDict(
        extra="forbid",
    )
    field_loading: Optional[bool] = Field(
        default=None, alias="_loading", description="Used to indicate pending actions, frontend only"
    )
    category: Optional[str] = Field(default=None, description="Category label to place this under")
    created_at: Optional[str] = Field(
        default=None, description="Timestamp when file was added. Used to check persistence"
    )
    flag: Optional[str] = None
    href: Optional[str] = Field(default=None, description="Object's URL")
    iconType: Optional[FileSystemIconType] = None
    id: Optional[str] = None
    meta: Optional[dict[str, Any]] = Field(default=None, description="Metadata")
    path: str = Field(..., description="Object's name and folder")
    protocol: Optional[str] = Field(default=None, description='Protocol of the item, defaults to "project://"')
    ref: Optional[str] = Field(default=None, description="Object's ID or other unique reference")
    shortcut: Optional[bool] = Field(default=None, description="Whether this is a shortcut or the actual item")
    tags: Optional[list[Tag]] = Field(default=None, description="Tag for the product 'beta' / 'alpha'")
    type: Optional[str] = Field(
        default=None, description="Type of object, used for icon, e.g. feature_flag, insight, etc"
    )
    visualOrder: Optional[float] = Field(default=None, description="Order of object in tree")


class FilterLogicalOperator(StrEnum):
    AND_ = "AND"
    OR_ = "OR"


class FunnelConversionWindowTimeUnit(StrEnum):
    SECOND = "second"
    MINUTE = "minute"
    HOUR = "hour"
    DAY = "day"
    WEEK = "week"
    MONTH = "month"


class FunnelCorrelationResultsType(StrEnum):
    EVENTS = "events"
    PROPERTIES = "properties"
    EVENT_WITH_PROPERTIES = "event_with_properties"


class FunnelExclusionLegacy(BaseModel):
    model_config = ConfigDict(
        extra="forbid",
    )
    custom_name: Optional[str] = None
    funnel_from_step: float
    funnel_to_step: float
    id: Optional[Union[str, float]] = None
    index: Optional[float] = None
    name: Optional[str] = None
    order: Optional[float] = None
    type: Optional[EntityType] = None


class FunnelLayout(StrEnum):
    HORIZONTAL = "horizontal"
    VERTICAL = "vertical"


class FunnelMathType(StrEnum):
    TOTAL = "total"
    FIRST_TIME_FOR_USER = "first_time_for_user"
    FIRST_TIME_FOR_USER_WITH_FILTERS = "first_time_for_user_with_filters"


class FunnelPathType(StrEnum):
    FUNNEL_PATH_BEFORE_STEP = "funnel_path_before_step"
    FUNNEL_PATH_BETWEEN_STEPS = "funnel_path_between_steps"
    FUNNEL_PATH_AFTER_STEP = "funnel_path_after_step"


class FunnelStepReference(StrEnum):
    TOTAL = "total"
    PREVIOUS = "previous"


class FunnelTimeToConvertResults(BaseModel):
    model_config = ConfigDict(
        extra="forbid",
    )
    average_conversion_time: Optional[float] = None
    bins: list[list[int]]


class FunnelVizType(StrEnum):
    STEPS = "steps"
    TIME_TO_CONVERT = "time_to_convert"
    TRENDS = "trends"


class GoalLine(BaseModel):
    model_config = ConfigDict(
        extra="forbid",
    )
    borderColor: Optional[str] = None
    displayIfCrossed: Optional[bool] = None
    displayLabel: Optional[bool] = None
    label: str
    value: float


class HedgehogColorOptions(StrEnum):
    GREEN = "green"
    RED = "red"
    BLUE = "blue"
    PURPLE = "purple"
    DARK = "dark"
    LIGHT = "light"
    SEPIA = "sepia"
    INVERT = "invert"
    INVERT_HUE = "invert-hue"
    GREYSCALE = "greyscale"


class HogCompileResponse(BaseModel):
    model_config = ConfigDict(
        extra="forbid",
    )
    bytecode: list
    locals: list


class HogLanguage(StrEnum):
    HOG = "hog"
    HOG_JSON = "hogJson"
    HOG_QL = "hogQL"
    HOG_QL_EXPR = "hogQLExpr"
    HOG_TEMPLATE = "hogTemplate"


class BounceRatePageViewMode(StrEnum):
    COUNT_PAGEVIEWS = "count_pageviews"
    UNIQ_URLS = "uniq_urls"
    UNIQ_PAGE_SCREEN_AUTOCAPTURES = "uniq_page_screen_autocaptures"


class InCohortVia(StrEnum):
    AUTO = "auto"
    LEFTJOIN = "leftjoin"
    SUBQUERY = "subquery"
    LEFTJOIN_CONJOINED = "leftjoin_conjoined"


class MaterializationMode(StrEnum):
    AUTO = "auto"
    LEGACY_NULL_AS_STRING = "legacy_null_as_string"
    LEGACY_NULL_AS_NULL = "legacy_null_as_null"
    DISABLED = "disabled"


class PersonsArgMaxVersion(StrEnum):
    AUTO = "auto"
    V1 = "v1"
    V2 = "v2"


class PersonsJoinMode(StrEnum):
    INNER = "inner"
    LEFT = "left"


class PersonsOnEventsMode(StrEnum):
    DISABLED = "disabled"
    PERSON_ID_NO_OVERRIDE_PROPERTIES_ON_EVENTS = "person_id_no_override_properties_on_events"
    PERSON_ID_OVERRIDE_PROPERTIES_ON_EVENTS = "person_id_override_properties_on_events"
    PERSON_ID_OVERRIDE_PROPERTIES_JOINED = "person_id_override_properties_joined"


class PropertyGroupsMode(StrEnum):
    ENABLED = "enabled"
    DISABLED = "disabled"
    OPTIMIZED = "optimized"


class SessionTableVersion(StrEnum):
    AUTO = "auto"
    V1 = "v1"
    V2 = "v2"


class SessionsV2JoinMode(StrEnum):
    STRING = "string"
    UUID = "uuid"


class HogQLVariable(BaseModel):
    model_config = ConfigDict(
        extra="forbid",
    )
    code_name: str
    isNull: Optional[bool] = None
    value: Optional[Any] = None
    variableId: str


class HogQueryResponse(BaseModel):
    model_config = ConfigDict(
        extra="forbid",
    )
    bytecode: Optional[list] = None
    coloredBytecode: Optional[list] = None
    results: Any
    stdout: Optional[str] = None


class Compare(StrEnum):
    CURRENT = "current"
    PREVIOUS = "previous"


class InsightFilterProperty(StrEnum):
    TRENDS_FILTER = "trendsFilter"
    FUNNELS_FILTER = "funnelsFilter"
    RETENTION_FILTER = "retentionFilter"
    PATHS_FILTER = "pathsFilter"
    STICKINESS_FILTER = "stickinessFilter"
    CALENDAR_HEATMAP_FILTER = "calendarHeatmapFilter"
    LIFECYCLE_FILTER = "lifecycleFilter"


class InsightNodeKind(StrEnum):
    TRENDS_QUERY = "TrendsQuery"
    FUNNELS_QUERY = "FunnelsQuery"
    RETENTION_QUERY = "RetentionQuery"
    PATHS_QUERY = "PathsQuery"
    STICKINESS_QUERY = "StickinessQuery"
    LIFECYCLE_QUERY = "LifecycleQuery"
    CALENDAR_HEATMAP_QUERY = "CalendarHeatmapQuery"


class InsightThresholdType(StrEnum):
    ABSOLUTE = "absolute"
    PERCENTAGE = "percentage"


class InsightsThresholdBounds(BaseModel):
    model_config = ConfigDict(
        extra="forbid",
    )
    lower: Optional[float] = None
    upper: Optional[float] = None


class IntervalType(StrEnum):
    MINUTE = "minute"
    HOUR = "hour"
    DAY = "day"
    WEEK = "week"
    MONTH = "month"


class LLMTraceEvent(BaseModel):
    model_config = ConfigDict(
        extra="forbid",
    )
    createdAt: str
    event: str
    id: str
    properties: dict[str, Any]


class LLMTracePerson(BaseModel):
    model_config = ConfigDict(
        extra="forbid",
    )
    created_at: str
    distinct_id: str
    properties: dict[str, Any]
    uuid: str


class LifecycleToggle(StrEnum):
    NEW = "new"
    RESURRECTING = "resurrecting"
    RETURNING = "returning"
    DORMANT = "dormant"


class LogSeverityLevel(StrEnum):
    TRACE = "trace"
    DEBUG = "debug"
    INFO = "info"
    WARN = "warn"
    ERROR = "error"
    FATAL = "fatal"


class OrderBy1(StrEnum):
    LATEST = "latest"
    EARLIEST = "earliest"


class MatchedRecordingEvent(BaseModel):
    model_config = ConfigDict(
        extra="forbid",
    )
    uuid: str


class MaxActionContext(BaseModel):
    model_config = ConfigDict(
        extra="forbid",
    )
    description: Optional[str] = None
    id: float
    name: str


class MaxEventContext(BaseModel):
    model_config = ConfigDict(
        extra="forbid",
    )
    description: Optional[str] = None
    id: str
    name: Optional[str] = None


class MinimalHedgehogConfig(BaseModel):
    model_config = ConfigDict(
        extra="forbid",
    )
    accessories: list[str]
    color: Optional[HedgehogColorOptions] = None
    use_as_profile: bool


class MultipleBreakdownType(StrEnum):
    PERSON = "person"
    EVENT = "event"
    EVENT_METADATA = "event_metadata"
    GROUP = "group"
    SESSION = "session"
    HOGQL = "hogql"


class NodeKind(StrEnum):
    EVENTS_NODE = "EventsNode"
    ACTIONS_NODE = "ActionsNode"
    DATA_WAREHOUSE_NODE = "DataWarehouseNode"
    EVENTS_QUERY = "EventsQuery"
    PERSONS_NODE = "PersonsNode"
    HOG_QUERY = "HogQuery"
    HOG_QL_QUERY = "HogQLQuery"
    HOG_QLAST_QUERY = "HogQLASTQuery"
    HOG_QL_METADATA = "HogQLMetadata"
    HOG_QL_AUTOCOMPLETE = "HogQLAutocomplete"
    ACTORS_QUERY = "ActorsQuery"
    GROUPS_QUERY = "GroupsQuery"
    FUNNELS_ACTORS_QUERY = "FunnelsActorsQuery"
    FUNNEL_CORRELATION_ACTORS_QUERY = "FunnelCorrelationActorsQuery"
    SESSIONS_TIMELINE_QUERY = "SessionsTimelineQuery"
    RECORDINGS_QUERY = "RecordingsQuery"
    SESSION_ATTRIBUTION_EXPLORER_QUERY = "SessionAttributionExplorerQuery"
    REVENUE_EXAMPLE_EVENTS_QUERY = "RevenueExampleEventsQuery"
    REVENUE_EXAMPLE_DATA_WAREHOUSE_TABLES_QUERY = "RevenueExampleDataWarehouseTablesQuery"
    ERROR_TRACKING_QUERY = "ErrorTrackingQuery"
    LOGS_QUERY = "LogsQuery"
    DATA_TABLE_NODE = "DataTableNode"
    DATA_VISUALIZATION_NODE = "DataVisualizationNode"
    SAVED_INSIGHT_NODE = "SavedInsightNode"
    INSIGHT_VIZ_NODE = "InsightVizNode"
    TRENDS_QUERY = "TrendsQuery"
    CALENDAR_HEATMAP_QUERY = "CalendarHeatmapQuery"
    FUNNELS_QUERY = "FunnelsQuery"
    RETENTION_QUERY = "RetentionQuery"
    PATHS_QUERY = "PathsQuery"
    STICKINESS_QUERY = "StickinessQuery"
    LIFECYCLE_QUERY = "LifecycleQuery"
    INSIGHT_ACTORS_QUERY = "InsightActorsQuery"
    INSIGHT_ACTORS_QUERY_OPTIONS = "InsightActorsQueryOptions"
    FUNNEL_CORRELATION_QUERY = "FunnelCorrelationQuery"
    WEB_OVERVIEW_QUERY = "WebOverviewQuery"
    WEB_STATS_TABLE_QUERY = "WebStatsTableQuery"
    WEB_EXTERNAL_CLICKS_TABLE_QUERY = "WebExternalClicksTableQuery"
    WEB_GOALS_QUERY = "WebGoalsQuery"
    WEB_VITALS_QUERY = "WebVitalsQuery"
    WEB_VITALS_PATH_BREAKDOWN_QUERY = "WebVitalsPathBreakdownQuery"
    WEB_PAGE_URL_SEARCH_QUERY = "WebPageURLSearchQuery"
    WEB_ANALYTICS_EXTERNAL_SUMMARY_QUERY = "WebAnalyticsExternalSummaryQuery"
    REVENUE_ANALYTICS_GROWTH_RATE_QUERY = "RevenueAnalyticsGrowthRateQuery"
    REVENUE_ANALYTICS_GROSS_REVENUE_QUERY = "RevenueAnalyticsGrossRevenueQuery"
    REVENUE_ANALYTICS_OVERVIEW_QUERY = "RevenueAnalyticsOverviewQuery"
    REVENUE_ANALYTICS_REVENUE_QUERY = "RevenueAnalyticsRevenueQuery"
    REVENUE_ANALYTICS_TOP_CUSTOMERS_QUERY = "RevenueAnalyticsTopCustomersQuery"
    MARKETING_ANALYTICS_TABLE_QUERY = "MarketingAnalyticsTableQuery"
    EXPERIMENT_METRIC = "ExperimentMetric"
    EXPERIMENT_QUERY = "ExperimentQuery"
    EXPERIMENT_EXPOSURE_QUERY = "ExperimentExposureQuery"
    EXPERIMENT_EVENT_EXPOSURE_CONFIG = "ExperimentEventExposureConfig"
    EXPERIMENT_TRENDS_QUERY = "ExperimentTrendsQuery"
    EXPERIMENT_FUNNELS_QUERY = "ExperimentFunnelsQuery"
    EXPERIMENT_DATA_WAREHOUSE_NODE = "ExperimentDataWarehouseNode"
    DATABASE_SCHEMA_QUERY = "DatabaseSchemaQuery"
    SUGGESTED_QUESTIONS_QUERY = "SuggestedQuestionsQuery"
    TEAM_TAXONOMY_QUERY = "TeamTaxonomyQuery"
    EVENT_TAXONOMY_QUERY = "EventTaxonomyQuery"
    ACTORS_PROPERTY_TAXONOMY_QUERY = "ActorsPropertyTaxonomyQuery"
    TRACES_QUERY = "TracesQuery"
    VECTOR_SEARCH_QUERY = "VectorSearchQuery"


class PageURL(BaseModel):
    model_config = ConfigDict(
        extra="forbid",
    )
    count: float
    url: str


class PathCleaningFilter(BaseModel):
    model_config = ConfigDict(
        extra="forbid",
    )
    alias: Optional[str] = None
    regex: Optional[str] = None


class PathType(StrEnum):
    FIELD_PAGEVIEW = "$pageview"
    FIELD_SCREEN = "$screen"
    CUSTOM_EVENT = "custom_event"
    HOGQL = "hogql"


class PathsFilterLegacy(BaseModel):
    model_config = ConfigDict(
        extra="forbid",
    )
    edge_limit: Optional[int] = None
    end_point: Optional[str] = None
    exclude_events: Optional[list[str]] = None
    funnel_filter: Optional[dict[str, Any]] = None
    funnel_paths: Optional[FunnelPathType] = None
    include_event_types: Optional[list[PathType]] = None
    local_path_cleaning_filters: Optional[list[PathCleaningFilter]] = None
    max_edge_weight: Optional[int] = None
    min_edge_weight: Optional[int] = None
    path_groupings: Optional[list[str]] = None
    path_replacements: Optional[bool] = None
    path_type: Optional[PathType] = None
    paths_hogql_expression: Optional[str] = None
    start_point: Optional[str] = None
    step_limit: Optional[int] = None


class PathsLink(BaseModel):
    model_config = ConfigDict(
        extra="forbid",
    )
    average_conversion_time: float
    source: str
    target: str
    value: float


class PersistedFolder(BaseModel):
    model_config = ConfigDict(
        extra="forbid",
    )
    created_at: str
    id: str
    path: str
    protocol: str
    type: str
    updated_at: str


class PersonType(BaseModel):
    model_config = ConfigDict(
        extra="forbid",
    )
    created_at: Optional[str] = None
    distinct_ids: list[str]
    id: Optional[str] = None
    is_identified: Optional[bool] = None
    name: Optional[str] = None
    properties: dict[str, Any]
    uuid: Optional[str] = None


class PropertyFilterType(StrEnum):
    META = "meta"
    EVENT = "event"
    EVENT_METADATA = "event_metadata"
    PERSON = "person"
    ELEMENT = "element"
    FEATURE = "feature"
    SESSION = "session"
    COHORT = "cohort"
    RECORDING = "recording"
    LOG_ENTRY = "log_entry"
    GROUP = "group"
    HOGQL = "hogql"
    DATA_WAREHOUSE = "data_warehouse"
    DATA_WAREHOUSE_PERSON_PROPERTY = "data_warehouse_person_property"
    ERROR_TRACKING_ISSUE = "error_tracking_issue"
    REVENUE_ANALYTICS = "revenue_analytics"
    LOG = "log"


class PropertyMathType(StrEnum):
    AVG = "avg"
    SUM = "sum"
    MIN = "min"
    MAX = "max"
    MEDIAN = "median"
    P75 = "p75"
    P90 = "p90"
    P95 = "p95"
    P99 = "p99"


class PropertyOperator(StrEnum):
    EXACT = "exact"
    IS_NOT = "is_not"
    ICONTAINS = "icontains"
    NOT_ICONTAINS = "not_icontains"
    REGEX = "regex"
    NOT_REGEX = "not_regex"
    GT = "gt"
    GTE = "gte"
    LT = "lt"
    LTE = "lte"
    IS_SET = "is_set"
    IS_NOT_SET = "is_not_set"
    IS_DATE_EXACT = "is_date_exact"
    IS_DATE_BEFORE = "is_date_before"
    IS_DATE_AFTER = "is_date_after"
    BETWEEN = "between"
    NOT_BETWEEN = "not_between"
    MIN = "min"
    MAX = "max"
    IN_ = "in"
    NOT_IN = "not_in"
    IS_CLEANED_PATH_EXACT = "is_cleaned_path_exact"


class QueryIndexUsage(StrEnum):
    UNDECISIVE = "undecisive"
    NO = "no"
    PARTIAL = "partial"
    YES = "yes"


class QueryLogTags(BaseModel):
    model_config = ConfigDict(
        extra="forbid",
    )
    productKey: Optional[str] = Field(
        default=None,
        description=(
            "Product responsible for this query. Use string, there's no need to churn the Schema when we add a new"
            " product *"
        ),
    )
    scene: Optional[str] = Field(
        default=None,
        description=(
            "Scene where this query is shown in the UI. Use string, there's no need to churn the Schema when we add a"
            " new Scene *"
        ),
    )


class QueryResponseAlternative6(BaseModel):
    model_config = ConfigDict(
        extra="forbid",
    )
    bytecode: Optional[list] = None
    coloredBytecode: Optional[list] = None
    results: Any
    stdout: Optional[str] = None


class QueryResponseAlternative17(BaseModel):
    model_config = ConfigDict(
        extra="forbid",
    )
    date_range: DateRange
    kind: Literal["ExperimentExposureQuery"] = "ExperimentExposureQuery"
    timeseries: list[ExperimentExposureTimeSeries]
    total_exposures: dict[str, float]


class QueryResponseAlternative61(BaseModel):
    model_config = ConfigDict(
        extra="forbid",
    )
    questions: list[str]


class QueryTiming(BaseModel):
    model_config = ConfigDict(
        extra="forbid",
    )
    k: str = Field(..., description="Key. Shortened to 'k' to save on data.")
    t: float = Field(..., description="Time in seconds. Shortened to 't' to save on data.")


class ReasoningMessage(BaseModel):
    model_config = ConfigDict(
        extra="forbid",
    )
    content: str
    id: Optional[str] = None
    substeps: Optional[list[str]] = None
    type: Literal["ai/reasoning"] = "ai/reasoning"


class RecordingDurationFilter(BaseModel):
    model_config = ConfigDict(
        extra="forbid",
    )
    key: DurationType
    label: Optional[str] = None
    operator: PropertyOperator
    type: Literal["recording"] = "recording"
    value: float


class RecordingOrder(StrEnum):
    DURATION = "duration"
    RECORDING_DURATION = "recording_duration"
    INACTIVE_SECONDS = "inactive_seconds"
    ACTIVE_SECONDS = "active_seconds"
    START_TIME = "start_time"
    CONSOLE_ERROR_COUNT = "console_error_count"
    CLICK_COUNT = "click_count"
    KEYPRESS_COUNT = "keypress_count"
    MOUSE_ACTIVITY_COUNT = "mouse_activity_count"
    ACTIVITY_SCORE = "activity_score"


class RecordingPropertyFilter(BaseModel):
    model_config = ConfigDict(
        extra="forbid",
    )
    key: Union[DurationType, str]
    label: Optional[str] = None
    operator: PropertyOperator
    type: Literal["recording"] = "recording"
    value: Optional[Union[list[Union[str, float]], Union[str, float]]] = None


class RefreshType(StrEnum):
    ASYNC_ = "async"
    ASYNC_EXCEPT_ON_CACHE_MISS = "async_except_on_cache_miss"
    BLOCKING = "blocking"
    FORCE_ASYNC = "force_async"
    FORCE_BLOCKING = "force_blocking"
    FORCE_CACHE = "force_cache"
    LAZY_ASYNC = "lazy_async"


class ResultCustomizationBase(BaseModel):
    model_config = ConfigDict(
        extra="forbid",
    )
    color: DataColorToken


class ResultCustomizationBy(StrEnum):
    VALUE = "value"
    POSITION = "position"


class ResultCustomizationByPosition(BaseModel):
    model_config = ConfigDict(
        extra="forbid",
    )
    assignmentBy: Literal["position"] = "position"
    color: DataColorToken


class ResultCustomizationByValue(BaseModel):
    model_config = ConfigDict(
        extra="forbid",
    )
    assignmentBy: Literal["value"] = "value"
    color: DataColorToken


class RetentionDashboardDisplayType(StrEnum):
    TABLE_ONLY = "table_only"
    GRAPH_ONLY = "graph_only"
    ALL = "all"


class RetentionEntityKind(StrEnum):
    ACTIONS_NODE = "ActionsNode"
    EVENTS_NODE = "EventsNode"


class RetentionPeriod(StrEnum):
    HOUR = "Hour"
    DAY = "Day"
    WEEK = "Week"
    MONTH = "Month"


class RetentionType(StrEnum):
    RETENTION_RECURRING = "retention_recurring"
    RETENTION_FIRST_TIME = "retention_first_time"


class RevenueAnalyticsGoal(BaseModel):
    model_config = ConfigDict(
        extra="forbid",
    )
    due_date: str
    goal: float
    name: str


class RevenueAnalyticsGroupBy(StrEnum):
    COHORT = "cohort"
    COUNTRY = "country"
    COUPON = "coupon"
    COUPON_ID = "coupon_id"
    INITIAL_COUPON = "initial_coupon"
    INITIAL_COUPON_ID = "initial_coupon_id"
    PRODUCT = "product"


class RevenueAnalyticsOverviewItemKey(StrEnum):
    REVENUE = "revenue"
    PAYING_CUSTOMER_COUNT = "paying_customer_count"
    AVG_REVENUE_PER_CUSTOMER = "avg_revenue_per_customer"


class RevenueAnalyticsPropertyFilter(BaseModel):
    model_config = ConfigDict(
        extra="forbid",
    )
    key: str
    label: Optional[str] = None
    operator: PropertyOperator
    type: Literal["revenue_analytics"] = "revenue_analytics"
    value: Optional[Union[list[Union[str, float]], Union[str, float]]] = None


class RevenueAnalyticsTopCustomersGroupBy(StrEnum):
    MONTH = "month"
    ALL = "all"


class RevenueCurrencyPropertyConfig(BaseModel):
    model_config = ConfigDict(
        extra="forbid",
    )
    property: Optional[str] = None
    static: Optional[CurrencyCode] = None


class RootAssistantMessage1(BaseModel):
    model_config = ConfigDict(
        extra="forbid",
    )
    content: str
    id: Optional[str] = None
    tool_call_id: str
    type: Literal["tool"] = "tool"
    ui_payload: Optional[dict[str, Any]] = Field(
        default=None,
        description=(
            "Payload passed through to the frontend - specifically for calls of contextual tool. Tool call messages"
            " without a ui_payload are not passed through to the frontend."
        ),
    )
    visible: Optional[bool] = None


class SamplingRate(BaseModel):
    model_config = ConfigDict(
        extra="forbid",
    )
    denominator: Optional[float] = None
    numerator: float


class Type3(StrEnum):
    EVENT_DEFINITION = "event_definition"
    TEAM_COLUMNS = "team_columns"


class Context1(BaseModel):
    model_config = ConfigDict(
        extra="forbid",
    )
    eventDefinitionId: Optional[str] = None
    type: Type3


class SessionAttributionGroupBy(StrEnum):
    CHANNEL_TYPE = "ChannelType"
    MEDIUM = "Medium"
    SOURCE = "Source"
    CAMPAIGN = "Campaign"
    AD_IDS = "AdIds"
    REFERRING_DOMAIN = "ReferringDomain"
    INITIAL_URL = "InitialURL"


class SessionPropertyFilter(BaseModel):
    model_config = ConfigDict(
        extra="forbid",
    )
    key: str
    label: Optional[str] = None
    operator: PropertyOperator
    type: Literal["session"] = "session"
    value: Optional[Union[list[Union[str, float]], Union[str, float]]] = None


class SnapshotSource(StrEnum):
    WEB = "web"
    MOBILE = "mobile"
    UNKNOWN = "unknown"


class Storage(StrEnum):
    OBJECT_STORAGE_LTS = "object_storage_lts"
    OBJECT_STORAGE = "object_storage"


class StepOrderValue(StrEnum):
    STRICT = "strict"
    UNORDERED = "unordered"
    ORDERED = "ordered"


class StickinessComputationMode(StrEnum):
    NON_CUMULATIVE = "non_cumulative"
    CUMULATIVE = "cumulative"


class StickinessFilterLegacy(BaseModel):
    model_config = ConfigDict(
        extra="forbid",
    )
    compare: Optional[bool] = None
    compare_to: Optional[str] = None
    display: Optional[ChartDisplayType] = None
    hidden_legend_keys: Optional[dict[str, Union[bool, Any]]] = None
    show_legend: Optional[bool] = None
    show_multiple_y_axes: Optional[bool] = None
    show_values_on_series: Optional[bool] = None


class StickinessOperator(StrEnum):
    GTE = "gte"
    LTE = "lte"
    EXACT = "exact"


class SuggestedQuestionsQueryResponse(BaseModel):
    model_config = ConfigDict(
        extra="forbid",
    )
    questions: list[str]


class TaxonomicFilterGroupType(StrEnum):
    METADATA = "metadata"
    ACTIONS = "actions"
    COHORTS = "cohorts"
    COHORTS_WITH_ALL = "cohorts_with_all"
    DATA_WAREHOUSE = "data_warehouse"
    DATA_WAREHOUSE_PROPERTIES = "data_warehouse_properties"
    DATA_WAREHOUSE_PERSON_PROPERTIES = "data_warehouse_person_properties"
    ELEMENTS = "elements"
    EVENTS = "events"
    EVENT_PROPERTIES = "event_properties"
    EVENT_FEATURE_FLAGS = "event_feature_flags"
    EVENT_METADATA = "event_metadata"
    NUMERICAL_EVENT_PROPERTIES = "numerical_event_properties"
    PERSON_PROPERTIES = "person_properties"
    PAGEVIEW_URLS = "pageview_urls"
    SCREENS = "screens"
    CUSTOM_EVENTS = "custom_events"
    WILDCARD = "wildcard"
    GROUPS = "groups"
    PERSONS = "persons"
    FEATURE_FLAGS = "feature_flags"
    INSIGHTS = "insights"
    EXPERIMENTS = "experiments"
    PLUGINS = "plugins"
    DASHBOARDS = "dashboards"
    NAME_GROUPS = "name_groups"
    SESSION_PROPERTIES = "session_properties"
    HOGQL_EXPRESSION = "hogql_expression"
    NOTEBOOKS = "notebooks"
    LOG_ENTRIES = "log_entries"
    ERROR_TRACKING_ISSUES = "error_tracking_issues"
    LOG_ATTRIBUTES = "log_attributes"
    REPLAY = "replay"
    REVENUE_ANALYTICS_PROPERTIES = "revenue_analytics_properties"
    RESOURCES = "resources"
    MAX_AI_CONTEXT = "max_ai_context"


class TimelineEntry(BaseModel):
    model_config = ConfigDict(
        extra="forbid",
    )
    events: list[EventType]
    recording_duration_s: Optional[float] = Field(default=None, description="Duration of the recording in seconds.")
    sessionId: Optional[str] = Field(default=None, description="Session ID. None means out-of-session events")


class TrendsFilterLegacy(BaseModel):
    model_config = ConfigDict(
        extra="forbid",
    )
    aggregation_axis_format: Optional[AggregationAxisFormat] = None
    aggregation_axis_postfix: Optional[str] = None
    aggregation_axis_prefix: Optional[str] = None
    breakdown_histogram_bin_count: Optional[float] = None
    compare: Optional[bool] = None
    compare_to: Optional[str] = None
    decimal_places: Optional[float] = None
    display: Optional[ChartDisplayType] = None
    formula: Optional[str] = None
    hidden_legend_keys: Optional[dict[str, Union[bool, Any]]] = None
    min_decimal_places: Optional[float] = None
    show_alert_threshold_lines: Optional[bool] = None
    show_labels_on_series: Optional[bool] = None
    show_legend: Optional[bool] = None
    show_multiple_y_axes: Optional[bool] = None
    show_percent_stack_view: Optional[bool] = None
    show_values_on_series: Optional[bool] = None
    smoothing_intervals: Optional[float] = None
    y_axis_scale_type: Optional[YAxisScaleType] = YAxisScaleType.LINEAR


class TrendsFormulaNode(BaseModel):
    model_config = ConfigDict(
        extra="forbid",
    )
    custom_name: Optional[str] = Field(default=None, description="Optional user-defined name for the formula")
    formula: str


class UserBasicType(BaseModel):
    model_config = ConfigDict(
        extra="forbid",
    )
    distinct_id: str
    email: str
    first_name: str
    hedgehog_config: Optional[MinimalHedgehogConfig] = None
    id: float
    is_email_verified: Optional[Any] = None
    last_name: Optional[str] = None
    uuid: str


class VectorSearchResponseItem(BaseModel):
    model_config = ConfigDict(
        extra="forbid",
    )
    distance: float
    id: str


class ActionsPie(BaseModel):
    model_config = ConfigDict(
        extra="forbid",
    )
    disableHoverOffset: Optional[bool] = None
    hideAggregation: Optional[bool] = None


class RETENTION(BaseModel):
    model_config = ConfigDict(
        extra="forbid",
    )
    hideLineGraph: Optional[bool] = None
    hideSizeColumn: Optional[bool] = None
    useSmallLayout: Optional[bool] = None


class VizSpecificOptions(BaseModel):
    model_config = ConfigDict(
        extra="forbid",
    )
    ActionsPie_1: Optional[ActionsPie] = Field(default=None, alias="ActionsPie")
    RETENTION_1: Optional[RETENTION] = Field(default=None, alias="RETENTION")


class WebAnalyticsExternalSummaryRequest(BaseModel):
    model_config = ConfigDict(
        extra="forbid",
    )
    date_from: str
    date_to: str
    explicit_date: Optional[bool] = None


class WebAnalyticsOrderByDirection(StrEnum):
    ASC = "ASC"
    DESC = "DESC"


class WebAnalyticsOrderByFields(StrEnum):
    VISITORS = "Visitors"
    VIEWS = "Views"
    CLICKS = "Clicks"
    BOUNCE_RATE = "BounceRate"
    AVERAGE_SCROLL_PERCENTAGE = "AverageScrollPercentage"
    SCROLL_GT80_PERCENTAGE = "ScrollGt80Percentage"
    TOTAL_CONVERSIONS = "TotalConversions"
    UNIQUE_CONVERSIONS = "UniqueConversions"
    CONVERSION_RATE = "ConversionRate"
    CONVERTING_USERS = "ConvertingUsers"
    RAGE_CLICKS = "RageClicks"
    DEAD_CLICKS = "DeadClicks"
    ERRORS = "Errors"


class Sampling(BaseModel):
    model_config = ConfigDict(
        extra="forbid",
    )
    enabled: Optional[bool] = None
    forceSamplingRate: Optional[SamplingRate] = None


class WebOverviewItemKind(StrEnum):
    UNIT = "unit"
    DURATION_S = "duration_s"
    PERCENTAGE = "percentage"
    CURRENCY = "currency"


class WebStatsBreakdown(StrEnum):
    PAGE = "Page"
    INITIAL_PAGE = "InitialPage"
    EXIT_PAGE = "ExitPage"
    EXIT_CLICK = "ExitClick"
    SCREEN_NAME = "ScreenName"
    INITIAL_CHANNEL_TYPE = "InitialChannelType"
    INITIAL_REFERRING_DOMAIN = "InitialReferringDomain"
    INITIAL_UTM_SOURCE = "InitialUTMSource"
    INITIAL_UTM_CAMPAIGN = "InitialUTMCampaign"
    INITIAL_UTM_MEDIUM = "InitialUTMMedium"
    INITIAL_UTM_TERM = "InitialUTMTerm"
    INITIAL_UTM_CONTENT = "InitialUTMContent"
    INITIAL_UTM_SOURCE_MEDIUM_CAMPAIGN = "InitialUTMSourceMediumCampaign"
    BROWSER = "Browser"
    OS = "OS"
    VIEWPORT = "Viewport"
    DEVICE_TYPE = "DeviceType"
    COUNTRY = "Country"
    REGION = "Region"
    CITY = "City"
    TIMEZONE = "Timezone"
    LANGUAGE = "Language"
    FRUSTRATION_METRICS = "FrustrationMetrics"


class WebVitalsMetric(StrEnum):
    INP = "INP"
    LCP = "LCP"
    CLS = "CLS"
    FCP = "FCP"


class WebVitalsMetricBand(StrEnum):
    GOOD = "good"
    NEEDS_IMPROVEMENTS = "needs_improvements"
    POOR = "poor"


class WebVitalsPathBreakdownResultItem(BaseModel):
    model_config = ConfigDict(
        extra="forbid",
    )
    path: str
    value: float


class WebVitalsPercentile(StrEnum):
    P75 = "p75"
    P90 = "p90"
    P99 = "p99"


class Scale(StrEnum):
    LINEAR = "linear"
    LOGARITHMIC = "logarithmic"


class YAxisSettings(BaseModel):
    model_config = ConfigDict(
        extra="forbid",
    )
    scale: Optional[Scale] = None
    startAtZero: Optional[bool] = Field(default=None, description="Whether the Y axis should start at zero")


class Integer(RootModel[int]):
    root: int


class ActionConversionGoal(BaseModel):
    model_config = ConfigDict(
        extra="forbid",
    )
    actionId: int


class ActorsPropertyTaxonomyResponse(BaseModel):
    model_config = ConfigDict(
        extra="forbid",
    )
    sample_count: int
    sample_values: list[Union[str, float, bool, int]]


class AlertCondition(BaseModel):
    model_config = ConfigDict(
        extra="forbid",
    )
    type: AlertConditionType


class Query(BaseModel):
    model_config = ConfigDict(
        extra="forbid",
    )
    kind: NodeKind
    response: Optional[dict[str, Any]] = None
    version: Optional[float] = Field(default=None, description="version of the node, used for schema migrations")


class AssistantArrayPropertyFilter(BaseModel):
    model_config = ConfigDict(
        extra="forbid",
    )
    operator: AssistantArrayPropertyFilterOperator = Field(
        ..., description="`exact` - exact match of any of the values. `is_not` - does not match any of the values."
    )
    value: list[str] = Field(
        ...,
        description=(
            "Only use property values from the plan. Always use strings as values. If you have a number, convert it to"
            ' a string first. If you have a boolean, convert it to a string "true" or "false".'
        ),
    )


class AssistantBreakdownFilter(BaseModel):
    model_config = ConfigDict(
        extra="forbid",
    )
    breakdown_limit: Optional[int] = Field(default=25, description="How many distinct values to show.")


class AssistantDateTimePropertyFilter(BaseModel):
    model_config = ConfigDict(
        extra="forbid",
    )
    operator: AssistantDateTimePropertyFilterOperator
    value: str = Field(..., description="Value must be a date in ISO 8601 format.")


class AssistantForm(BaseModel):
    model_config = ConfigDict(
        extra="forbid",
    )
    options: list[AssistantFormOption]


class AssistantFunnelsBreakdownFilter(BaseModel):
    model_config = ConfigDict(
        extra="forbid",
    )
    breakdown: str = Field(..., description="The entity property to break down by.")
    breakdown_group_type_index: Optional[int] = Field(
        default=None,
        description=(
            "If `breakdown_type` is `group`, this is the index of the group. Use the index from the group mapping."
        ),
    )
    breakdown_limit: Optional[int] = Field(default=25, description="How many distinct values to show.")
    breakdown_type: Optional[AssistantFunnelsBreakdownType] = Field(
        default=AssistantFunnelsBreakdownType.EVENT,
        description=(
            "Type of the entity to break down by. If `group` is used, you must also provide"
            " `breakdown_group_type_index` from the group mapping."
        ),
    )


class AssistantFunnelsExclusionEventsNode(BaseModel):
    model_config = ConfigDict(
        extra="forbid",
    )
    event: str
    funnelFromStep: int
    funnelToStep: int
    kind: Literal["EventsNode"] = "EventsNode"


class AssistantFunnelsFilter(BaseModel):
    model_config = ConfigDict(
        extra="forbid",
    )
    binCount: Optional[int] = Field(
        default=None,
        description=(
            "Use this setting only when `funnelVizType` is `time_to_convert`: number of bins to show in histogram."
        ),
    )
    exclusions: Optional[list[AssistantFunnelsExclusionEventsNode]] = Field(
        default=[],
        description=(
            "Users may want to use exclusion events to filter out conversions in which a particular event occurred"
            " between specific steps. These events must not be included in the main sequence. You must include start"
            " and end indexes for each exclusion where the minimum index is one and the maximum index is the number of"
            " steps in the funnel. For example, there is a sequence with three steps: sign up, finish onboarding,"
            " purchase. If the user wants to exclude all conversions in which users left the page before finishing the"
            " onboarding, the exclusion step would be the event `$pageleave` with start index 2 and end index 3."
        ),
    )
    funnelAggregateByHogQL: Optional[FunnelAggregateByHogQL] = Field(
        default=None,
        description="Use this field only if the user explicitly asks to aggregate the funnel by unique sessions.",
    )
    funnelOrderType: Optional[StepOrderValue] = Field(
        default=StepOrderValue.ORDERED,
        description=(
            "Defines the behavior of event matching between steps. Prefer the `strict` option unless explicitly told to"
            " use a different one. `ordered` - defines a sequential funnel. Step B must happen after Step A, but any"
            " number of events can happen between A and B. `strict` - defines a funnel where all events must happen in"
            " order. Step B must happen directly after Step A without any events in between. `any` - order doesn't"
            " matter. Steps can be completed in any sequence."
        ),
    )
    funnelStepReference: Optional[FunnelStepReference] = Field(
        default=FunnelStepReference.TOTAL,
        description=(
            "Whether conversion shown in the graph should be across all steps or just relative to the previous step."
        ),
    )
    funnelVizType: Optional[FunnelVizType] = Field(
        default=FunnelVizType.STEPS,
        description=(
            "Defines the type of visualization to use. The `steps` option is recommended. `steps` - shows a"
            " step-by-step funnel. Perfect to show a conversion rate of a sequence of events (default)."
            " `time_to_convert` - shows a histogram of the time it took to complete the funnel. `trends` - shows trends"
            " of the conversion rate of the whole sequence over time."
        ),
    )
    funnelWindowInterval: Optional[int] = Field(
        default=14,
        description=(
            "Controls a time frame value for a conversion to be considered. Select a reasonable value based on the"
            " user's query. Use in combination with `funnelWindowIntervalUnit`. The default value is 14 days."
        ),
    )
    funnelWindowIntervalUnit: Optional[FunnelConversionWindowTimeUnit] = Field(
        default=FunnelConversionWindowTimeUnit.DAY,
        description=(
            "Controls a time frame interval for a conversion to be considered. Select a reasonable value based on the"
            " user's query. Use in combination with `funnelWindowInterval`. The default value is 14 days."
        ),
    )
    layout: Optional[FunnelLayout] = Field(
        default=FunnelLayout.VERTICAL,
        description="Controls how the funnel chart is displayed: vertically (preferred) or horizontally.",
    )


class AssistantGenerationStatusEvent(BaseModel):
    model_config = ConfigDict(
        extra="forbid",
    )
    type: AssistantGenerationStatusType


class AssistantGenericPropertyFilter1(BaseModel):
    model_config = ConfigDict(
        extra="forbid",
    )
    key: str = Field(..., description="Use one of the properties the user has provided in the plan.")
    operator: AssistantSingleValuePropertyFilterOperator = Field(
        ...,
        description=(
            "`icontains` - case insensitive contains. `not_icontains` - case insensitive does not contain. `regex` -"
            " matches the regex pattern. `not_regex` - does not match the regex pattern."
        ),
    )
    type: str
    value: str = Field(
        ...,
        description=(
            "Only use property values from the plan. If the operator is `regex` or `not_regex`, the value must be a"
            " valid ClickHouse regex pattern to match against. Otherwise, the value must be a substring that will be"
            " matched against the property value."
        ),
    )


class AssistantGenericPropertyFilter4(BaseModel):
    model_config = ConfigDict(
        extra="forbid",
    )
    key: str = Field(..., description="Use one of the properties the user has provided in the plan.")
    operator: AssistantSetPropertyFilterOperator = Field(
        ...,
        description=(
            "`is_set` - the property has any value. `is_not_set` - the property doesn't have a value or wasn't"
            " collected."
        ),
    )
    type: str


class AssistantGroupMultipleBreakdownFilter(BaseModel):
    model_config = ConfigDict(
        extra="forbid",
    )
    group_type_index: Optional[int] = Field(default=None, description="Index of the group type from the group mapping.")
    property: str = Field(..., description="Property name from the plan to break down by.")
    type: Literal["group"] = "group"


class AssistantGroupPropertyFilter1(BaseModel):
    model_config = ConfigDict(
        extra="forbid",
    )
    group_type_index: int = Field(..., description="Index of the group type from the group mapping.")
    key: str = Field(..., description="Use one of the properties the user has provided in the plan.")
    operator: AssistantSingleValuePropertyFilterOperator = Field(
        ...,
        description=(
            "`icontains` - case insensitive contains. `not_icontains` - case insensitive does not contain. `regex` -"
            " matches the regex pattern. `not_regex` - does not match the regex pattern."
        ),
    )
    type: Literal["group"] = "group"
    value: str = Field(
        ...,
        description=(
            "Only use property values from the plan. If the operator is `regex` or `not_regex`, the value must be a"
            " valid ClickHouse regex pattern to match against. Otherwise, the value must be a substring that will be"
            " matched against the property value."
        ),
    )


class AssistantGroupPropertyFilter2(BaseModel):
    model_config = ConfigDict(
        extra="forbid",
    )
    group_type_index: int = Field(..., description="Index of the group type from the group mapping.")
    key: str = Field(..., description="Use one of the properties the user has provided in the plan.")
    operator: AssistantArrayPropertyFilterOperator = Field(
        ..., description="`exact` - exact match of any of the values. `is_not` - does not match any of the values."
    )
    type: Literal["group"] = "group"
    value: list[str] = Field(
        ...,
        description=(
            "Only use property values from the plan. Always use strings as values. If you have a number, convert it to"
            ' a string first. If you have a boolean, convert it to a string "true" or "false".'
        ),
    )


class AssistantGroupPropertyFilter3(BaseModel):
    model_config = ConfigDict(
        extra="forbid",
    )
    group_type_index: int = Field(..., description="Index of the group type from the group mapping.")
    key: str = Field(..., description="Use one of the properties the user has provided in the plan.")
    operator: AssistantDateTimePropertyFilterOperator
    type: Literal["group"] = "group"
    value: str = Field(..., description="Value must be a date in ISO 8601 format.")


class AssistantGroupPropertyFilter4(BaseModel):
    model_config = ConfigDict(
        extra="forbid",
    )
    group_type_index: int = Field(..., description="Index of the group type from the group mapping.")
    key: str = Field(..., description="Use one of the properties the user has provided in the plan.")
    operator: AssistantSetPropertyFilterOperator = Field(
        ...,
        description=(
            "`is_set` - the property has any value. `is_not_set` - the property doesn't have a value or wasn't"
            " collected."
        ),
    )
    type: Literal["group"] = "group"


class AssistantMessageMetadata(BaseModel):
    model_config = ConfigDict(
        extra="forbid",
    )
    form: Optional[AssistantForm] = None


class AssistantRetentionActionsNode(BaseModel):
    model_config = ConfigDict(
        extra="forbid",
    )
    id: float = Field(..., description="Action ID from the plan.")
    name: str = Field(..., description="Action name from the plan.")
    properties: Optional[
        list[
            Union[
                Union[
                    AssistantGenericPropertyFilter1,
                    AssistantGenericPropertyFilter2,
                    AssistantGenericPropertyFilter3,
                    AssistantGenericPropertyFilter4,
                ],
                Union[
                    AssistantGroupPropertyFilter1,
                    AssistantGroupPropertyFilter2,
                    AssistantGroupPropertyFilter3,
                    AssistantGroupPropertyFilter4,
                ],
            ]
        ]
    ] = Field(default=None, description="Property filters for the action.")
    type: Literal["actions"] = "actions"


class AssistantRetentionEventsNode(BaseModel):
    model_config = ConfigDict(
        extra="forbid",
    )
    custom_name: Optional[str] = Field(
        default=None, description="Custom name for the event if it is needed to be renamed."
    )
    name: str = Field(..., description="Event name from the plan.")
    properties: Optional[
        list[
            Union[
                Union[
                    AssistantGenericPropertyFilter1,
                    AssistantGenericPropertyFilter2,
                    AssistantGenericPropertyFilter3,
                    AssistantGenericPropertyFilter4,
                ],
                Union[
                    AssistantGroupPropertyFilter1,
                    AssistantGroupPropertyFilter2,
                    AssistantGroupPropertyFilter3,
                    AssistantGroupPropertyFilter4,
                ],
            ]
        ]
    ] = Field(default=None, description="Property filters for the event.")
    type: Literal["events"] = "events"


class AssistantSetPropertyFilter(BaseModel):
    model_config = ConfigDict(
        extra="forbid",
    )
    operator: AssistantSetPropertyFilterOperator = Field(
        ...,
        description=(
            "`is_set` - the property has any value. `is_not_set` - the property doesn't have a value or wasn't"
            " collected."
        ),
    )


class AssistantSingleValuePropertyFilter(BaseModel):
    model_config = ConfigDict(
        extra="forbid",
    )
    operator: AssistantSingleValuePropertyFilterOperator = Field(
        ...,
        description=(
            "`icontains` - case insensitive contains. `not_icontains` - case insensitive does not contain. `regex` -"
            " matches the regex pattern. `not_regex` - does not match the regex pattern."
        ),
    )
    value: str = Field(
        ...,
        description=(
            "Only use property values from the plan. If the operator is `regex` or `not_regex`, the value must be a"
            " valid ClickHouse regex pattern to match against. Otherwise, the value must be a substring that will be"
            " matched against the property value."
        ),
    )


class AssistantTrendsBreakdownFilter(BaseModel):
    model_config = ConfigDict(
        extra="forbid",
    )
    breakdown_limit: Optional[int] = Field(default=25, description="How many distinct values to show.")
    breakdowns: list[Union[AssistantGroupMultipleBreakdownFilter, AssistantGenericMultipleBreakdownFilter]] = Field(
        ..., description="Use this field to define breakdowns.", max_length=3
    )


class AutocompleteCompletionItem(BaseModel):
    model_config = ConfigDict(
        extra="forbid",
    )
    detail: Optional[str] = Field(
        default=None,
        description=(
            "A human-readable string with additional information about this item, like type or symbol information."
        ),
    )
    documentation: Optional[str] = Field(
        default=None, description="A human-readable string that represents a doc-comment."
    )
    insertText: str = Field(
        ..., description="A string or snippet that should be inserted in a document when selecting this completion."
    )
    kind: AutocompleteCompletionItemKind = Field(
        ..., description="The kind of this completion item. Based on the kind an icon is chosen by the editor."
    )
    label: str = Field(
        ...,
        description=(
            "The label of this completion item. By default this is also the text that is inserted when selecting this"
            " completion."
        ),
    )


class Breakdown(BaseModel):
    model_config = ConfigDict(
        extra="forbid",
    )
    group_type_index: Optional[int] = None
    histogram_bin_count: Optional[int] = None
    normalize_url: Optional[bool] = None
    property: str
    type: Optional[MultipleBreakdownType] = None


class BreakdownFilter(BaseModel):
    model_config = ConfigDict(
        extra="forbid",
    )
    breakdown: Optional[Union[str, list[Union[str, int]], int]] = None
    breakdown_group_type_index: Optional[int] = None
    breakdown_hide_other_aggregation: Optional[bool] = None
    breakdown_histogram_bin_count: Optional[int] = None
    breakdown_limit: Optional[int] = None
    breakdown_normalize_url: Optional[bool] = None
    breakdown_type: Optional[BreakdownType] = BreakdownType.EVENT
    breakdowns: Optional[list[Breakdown]] = Field(default=None, max_length=3)


class IntervalItem(BaseModel):
    model_config = ConfigDict(
        extra="forbid",
    )
    label: str
    value: int = Field(..., description="An interval selected out of available intervals in source query")


class Series(BaseModel):
    model_config = ConfigDict(
        extra="forbid",
    )
    label: str
    value: int


class Settings(BaseModel):
    model_config = ConfigDict(
        extra="forbid",
    )
    display: Optional[ChartSettingsDisplay] = None
    formatting: Optional[ChartSettingsFormatting] = None


class ChartAxis(BaseModel):
    model_config = ConfigDict(
        extra="forbid",
    )
    column: str
    settings: Optional[Settings] = None


class ChartSettings(BaseModel):
    model_config = ConfigDict(
        extra="forbid",
    )
    goalLines: Optional[list[GoalLine]] = None
    leftYAxisSettings: Optional[YAxisSettings] = None
    rightYAxisSettings: Optional[YAxisSettings] = None
    seriesBreakdownColumn: Optional[str] = None
    showLegend: Optional[bool] = None
    showTotalRow: Optional[bool] = None
    stackBars100: Optional[bool] = Field(default=None, description="Whether we fill the bars to 100% in stacked mode")
    xAxis: Optional[ChartAxis] = None
    yAxis: Optional[list[ChartAxis]] = None
    yAxisAtZero: Optional[bool] = Field(
        default=None, description="Deprecated: use `[left|right]YAxisSettings`. Whether the Y axis should start at zero"
    )


class ClickhouseQueryProgress(BaseModel):
    model_config = ConfigDict(
        extra="forbid",
    )
    active_cpu_time: int
    bytes_read: int
    estimated_rows_total: int
    rows_read: int
    time_elapsed: int


class CohortPropertyFilter(BaseModel):
    model_config = ConfigDict(
        extra="forbid",
    )
    cohort_name: Optional[str] = None
    key: Literal["id"] = "id"
    label: Optional[str] = None
    operator: Optional[PropertyOperator] = PropertyOperator.IN_
    type: Literal["cohort"] = "cohort"
    value: int


class CustomChannelCondition(BaseModel):
    model_config = ConfigDict(
        extra="forbid",
    )
    id: str
    key: CustomChannelField
    op: CustomChannelOperator
    value: Optional[Union[str, list[str]]] = None


class CustomChannelRule(BaseModel):
    model_config = ConfigDict(
        extra="forbid",
    )
    channel_type: str
    combiner: FilterLogicalOperator
    id: str
    items: list[CustomChannelCondition]


class DataWarehousePersonPropertyFilter(BaseModel):
    model_config = ConfigDict(
        extra="forbid",
    )
    key: str
    label: Optional[str] = None
    operator: PropertyOperator
    type: Literal["data_warehouse_person_property"] = "data_warehouse_person_property"
    value: Optional[Union[list[Union[str, float]], Union[str, float]]] = None


class DataWarehousePropertyFilter(BaseModel):
    model_config = ConfigDict(
        extra="forbid",
    )
    key: str
    label: Optional[str] = None
    operator: PropertyOperator
    type: Literal["data_warehouse"] = "data_warehouse"
    value: Optional[Union[list[Union[str, float]], Union[str, float]]] = None


class DatabaseSchemaField(BaseModel):
    model_config = ConfigDict(
        extra="forbid",
    )
    chain: Optional[list[Union[str, int]]] = None
    fields: Optional[list[str]] = None
    hogql_value: str
    id: Optional[str] = None
    name: str
    schema_valid: bool
    table: Optional[str] = None
    type: DatabaseSerializedFieldType


class DatabaseSchemaPostHogTable(BaseModel):
    model_config = ConfigDict(
        extra="forbid",
    )
    fields: dict[str, DatabaseSchemaField]
    id: str
    name: str
    row_count: Optional[float] = None
    type: Literal["posthog"] = "posthog"


class DatabaseSchemaTableCommon(BaseModel):
    model_config = ConfigDict(
        extra="forbid",
    )
    fields: dict[str, DatabaseSchemaField]
    id: str
    name: str
    row_count: Optional[float] = None
    type: Type1


class Day(RootModel[int]):
    root: int


class ElementPropertyFilter(BaseModel):
    model_config = ConfigDict(
        extra="forbid",
    )
    key: Key
    label: Optional[str] = None
    operator: PropertyOperator
    type: Literal["element"] = "element"
    value: Optional[Union[list[Union[str, float]], Union[str, float]]] = None


class ErrorTrackingIssueAssignee(BaseModel):
    model_config = ConfigDict(
        extra="forbid",
    )
    id: Union[str, int]
    type: Type2


class ErrorTrackingIssueFilter(BaseModel):
    model_config = ConfigDict(
        extra="forbid",
    )
    key: str
    label: Optional[str] = None
    operator: PropertyOperator
    type: Literal["error_tracking_issue"] = "error_tracking_issue"
    value: Optional[Union[list[Union[str, float]], Union[str, float]]] = None


class ErrorTrackingRelationalIssue(BaseModel):
    model_config = ConfigDict(
        extra="forbid",
    )
    assignee: Optional[ErrorTrackingIssueAssignee] = None
    description: Optional[str] = None
    first_seen: datetime
    id: str
    name: Optional[str] = None
    status: Status2


class EventMetadataPropertyFilter(BaseModel):
    model_config = ConfigDict(
        extra="forbid",
    )
    key: str
    label: Optional[str] = None
    operator: PropertyOperator
    type: Literal["event_metadata"] = "event_metadata"
    value: Optional[Union[list[Union[str, float]], Union[str, float]]] = None


class EventOddsRatioSerialized(BaseModel):
    model_config = ConfigDict(
        extra="forbid",
    )
    correlation_type: CorrelationType
    event: EventDefinition
    failure_count: int
    odds_ratio: float
    success_count: int


class EventPropertyFilter(BaseModel):
    model_config = ConfigDict(
        extra="forbid",
    )
    key: str
    label: Optional[str] = None
    operator: Optional[PropertyOperator] = PropertyOperator.EXACT
    type: Literal["event"] = Field(default="event", description="Event properties")
    value: Optional[Union[list[Union[str, float]], Union[str, float]]] = None


class EventTaxonomyItem(BaseModel):
    model_config = ConfigDict(
        extra="forbid",
    )
    property: str
    sample_count: int
    sample_values: list[str]


class EventsHeatMapColumnAggregationResult(BaseModel):
    model_config = ConfigDict(
        extra="forbid",
    )
    column: int
    value: int


class EventsHeatMapDataResult(BaseModel):
    model_config = ConfigDict(
        extra="forbid",
    )
    column: int
    row: int
    value: int


class EventsHeatMapRowAggregationResult(BaseModel):
    model_config = ConfigDict(
        extra="forbid",
    )
    row: int
    value: int


class EventsHeatMapStructuredResult(BaseModel):
    model_config = ConfigDict(
        extra="forbid",
    )
    allAggregations: int
    columnAggregations: list[EventsHeatMapColumnAggregationResult]
    data: list[EventsHeatMapDataResult]
    rowAggregations: list[EventsHeatMapRowAggregationResult]


class ExperimentExposureQueryResponse(BaseModel):
    model_config = ConfigDict(
        extra="forbid",
    )
    date_range: DateRange
    kind: Literal["ExperimentExposureQuery"] = "ExperimentExposureQuery"
    timeseries: list[ExperimentExposureTimeSeries]
    total_exposures: dict[str, float]


class ExperimentHoldoutType(BaseModel):
    model_config = ConfigDict(
        extra="forbid",
    )
    created_at: Optional[str] = None
    created_by: Optional[UserBasicType] = None
    description: Optional[str] = None
    filters: dict[str, Any]
    id: Optional[float] = None
    name: str
    updated_at: Optional[str] = None


class ExperimentMetricBaseProperties(BaseModel):
    model_config = ConfigDict(
        extra="forbid",
    )
    conversion_window: Optional[int] = None
    conversion_window_unit: Optional[FunnelConversionWindowTimeUnit] = None
    kind: Literal["ExperimentMetric"] = "ExperimentMetric"
    name: Optional[str] = None
    response: Optional[dict[str, Any]] = None
    version: Optional[float] = Field(default=None, description="version of the node, used for schema migrations")


class ExperimentStatsBase(BaseModel):
    model_config = ConfigDict(
        extra="forbid",
    )
    key: str
    number_of_samples: int
    sum: float
    sum_squares: float


class ExperimentVariantResultBayesian(BaseModel):
    model_config = ConfigDict(
        extra="forbid",
    )
    chance_to_win: float
    credible_interval: list[float] = Field(..., max_length=2, min_length=2)
    key: str
    method: Literal["bayesian"] = "bayesian"
    number_of_samples: int
    significant: bool
    sum: float
    sum_squares: float


class ExperimentVariantResultFrequentist(BaseModel):
    model_config = ConfigDict(
        extra="forbid",
    )
    confidence_interval: list[float] = Field(..., max_length=2, min_length=2)
    key: str
    method: Literal["frequentist"] = "frequentist"
    number_of_samples: int
    p_value: float
    significant: bool
    sum: float
    sum_squares: float


class ExternalQueryError(BaseModel):
    model_config = ConfigDict(
        extra="forbid",
    )
    code: ExternalQueryErrorCode
    detail: str


class FeaturePropertyFilter(BaseModel):
    model_config = ConfigDict(
        extra="forbid",
    )
    key: str
    label: Optional[str] = None
    operator: PropertyOperator
    type: Literal["feature"] = Field(default="feature", description='Event property with "$feature/" prepended')
    value: Optional[Union[list[Union[str, float]], Union[str, float]]] = None


class FunnelCorrelationResult(BaseModel):
    model_config = ConfigDict(
        extra="forbid",
    )
    events: list[EventOddsRatioSerialized]
    skewed: bool


class FunnelExclusionSteps(BaseModel):
    model_config = ConfigDict(
        extra="forbid",
    )
    funnelFromStep: int
    funnelToStep: int


class FunnelsFilterLegacy(BaseModel):
    model_config = ConfigDict(
        extra="forbid",
    )
    bin_count: Optional[Union[float, str]] = None
    breakdown_attribution_type: Optional[BreakdownAttributionType] = None
    breakdown_attribution_value: Optional[float] = None
    exclusions: Optional[list[FunnelExclusionLegacy]] = None
    funnel_aggregate_by_hogql: Optional[str] = None
    funnel_from_step: Optional[float] = None
    funnel_order_type: Optional[StepOrderValue] = None
    funnel_step_reference: Optional[FunnelStepReference] = None
    funnel_to_step: Optional[float] = None
    funnel_viz_type: Optional[FunnelVizType] = None
    funnel_window_interval: Optional[float] = None
    funnel_window_interval_unit: Optional[FunnelConversionWindowTimeUnit] = None
    hidden_legend_keys: Optional[dict[str, Union[bool, Any]]] = None
    layout: Optional[FunnelLayout] = None


class GroupPropertyFilter(BaseModel):
    model_config = ConfigDict(
        extra="forbid",
    )
    group_type_index: Optional[int] = None
    key: str
    label: Optional[str] = None
    operator: PropertyOperator
    type: Literal["group"] = "group"
    value: Optional[Union[list[Union[str, float]], Union[str, float]]] = None


class HogQLAutocompleteResponse(BaseModel):
    model_config = ConfigDict(
        extra="forbid",
    )
    incomplete_list: bool = Field(..., description="Whether or not the suggestions returned are complete")
    suggestions: list[AutocompleteCompletionItem]
    timings: Optional[list[QueryTiming]] = Field(
        default=None, description="Measured timings for different parts of the query generation process"
    )


class HogQLNotice(BaseModel):
    model_config = ConfigDict(
        extra="forbid",
    )
    end: Optional[int] = None
    fix: Optional[str] = None
    message: str
    start: Optional[int] = None


class HogQLPropertyFilter(BaseModel):
    model_config = ConfigDict(
        extra="forbid",
    )
    key: str
    label: Optional[str] = None
    type: Literal["hogql"] = "hogql"
    value: Optional[Union[list[Union[str, float]], Union[str, float]]] = None


class HogQLQueryModifiers(BaseModel):
    model_config = ConfigDict(
        extra="forbid",
    )
    bounceRateDurationSeconds: Optional[float] = None
    bounceRatePageViewMode: Optional[BounceRatePageViewMode] = None
    convertToProjectTimezone: Optional[bool] = None
    customChannelTypeRules: Optional[list[CustomChannelRule]] = None
    dataWarehouseEventsModifiers: Optional[list[DataWarehouseEventsModifier]] = None
    debug: Optional[bool] = None
    formatCsvAllowDoubleQuotes: Optional[bool] = None
    inCohortVia: Optional[InCohortVia] = None
    materializationMode: Optional[MaterializationMode] = None
    optimizeJoinedFilters: Optional[bool] = None
    personsArgMaxVersion: Optional[PersonsArgMaxVersion] = None
    personsJoinMode: Optional[PersonsJoinMode] = None
    personsOnEventsMode: Optional[PersonsOnEventsMode] = None
    propertyGroupsMode: Optional[PropertyGroupsMode] = None
    s3TableUseInvalidColumns: Optional[bool] = None
    sessionTableVersion: Optional[SessionTableVersion] = None
    sessionsV2JoinMode: Optional[SessionsV2JoinMode] = None
    useMaterializedViews: Optional[bool] = None
    usePresortedEventsTable: Optional[bool] = None
    useWebAnalyticsPreAggregatedTables: Optional[bool] = None


class HogQuery(BaseModel):
    model_config = ConfigDict(
        extra="forbid",
    )
    code: Optional[str] = None
    kind: Literal["HogQuery"] = "HogQuery"
    modifiers: Optional[HogQLQueryModifiers] = Field(
        default=None, description="Modifiers used when performing the query"
    )
    response: Optional[HogQueryResponse] = None
    tags: Optional[QueryLogTags] = None
    version: Optional[float] = Field(default=None, description="version of the node, used for schema migrations")


class DayItem(BaseModel):
    model_config = ConfigDict(
        extra="forbid",
    )
    label: str
    value: Union[str, datetime, int]


class InsightThreshold(BaseModel):
    model_config = ConfigDict(
        extra="forbid",
    )
    bounds: Optional[InsightsThresholdBounds] = None
    type: InsightThresholdType


class LLMTrace(BaseModel):
    model_config = ConfigDict(
        extra="forbid",
    )
    createdAt: str
    events: list[LLMTraceEvent]
    id: str
    inputCost: Optional[float] = None
    inputState: Optional[Any] = None
    inputTokens: Optional[float] = None
    outputCost: Optional[float] = None
    outputState: Optional[Any] = None
    outputTokens: Optional[float] = None
    person: LLMTracePerson
    totalCost: Optional[float] = None
    totalLatency: Optional[float] = None
    traceName: Optional[str] = None


class LifecycleFilter(BaseModel):
    model_config = ConfigDict(
        extra="forbid",
    )
    showLegend: Optional[bool] = False
    showValuesOnSeries: Optional[bool] = None
    toggledLifecycles: Optional[list[LifecycleToggle]] = None


class LifecycleFilterLegacy(BaseModel):
    model_config = ConfigDict(
        extra="forbid",
    )
    show_legend: Optional[bool] = None
    show_values_on_series: Optional[bool] = None
    toggledLifecycles: Optional[list[LifecycleToggle]] = None


class LogEntryPropertyFilter(BaseModel):
    model_config = ConfigDict(
        extra="forbid",
    )
    key: str
    label: Optional[str] = None
    operator: PropertyOperator
    type: Literal["log_entry"] = "log_entry"
    value: Optional[Union[list[Union[str, float]], Union[str, float]]] = None


class LogMessage(BaseModel):
    model_config = ConfigDict(
        extra="forbid",
    )
    attributes: dict[str, Any]
    body: str
    event_name: str
    instrumentation_scope: str
    level: LogSeverityLevel
    observed_timestamp: datetime
    resource: str
    severity_number: float
    severity_text: LogSeverityLevel
    span_id: str
    timestamp: datetime
    trace_id: str
    uuid: str


class LogPropertyFilter(BaseModel):
    model_config = ConfigDict(
        extra="forbid",
    )
    key: str
    label: Optional[str] = None
    operator: PropertyOperator
    type: Literal["log"] = "log"
    value: Optional[Union[list[Union[str, float]], Union[str, float]]] = None


class MatchedRecording(BaseModel):
    model_config = ConfigDict(
        extra="forbid",
    )
    events: list[MatchedRecordingEvent]
    session_id: Optional[str] = None


class NewExperimentQueryResponse(BaseModel):
    model_config = ConfigDict(
        extra="forbid",
    )
    baseline: ExperimentStatsBase
    variant_results: Union[list[ExperimentVariantResultFrequentist], list[ExperimentVariantResultBayesian]]


class PathsFilter(BaseModel):
    model_config = ConfigDict(
        extra="forbid",
    )
    edgeLimit: Optional[int] = 50
    endPoint: Optional[str] = None
    excludeEvents: Optional[list[str]] = None
    includeEventTypes: Optional[list[PathType]] = None
    localPathCleaningFilters: Optional[list[PathCleaningFilter]] = None
    maxEdgeWeight: Optional[int] = None
    minEdgeWeight: Optional[int] = None
    pathDropoffKey: Optional[str] = Field(default=None, description="Relevant only within actors query")
    pathEndKey: Optional[str] = Field(default=None, description="Relevant only within actors query")
    pathGroupings: Optional[list[str]] = None
    pathReplacements: Optional[bool] = None
    pathStartKey: Optional[str] = Field(default=None, description="Relevant only within actors query")
    pathsHogQLExpression: Optional[str] = None
    startPoint: Optional[str] = None
    stepLimit: Optional[int] = 5


class PersonPropertyFilter(BaseModel):
    model_config = ConfigDict(
        extra="forbid",
    )
    key: str
    label: Optional[str] = None
    operator: PropertyOperator
    type: Literal["person"] = Field(default="person", description="Person properties")
    value: Optional[Union[list[Union[str, float]], Union[str, float]]] = None


class QueryResponseAlternative8(BaseModel):
    model_config = ConfigDict(
        extra="forbid",
    )
    errors: list[HogQLNotice]
    isUsingIndices: Optional[QueryIndexUsage] = None
    isValid: Optional[bool] = None
    notices: list[HogQLNotice]
    query: Optional[str] = None
    table_names: Optional[list[str]] = None
    warnings: list[HogQLNotice]


class QueryResponseAlternative9(BaseModel):
    model_config = ConfigDict(
        extra="forbid",
    )
    incomplete_list: bool = Field(..., description="Whether or not the suggestions returned are complete")
    suggestions: list[AutocompleteCompletionItem]
    timings: Optional[list[QueryTiming]] = Field(
        default=None, description="Measured timings for different parts of the query generation process"
    )


class QueryResponseAlternative24(BaseModel):
    model_config = ConfigDict(
        extra="forbid",
    )
    data: dict[str, Any]
    error: Optional[ExternalQueryError] = None
    status: ExternalQueryStatus


class QueryStatus(BaseModel):
    model_config = ConfigDict(
        extra="forbid",
    )
    complete: Optional[bool] = Field(
        default=False,
        description=(
            "Whether the query is still running. Will be true if the query is complete, even if it errored. Either"
            " result or error will be set."
        ),
    )
    dashboard_id: Optional[int] = None
    end_time: Optional[datetime] = Field(
        default=None, description="When did the query execution task finish (whether successfully or not)."
    )
    error: Optional[bool] = Field(
        default=False,
        description=(
            "If the query failed, this will be set to true. More information can be found in the error_message field."
        ),
    )
    error_message: Optional[str] = None
    expiration_time: Optional[datetime] = None
    id: str
    insight_id: Optional[int] = None
    labels: Optional[list[str]] = None
    pickup_time: Optional[datetime] = Field(
        default=None, description="When was the query execution task picked up by a worker."
    )
    query_async: Literal[True] = Field(default=True, description="ONLY async queries use QueryStatus.")
    query_progress: Optional[ClickhouseQueryProgress] = None
    results: Optional[Any] = None
    start_time: Optional[datetime] = Field(default=None, description="When was query execution task enqueued.")
    task_id: Optional[str] = None
    team_id: int


class QueryStatusResponse(BaseModel):
    model_config = ConfigDict(
        extra="forbid",
    )
    query_status: QueryStatus


class ResultCustomization(RootModel[Union[ResultCustomizationByValue, ResultCustomizationByPosition]]):
    root: Union[ResultCustomizationByValue, ResultCustomizationByPosition]


class RetentionValue(BaseModel):
    model_config = ConfigDict(
        extra="forbid",
    )
    count: int
    label: Optional[str] = None


class RevenueAnalyticsEventItem(BaseModel):
    model_config = ConfigDict(
        extra="forbid",
    )
    currencyAwareDecimal: Optional[bool] = Field(
        default=False,
        description=(
            "If true, the revenue will be divided by the smallest unit of the currency.\n\nFor example, in case this is"
            " set to true, if the revenue is 1089 and the currency is USD, the revenue will be $10.89, but if the"
            " currency is JPY, the revenue will be ¥1089."
        ),
    )
    eventName: str
    revenueCurrencyProperty: Optional[RevenueCurrencyPropertyConfig] = Field(
        default_factory=lambda: RevenueCurrencyPropertyConfig.model_validate({"static": "USD"})
    )
    revenueProperty: str


class RevenueAnalyticsGrossRevenueQueryResponse(BaseModel):
    model_config = ConfigDict(
        extra="forbid",
    )
    columns: Optional[list[str]] = None
    error: Optional[str] = Field(
        default=None,
        description="Query error. Returned only if 'explain' or `modifiers.debug` is true. Throws an error otherwise.",
    )
    hogql: Optional[str] = Field(default=None, description="Generated HogQL query.")
    modifiers: Optional[HogQLQueryModifiers] = Field(
        default=None, description="Modifiers used when performing the query"
    )
    query_status: Optional[QueryStatus] = Field(
        default=None, description="Query status indicates whether next to the provided data, a query is still running."
    )
    results: Any
    timings: Optional[list[QueryTiming]] = Field(
        default=None, description="Measured timings for different parts of the query generation process"
    )


class RevenueAnalyticsGrowthRateQueryResponse(BaseModel):
    model_config = ConfigDict(
        extra="forbid",
    )
    columns: Optional[list[str]] = None
    error: Optional[str] = Field(
        default=None,
        description="Query error. Returned only if 'explain' or `modifiers.debug` is true. Throws an error otherwise.",
    )
    hogql: Optional[str] = Field(default=None, description="Generated HogQL query.")
    modifiers: Optional[HogQLQueryModifiers] = Field(
        default=None, description="Modifiers used when performing the query"
    )
    query_status: Optional[QueryStatus] = Field(
        default=None, description="Query status indicates whether next to the provided data, a query is still running."
    )
    results: Any
    timings: Optional[list[QueryTiming]] = Field(
        default=None, description="Measured timings for different parts of the query generation process"
    )


class RevenueAnalyticsOverviewItem(BaseModel):
    model_config = ConfigDict(
        extra="forbid",
    )
    key: RevenueAnalyticsOverviewItemKey
    value: float


class RevenueAnalyticsOverviewQueryResponse(BaseModel):
    model_config = ConfigDict(
        extra="forbid",
    )
    error: Optional[str] = Field(
        default=None,
        description="Query error. Returned only if 'explain' or `modifiers.debug` is true. Throws an error otherwise.",
    )
    hogql: Optional[str] = Field(default=None, description="Generated HogQL query.")
    modifiers: Optional[HogQLQueryModifiers] = Field(
        default=None, description="Modifiers used when performing the query"
    )
    query_status: Optional[QueryStatus] = Field(
        default=None, description="Query status indicates whether next to the provided data, a query is still running."
    )
    results: list[RevenueAnalyticsOverviewItem]
    timings: Optional[list[QueryTiming]] = Field(
        default=None, description="Measured timings for different parts of the query generation process"
    )


class RevenueAnalyticsRevenueQueryResponse(BaseModel):
    model_config = ConfigDict(
        extra="forbid",
    )
    error: Optional[str] = Field(
        default=None,
        description="Query error. Returned only if 'explain' or `modifiers.debug` is true. Throws an error otherwise.",
    )
    hogql: Optional[str] = Field(default=None, description="Generated HogQL query.")
    modifiers: Optional[HogQLQueryModifiers] = Field(
        default=None, description="Modifiers used when performing the query"
    )
    query_status: Optional[QueryStatus] = Field(
        default=None, description="Query status indicates whether next to the provided data, a query is still running."
    )
    results: list[RevenueAnalyticsOverviewItem]
    timings: Optional[list[QueryTiming]] = Field(
        default=None, description="Measured timings for different parts of the query generation process"
    )


class RevenueAnalyticsTopCustomersQueryResponse(BaseModel):
    model_config = ConfigDict(
        extra="forbid",
    )
    columns: Optional[list[str]] = None
    error: Optional[str] = Field(
        default=None,
        description="Query error. Returned only if 'explain' or `modifiers.debug` is true. Throws an error otherwise.",
    )
    hogql: Optional[str] = Field(default=None, description="Generated HogQL query.")
    modifiers: Optional[HogQLQueryModifiers] = Field(
        default=None, description="Modifiers used when performing the query"
    )
    query_status: Optional[QueryStatus] = Field(
        default=None, description="Query status indicates whether next to the provided data, a query is still running."
    )
    results: Any
    timings: Optional[list[QueryTiming]] = Field(
        default=None, description="Measured timings for different parts of the query generation process"
    )


class RevenueExampleDataWarehouseTablesQueryResponse(BaseModel):
    model_config = ConfigDict(
        extra="forbid",
    )
    columns: Optional[list] = None
    error: Optional[str] = Field(
        default=None,
        description="Query error. Returned only if 'explain' or `modifiers.debug` is true. Throws an error otherwise.",
    )
    hasMore: Optional[bool] = None
    hogql: Optional[str] = Field(default=None, description="Generated HogQL query.")
    limit: Optional[int] = None
    modifiers: Optional[HogQLQueryModifiers] = Field(
        default=None, description="Modifiers used when performing the query"
    )
    offset: Optional[int] = None
    query_status: Optional[QueryStatus] = Field(
        default=None, description="Query status indicates whether next to the provided data, a query is still running."
    )
    results: Any
    timings: Optional[list[QueryTiming]] = Field(
        default=None, description="Measured timings for different parts of the query generation process"
    )
    types: Optional[list] = None


class RevenueExampleEventsQueryResponse(BaseModel):
    model_config = ConfigDict(
        extra="forbid",
    )
    columns: Optional[list] = None
    error: Optional[str] = Field(
        default=None,
        description="Query error. Returned only if 'explain' or `modifiers.debug` is true. Throws an error otherwise.",
    )
    hasMore: Optional[bool] = None
    hogql: Optional[str] = Field(default=None, description="Generated HogQL query.")
    limit: Optional[int] = None
    modifiers: Optional[HogQLQueryModifiers] = Field(
        default=None, description="Modifiers used when performing the query"
    )
    offset: Optional[int] = None
    query_status: Optional[QueryStatus] = Field(
        default=None, description="Query status indicates whether next to the provided data, a query is still running."
    )
    results: Any
    timings: Optional[list[QueryTiming]] = Field(
        default=None, description="Measured timings for different parts of the query generation process"
    )
    types: Optional[list] = None


class SavedInsightNode(BaseModel):
    model_config = ConfigDict(
        extra="forbid",
    )
    allowSorting: Optional[bool] = Field(
        default=None, description="Can the user click on column headers to sort the table? (default: true)"
    )
    context: Optional[Context1] = Field(
        default=None, description="Context for the table, used by components like ColumnConfigurator"
    )
    embedded: Optional[bool] = Field(default=None, description="Query is embedded inside another bordered component")
    expandable: Optional[bool] = Field(
        default=None, description="Can expand row to show raw event data (default: true)"
    )
    full: Optional[bool] = Field(
        default=None, description="Show with most visual options enabled. Used in insight scene."
    )
    hidePersonsModal: Optional[bool] = None
    hideTooltipOnScroll: Optional[bool] = None
    kind: Literal["SavedInsightNode"] = "SavedInsightNode"
    propertiesViaUrl: Optional[bool] = Field(default=None, description="Link properties via the URL (default: false)")
    shortId: str
    showActions: Optional[bool] = Field(default=None, description="Show the kebab menu at the end of the row")
    showColumnConfigurator: Optional[bool] = Field(
        default=None, description="Show a button to configure the table's columns if possible"
    )
    showCorrelationTable: Optional[bool] = None
    showDateRange: Optional[bool] = Field(default=None, description="Show date range selector")
    showElapsedTime: Optional[bool] = Field(default=None, description="Show the time it takes to run a query")
    showEventFilter: Optional[bool] = Field(
        default=None, description="Include an event filter above the table (EventsNode only)"
    )
    showExport: Optional[bool] = Field(default=None, description="Show the export button")
    showFilters: Optional[bool] = None
    showHeader: Optional[bool] = None
    showHogQLEditor: Optional[bool] = Field(default=None, description="Include a HogQL query editor above HogQL tables")
    showLastComputation: Optional[bool] = None
    showLastComputationRefresh: Optional[bool] = None
    showOpenEditorButton: Optional[bool] = Field(
        default=None, description="Show a button to open the current query as a new insight. (default: true)"
    )
    showPersistentColumnConfigurator: Optional[bool] = Field(
        default=None, description="Show a button to configure and persist the table's default columns if possible"
    )
    showPropertyFilter: Optional[Union[bool, list[TaxonomicFilterGroupType]]] = Field(
        default=None, description="Include a property filter above the table"
    )
    showReload: Optional[bool] = Field(default=None, description="Show a reload button")
    showResults: Optional[bool] = None
    showResultsTable: Optional[bool] = Field(default=None, description="Show a results table")
    showSavedQueries: Optional[bool] = Field(default=None, description="Shows a list of saved queries")
    showSearch: Optional[bool] = Field(default=None, description="Include a free text search field (PersonsNode only)")
    showTable: Optional[bool] = None
    showTestAccountFilters: Optional[bool] = Field(default=None, description="Show filter to exclude test accounts")
    showTimings: Optional[bool] = Field(default=None, description="Show a detailed query timing breakdown")
    suppressSessionAnalysisWarning: Optional[bool] = None
    version: Optional[float] = Field(default=None, description="version of the node, used for schema migrations")
    vizSpecificOptions: Optional[VizSpecificOptions] = None


class Filters(BaseModel):
    model_config = ConfigDict(
        extra="forbid",
    )
    dateRange: Optional[DateRange] = None
    properties: Optional[list[SessionPropertyFilter]] = None


class SessionAttributionExplorerQueryResponse(BaseModel):
    model_config = ConfigDict(
        extra="forbid",
    )
    columns: Optional[list] = None
    error: Optional[str] = Field(
        default=None,
        description="Query error. Returned only if 'explain' or `modifiers.debug` is true. Throws an error otherwise.",
    )
    hasMore: Optional[bool] = None
    hogql: Optional[str] = Field(default=None, description="Generated HogQL query.")
    limit: Optional[int] = None
    modifiers: Optional[HogQLQueryModifiers] = Field(
        default=None, description="Modifiers used when performing the query"
    )
    offset: Optional[int] = None
    query_status: Optional[QueryStatus] = Field(
        default=None, description="Query status indicates whether next to the provided data, a query is still running."
    )
    results: Any
    timings: Optional[list[QueryTiming]] = Field(
        default=None, description="Measured timings for different parts of the query generation process"
    )
    types: Optional[list] = None


class SessionRecordingType(BaseModel):
    model_config = ConfigDict(
        extra="forbid",
    )
    active_seconds: Optional[float] = None
    activity_score: Optional[float] = Field(
        default=None, description="calculated on the backend so that we can sort by it, definition may change over time"
    )
    click_count: Optional[float] = None
    console_error_count: Optional[float] = None
    console_log_count: Optional[float] = None
    console_warn_count: Optional[float] = None
    distinct_id: Optional[str] = None
    email: Optional[str] = None
    end_time: str = Field(..., description="When the recording ends in ISO format.")
    id: str
    inactive_seconds: Optional[float] = None
    keypress_count: Optional[float] = None
    matching_events: Optional[list[MatchedRecording]] = Field(default=None, description="List of matching events. *")
    mouse_activity_count: Optional[float] = Field(
        default=None, description="count of all mouse activity in the recording, not just clicks"
    )
    ongoing: Optional[bool] = Field(
        default=None,
        description=(
            "whether we have received data for this recording in the last 5 minutes (assumes the recording was loaded"
            " from ClickHouse)\n*"
        ),
    )
    person: Optional[PersonType] = None
    recording_duration: float = Field(..., description="Length of recording in seconds.")
    snapshot_source: SnapshotSource
    start_time: str = Field(..., description="When the recording starts in ISO format.")
    start_url: Optional[str] = None
    storage: Optional[Storage] = Field(default=None, description="Where this recording information was loaded from")
    summary: Optional[str] = None
    viewed: bool = Field(..., description="Whether this recording has been viewed by you already.")
    viewers: list[str] = Field(..., description="user ids of other users who have viewed this recording")


class SessionsTimelineQueryResponse(BaseModel):
    model_config = ConfigDict(
        extra="forbid",
    )
    error: Optional[str] = Field(
        default=None,
        description="Query error. Returned only if 'explain' or `modifiers.debug` is true. Throws an error otherwise.",
    )
    hasMore: Optional[bool] = None
    hogql: Optional[str] = Field(default=None, description="Generated HogQL query.")
    modifiers: Optional[HogQLQueryModifiers] = Field(
        default=None, description="Modifiers used when performing the query"
    )
    query_status: Optional[QueryStatus] = Field(
        default=None, description="Query status indicates whether next to the provided data, a query is still running."
    )
    results: list[TimelineEntry]
    timings: Optional[list[QueryTiming]] = Field(
        default=None, description="Measured timings for different parts of the query generation process"
    )


class StickinessCriteria(BaseModel):
    model_config = ConfigDict(
        extra="forbid",
    )
    operator: StickinessOperator
    value: int


class StickinessFilter(BaseModel):
    model_config = ConfigDict(
        extra="forbid",
    )
    computedAs: Optional[StickinessComputationMode] = None
    display: Optional[ChartDisplayType] = None
    hiddenLegendIndexes: Optional[list[int]] = None
    showLegend: Optional[bool] = None
    showMultipleYAxes: Optional[bool] = None
    showValuesOnSeries: Optional[bool] = None
    stickinessCriteria: Optional[StickinessCriteria] = None


class StickinessQueryResponse(BaseModel):
    model_config = ConfigDict(
        extra="forbid",
    )
    error: Optional[str] = Field(
        default=None,
        description="Query error. Returned only if 'explain' or `modifiers.debug` is true. Throws an error otherwise.",
    )
    hogql: Optional[str] = Field(default=None, description="Generated HogQL query.")
    modifiers: Optional[HogQLQueryModifiers] = Field(
        default=None, description="Modifiers used when performing the query"
    )
    query_status: Optional[QueryStatus] = Field(
        default=None, description="Query status indicates whether next to the provided data, a query is still running."
    )
    results: list[dict[str, Any]]
    timings: Optional[list[QueryTiming]] = Field(
        default=None, description="Measured timings for different parts of the query generation process"
    )


class SuggestedQuestionsQuery(BaseModel):
    model_config = ConfigDict(
        extra="forbid",
    )
    kind: Literal["SuggestedQuestionsQuery"] = "SuggestedQuestionsQuery"
    modifiers: Optional[HogQLQueryModifiers] = Field(
        default=None, description="Modifiers used when performing the query"
    )
    response: Optional[SuggestedQuestionsQueryResponse] = None
    tags: Optional[QueryLogTags] = None
    version: Optional[float] = Field(default=None, description="version of the node, used for schema migrations")


class TableSettings(BaseModel):
    model_config = ConfigDict(
        extra="forbid",
    )
    columns: Optional[list[ChartAxis]] = None
    conditionalFormatting: Optional[list[ConditionalFormattingRule]] = None


class TeamTaxonomyItem(BaseModel):
    model_config = ConfigDict(
        extra="forbid",
    )
    count: int
    event: str


class TestBasicQueryResponse(BaseModel):
    model_config = ConfigDict(
        extra="forbid",
    )
    error: Optional[str] = Field(
        default=None,
        description="Query error. Returned only if 'explain' or `modifiers.debug` is true. Throws an error otherwise.",
    )
    hogql: Optional[str] = Field(default=None, description="Generated HogQL query.")
    modifiers: Optional[HogQLQueryModifiers] = Field(
        default=None, description="Modifiers used when performing the query"
    )
    query_status: Optional[QueryStatus] = Field(
        default=None, description="Query status indicates whether next to the provided data, a query is still running."
    )
    results: list
    timings: Optional[list[QueryTiming]] = Field(
        default=None, description="Measured timings for different parts of the query generation process"
    )


class TestCachedBasicQueryResponse(BaseModel):
    model_config = ConfigDict(
        extra="forbid",
    )
    cache_key: str
    cache_target_age: Optional[datetime] = None
    calculation_trigger: Optional[str] = Field(
        default=None, description="What triggered the calculation of the query, leave empty if user/immediate"
    )
    error: Optional[str] = Field(
        default=None,
        description="Query error. Returned only if 'explain' or `modifiers.debug` is true. Throws an error otherwise.",
    )
    hogql: Optional[str] = Field(default=None, description="Generated HogQL query.")
    is_cached: bool
    last_refresh: datetime
    modifiers: Optional[HogQLQueryModifiers] = Field(
        default=None, description="Modifiers used when performing the query"
    )
    next_allowed_client_refresh: datetime
    query_status: Optional[QueryStatus] = Field(
        default=None, description="Query status indicates whether next to the provided data, a query is still running."
    )
    results: list
    timezone: str
    timings: Optional[list[QueryTiming]] = Field(
        default=None, description="Measured timings for different parts of the query generation process"
    )


class TracesQueryResponse(BaseModel):
    model_config = ConfigDict(
        extra="forbid",
    )
    columns: Optional[list[str]] = None
    error: Optional[str] = Field(
        default=None,
        description="Query error. Returned only if 'explain' or `modifiers.debug` is true. Throws an error otherwise.",
    )
    hasMore: Optional[bool] = None
    hogql: Optional[str] = Field(default=None, description="Generated HogQL query.")
    limit: Optional[int] = None
    modifiers: Optional[HogQLQueryModifiers] = Field(
        default=None, description="Modifiers used when performing the query"
    )
    offset: Optional[int] = None
    query_status: Optional[QueryStatus] = Field(
        default=None, description="Query status indicates whether next to the provided data, a query is still running."
    )
    results: list[LLMTrace]
    timings: Optional[list[QueryTiming]] = Field(
        default=None, description="Measured timings for different parts of the query generation process"
    )


class TrendsAlertConfig(BaseModel):
    model_config = ConfigDict(
        extra="forbid",
    )
    check_ongoing_interval: Optional[bool] = None
    series_index: int
    type: Literal["TrendsAlertConfig"] = "TrendsAlertConfig"


class TrendsFilter(BaseModel):
    model_config = ConfigDict(
        extra="forbid",
    )
    aggregationAxisFormat: Optional[AggregationAxisFormat] = AggregationAxisFormat.NUMERIC
    aggregationAxisPostfix: Optional[str] = None
    aggregationAxisPrefix: Optional[str] = None
    breakdown_histogram_bin_count: Optional[float] = None
    decimalPlaces: Optional[float] = None
    display: Optional[ChartDisplayType] = ChartDisplayType.ACTIONS_LINE_GRAPH
    formula: Optional[str] = None
    formulaNodes: Optional[list[TrendsFormulaNode]] = Field(
        default=None,
        description="List of formulas with optional custom names. Takes precedence over formula/formulas if set.",
    )
    formulas: Optional[list[str]] = None
    goalLines: Optional[list[GoalLine]] = Field(default=None, description="Goal Lines")
    hiddenLegendIndexes: Optional[list[int]] = None
    minDecimalPlaces: Optional[float] = None
    resultCustomizationBy: Optional[ResultCustomizationBy] = Field(
        default=ResultCustomizationBy.VALUE,
        description="Wether result datasets are associated by their values or by their order.",
    )
    resultCustomizations: Optional[
        Union[dict[str, ResultCustomizationByValue], dict[str, ResultCustomizationByPosition]]
    ] = Field(default=None, description="Customizations for the appearance of result datasets.")
    showAlertThresholdLines: Optional[bool] = False
    showLabelsOnSeries: Optional[bool] = None
    showLegend: Optional[bool] = False
    showMultipleYAxes: Optional[bool] = False
    showPercentStackView: Optional[bool] = False
    showValuesOnSeries: Optional[bool] = False
    smoothingIntervals: Optional[int] = 1
    yAxisScaleType: Optional[YAxisScaleType] = YAxisScaleType.LINEAR


class TrendsQueryResponse(BaseModel):
    model_config = ConfigDict(
        extra="forbid",
    )
    error: Optional[str] = Field(
        default=None,
        description="Query error. Returned only if 'explain' or `modifiers.debug` is true. Throws an error otherwise.",
    )
    hasMore: Optional[bool] = Field(default=None, description="Wether more breakdown values are available.")
    hogql: Optional[str] = Field(default=None, description="Generated HogQL query.")
    modifiers: Optional[HogQLQueryModifiers] = Field(
        default=None, description="Modifiers used when performing the query"
    )
    query_status: Optional[QueryStatus] = Field(
        default=None, description="Query status indicates whether next to the provided data, a query is still running."
    )
    results: list[dict[str, Any]]
    timings: Optional[list[QueryTiming]] = Field(
        default=None, description="Measured timings for different parts of the query generation process"
    )


class WebAnalyticsExternalSummaryQueryResponse(BaseModel):
    model_config = ConfigDict(
        extra="forbid",
    )
    data: dict[str, Any]
    error: Optional[ExternalQueryError] = None
    status: ExternalQueryStatus


class WebExternalClicksTableQueryResponse(BaseModel):
    model_config = ConfigDict(
        extra="forbid",
    )
    columns: Optional[list] = None
    error: Optional[str] = Field(
        default=None,
        description="Query error. Returned only if 'explain' or `modifiers.debug` is true. Throws an error otherwise.",
    )
    hasMore: Optional[bool] = None
    hogql: Optional[str] = Field(default=None, description="Generated HogQL query.")
    limit: Optional[int] = None
    modifiers: Optional[HogQLQueryModifiers] = Field(
        default=None, description="Modifiers used when performing the query"
    )
    offset: Optional[int] = None
    query_status: Optional[QueryStatus] = Field(
        default=None, description="Query status indicates whether next to the provided data, a query is still running."
    )
    results: list
    samplingRate: Optional[SamplingRate] = None
    timings: Optional[list[QueryTiming]] = Field(
        default=None, description="Measured timings for different parts of the query generation process"
    )
    types: Optional[list] = None


class WebGoalsQueryResponse(BaseModel):
    model_config = ConfigDict(
        extra="forbid",
    )
    columns: Optional[list] = None
    error: Optional[str] = Field(
        default=None,
        description="Query error. Returned only if 'explain' or `modifiers.debug` is true. Throws an error otherwise.",
    )
    hasMore: Optional[bool] = None
    hogql: Optional[str] = Field(default=None, description="Generated HogQL query.")
    limit: Optional[int] = None
    modifiers: Optional[HogQLQueryModifiers] = Field(
        default=None, description="Modifiers used when performing the query"
    )
    offset: Optional[int] = None
    query_status: Optional[QueryStatus] = Field(
        default=None, description="Query status indicates whether next to the provided data, a query is still running."
    )
    results: list
    samplingRate: Optional[SamplingRate] = None
    timings: Optional[list[QueryTiming]] = Field(
        default=None, description="Measured timings for different parts of the query generation process"
    )
    types: Optional[list] = None


class WebOverviewItem(BaseModel):
    model_config = ConfigDict(
        extra="forbid",
    )
    changeFromPreviousPct: Optional[float] = None
    isIncreaseBad: Optional[bool] = None
    key: str
    kind: WebOverviewItemKind
    previous: Optional[float] = None
    usedPreAggregatedTables: Optional[bool] = None
    value: Optional[float] = None


class WebOverviewQueryResponse(BaseModel):
    model_config = ConfigDict(
        extra="forbid",
    )
    dateFrom: Optional[str] = None
    dateTo: Optional[str] = None
    error: Optional[str] = Field(
        default=None,
        description="Query error. Returned only if 'explain' or `modifiers.debug` is true. Throws an error otherwise.",
    )
    hogql: Optional[str] = Field(default=None, description="Generated HogQL query.")
    modifiers: Optional[HogQLQueryModifiers] = Field(
        default=None, description="Modifiers used when performing the query"
    )
    query_status: Optional[QueryStatus] = Field(
        default=None, description="Query status indicates whether next to the provided data, a query is still running."
    )
    results: list[WebOverviewItem]
    samplingRate: Optional[SamplingRate] = None
    timings: Optional[list[QueryTiming]] = Field(
        default=None, description="Measured timings for different parts of the query generation process"
    )
    usedPreAggregatedTables: Optional[bool] = None


class WebPageURLSearchQueryResponse(BaseModel):
    model_config = ConfigDict(
        extra="forbid",
    )
    error: Optional[str] = Field(
        default=None,
        description="Query error. Returned only if 'explain' or `modifiers.debug` is true. Throws an error otherwise.",
    )
    hasMore: Optional[bool] = None
    hogql: Optional[str] = Field(default=None, description="Generated HogQL query.")
    limit: Optional[int] = None
    modifiers: Optional[HogQLQueryModifiers] = Field(
        default=None, description="Modifiers used when performing the query"
    )
    query_status: Optional[QueryStatus] = Field(
        default=None, description="Query status indicates whether next to the provided data, a query is still running."
    )
    results: list[PageURL]
    timings: Optional[list[QueryTiming]] = Field(
        default=None, description="Measured timings for different parts of the query generation process"
    )


class WebStatsTableQueryResponse(BaseModel):
    model_config = ConfigDict(
        extra="forbid",
    )
    columns: Optional[list] = None
    error: Optional[str] = Field(
        default=None,
        description="Query error. Returned only if 'explain' or `modifiers.debug` is true. Throws an error otherwise.",
    )
    hasMore: Optional[bool] = None
    hogql: Optional[str] = Field(default=None, description="Generated HogQL query.")
    limit: Optional[int] = None
    modifiers: Optional[HogQLQueryModifiers] = Field(
        default=None, description="Modifiers used when performing the query"
    )
    offset: Optional[int] = None
    query_status: Optional[QueryStatus] = Field(
        default=None, description="Query status indicates whether next to the provided data, a query is still running."
    )
    results: list
    samplingRate: Optional[SamplingRate] = None
    timings: Optional[list[QueryTiming]] = Field(
        default=None, description="Measured timings for different parts of the query generation process"
    )
    types: Optional[list] = None
    usedPreAggregatedTables: Optional[bool] = None


class WebVitalsItemAction(BaseModel):
    model_config = ConfigDict(
        extra="forbid",
    )
    custom_name: WebVitalsMetric
    math: WebVitalsPercentile


class WebVitalsPathBreakdownResult(BaseModel):
    model_config = ConfigDict(
        extra="forbid",
    )
    good: list[WebVitalsPathBreakdownResultItem]
    needs_improvements: list[WebVitalsPathBreakdownResultItem]
    poor: list[WebVitalsPathBreakdownResultItem]


class ActorsPropertyTaxonomyQueryResponse(BaseModel):
    model_config = ConfigDict(
        extra="forbid",
    )
    error: Optional[str] = Field(
        default=None,
        description="Query error. Returned only if 'explain' or `modifiers.debug` is true. Throws an error otherwise.",
    )
    hogql: Optional[str] = Field(default=None, description="Generated HogQL query.")
    modifiers: Optional[HogQLQueryModifiers] = Field(
        default=None, description="Modifiers used when performing the query"
    )
    query_status: Optional[QueryStatus] = Field(
        default=None, description="Query status indicates whether next to the provided data, a query is still running."
    )
    results: ActorsPropertyTaxonomyResponse
    timings: Optional[list[QueryTiming]] = Field(
        default=None, description="Measured timings for different parts of the query generation process"
    )


class ActorsQueryResponse(BaseModel):
    model_config = ConfigDict(
        extra="forbid",
    )
    columns: list
    error: Optional[str] = Field(
        default=None,
        description="Query error. Returned only if 'explain' or `modifiers.debug` is true. Throws an error otherwise.",
    )
    hasMore: Optional[bool] = None
    hogql: str = Field(..., description="Generated HogQL query.")
    limit: int
    missing_actors_count: Optional[int] = None
    modifiers: Optional[HogQLQueryModifiers] = Field(
        default=None, description="Modifiers used when performing the query"
    )
    offset: int
    query_status: Optional[QueryStatus] = Field(
        default=None, description="Query status indicates whether next to the provided data, a query is still running."
    )
    results: list[list]
    timings: Optional[list[QueryTiming]] = Field(
        default=None, description="Measured timings for different parts of the query generation process"
    )
    types: Optional[list[str]] = None


class AnyResponseType1(BaseModel):
    model_config = ConfigDict(
        extra="forbid",
    )
    field_create_in_folder: Optional[str] = Field(
        default=None, alias="_create_in_folder", description="Only used when creating objects"
    )
    cache_target_age: Optional[str] = None
    created_at: Optional[str] = None
    created_by: Optional[UserBasicType] = None
    dashboard_tiles: Optional[list[DashboardTileBasicType]] = None
    dashboards: Optional[list[float]] = None
    deleted: Optional[bool] = None
    derived_name: Optional[str] = None
    description: Optional[str] = None
    disable_baseline: Optional[bool] = Field(
        default=None, description="Only used in the frontend to toggle showing Baseline in funnels or not"
    )
    effective_privilege_level: Optional[DashboardPrivilegeLevel] = None
    effective_restriction_level: Optional[DashboardRestrictionLevel] = None
    favorited: Optional[bool] = None
    id: Optional[float] = Field(
        default=None, description="The primary key in the database, used as well in API endpoints"
    )
    is_sample: Optional[bool] = None
    last_modified_at: Optional[str] = None
    last_modified_by: Optional[UserBasicType] = None
    last_refresh: Optional[str] = None
    name: Optional[str] = None
    next: Optional[str] = Field(default=None, description="Only used in the frontend to store the next breakdown url")
    next_allowed_client_refresh: Optional[str] = None
    order: Optional[float] = None
    query: Optional[Query] = None
    query_status: Optional[QueryStatus] = None
    result: Optional[Any] = None
    saved: Optional[bool] = None
    short_id: Optional[str] = Field(
        default=None, description="The unique key we use when communicating with the user, e.g. in URLs"
    )
    tags: Optional[list[str]] = None
    timezone: Optional[str] = None
    updated_at: Optional[str] = None
    user_access_level: Optional[AccessControlLevel] = None


class AssistantBasePropertyFilter(
    RootModel[
        Union[
            AssistantDateTimePropertyFilter,
            AssistantSetPropertyFilter,
            Union[AssistantSingleValuePropertyFilter, AssistantArrayPropertyFilter],
        ]
    ]
):
    root: Union[
        AssistantDateTimePropertyFilter,
        AssistantSetPropertyFilter,
        Union[AssistantSingleValuePropertyFilter, AssistantArrayPropertyFilter],
    ]


class AssistantFunnelNodeShared(BaseModel):
    model_config = ConfigDict(
        extra="forbid",
    )
    math: Optional[AssistantFunnelsMath] = Field(
        default=None,
        description=(
            "Optional math aggregation type for the series. Only specify this math type if the user wants one of these."
            " `first_time_for_user` - counts the number of users who have completed the event for the first time ever."
            " `first_time_for_user_with_filters` - counts the number of users who have completed the event with"
            " specified filters for the first time."
        ),
    )
    properties: Optional[
        list[
            Union[
                Union[
                    AssistantGenericPropertyFilter1,
                    AssistantGenericPropertyFilter2,
                    AssistantGenericPropertyFilter3,
                    AssistantGenericPropertyFilter4,
                ],
                Union[
                    AssistantGroupPropertyFilter1,
                    AssistantGroupPropertyFilter2,
                    AssistantGroupPropertyFilter3,
                    AssistantGroupPropertyFilter4,
                ],
            ]
        ]
    ] = None


class AssistantFunnelsActionsNode(BaseModel):
    model_config = ConfigDict(
        extra="forbid",
    )
    id: float = Field(..., description="Action ID from the plan.")
    kind: Literal["ActionsNode"] = "ActionsNode"
    math: Optional[AssistantFunnelsMath] = Field(
        default=None,
        description=(
            "Optional math aggregation type for the series. Only specify this math type if the user wants one of these."
            " `first_time_for_user` - counts the number of users who have completed the event for the first time ever."
            " `first_time_for_user_with_filters` - counts the number of users who have completed the event with"
            " specified filters for the first time."
        ),
    )
    name: str = Field(..., description="Action name from the plan.")
    properties: Optional[
        list[
            Union[
                Union[
                    AssistantGenericPropertyFilter1,
                    AssistantGenericPropertyFilter2,
                    AssistantGenericPropertyFilter3,
                    AssistantGenericPropertyFilter4,
                ],
                Union[
                    AssistantGroupPropertyFilter1,
                    AssistantGroupPropertyFilter2,
                    AssistantGroupPropertyFilter3,
                    AssistantGroupPropertyFilter4,
                ],
            ]
        ]
    ] = None
    version: Optional[float] = Field(default=None, description="version of the node, used for schema migrations")


class AssistantFunnelsEventsNode(BaseModel):
    model_config = ConfigDict(
        extra="forbid",
    )
    custom_name: Optional[str] = Field(
        default=None, description="Optional custom name for the event if it is needed to be renamed."
    )
    event: str = Field(..., description="Name of the event.")
    kind: Literal["EventsNode"] = "EventsNode"
    math: Optional[AssistantFunnelsMath] = Field(
        default=None,
        description=(
            "Optional math aggregation type for the series. Only specify this math type if the user wants one of these."
            " `first_time_for_user` - counts the number of users who have completed the event for the first time ever."
            " `first_time_for_user_with_filters` - counts the number of users who have completed the event with"
            " specified filters for the first time."
        ),
    )
    properties: Optional[
        list[
            Union[
                Union[
                    AssistantGenericPropertyFilter1,
                    AssistantGenericPropertyFilter2,
                    AssistantGenericPropertyFilter3,
                    AssistantGenericPropertyFilter4,
                ],
                Union[
                    AssistantGroupPropertyFilter1,
                    AssistantGroupPropertyFilter2,
                    AssistantGroupPropertyFilter3,
                    AssistantGroupPropertyFilter4,
                ],
            ]
        ]
    ] = None
    version: Optional[float] = Field(default=None, description="version of the node, used for schema migrations")


class AssistantFunnelsQuery(BaseModel):
    model_config = ConfigDict(
        extra="forbid",
    )
    aggregation_group_type_index: Optional[int] = Field(
        default=None,
        description=(
            "Use this field to define the aggregation by a specific group from the provided group mapping, which is NOT"
            " users or sessions."
        ),
    )
    breakdownFilter: Optional[AssistantFunnelsBreakdownFilter] = Field(
        default=None, description="Breakdown the chart by a property"
    )
    dateRange: Optional[Union[AssistantDateRange, AssistantDurationRange]] = Field(
        default=None, description="Date range for the query"
    )
    filterTestAccounts: Optional[bool] = Field(
        default=False, description="Exclude internal and test users by applying the respective filters"
    )
    funnelsFilter: Optional[AssistantFunnelsFilter] = Field(
        default=None, description="Properties specific to the funnels insight"
    )
    interval: Optional[IntervalType] = Field(
        default=None, description="Granularity of the response. Can be one of `hour`, `day`, `week` or `month`"
    )
    kind: Literal["FunnelsQuery"] = "FunnelsQuery"
    properties: Optional[
        list[
            Union[
                Union[
                    AssistantGenericPropertyFilter1,
                    AssistantGenericPropertyFilter2,
                    AssistantGenericPropertyFilter3,
                    AssistantGenericPropertyFilter4,
                ],
                Union[
                    AssistantGroupPropertyFilter1,
                    AssistantGroupPropertyFilter2,
                    AssistantGroupPropertyFilter3,
                    AssistantGroupPropertyFilter4,
                ],
            ]
        ]
    ] = Field(default=[], description="Property filters for all series")
    samplingFactor: Optional[float] = Field(
        default=None, description="Sampling rate from 0 to 1 where 1 is 100% of the data."
    )
    series: list[Union[AssistantFunnelsEventsNode, AssistantFunnelsActionsNode]] = Field(
        ..., description="Events or actions to include"
    )


class AssistantInsightsQueryBase(BaseModel):
    model_config = ConfigDict(
        extra="forbid",
    )
    dateRange: Optional[Union[AssistantDateRange, AssistantDurationRange]] = Field(
        default=None, description="Date range for the query"
    )
    filterTestAccounts: Optional[bool] = Field(
        default=False, description="Exclude internal and test users by applying the respective filters"
    )
    properties: Optional[
        list[
            Union[
                Union[
                    AssistantGenericPropertyFilter1,
                    AssistantGenericPropertyFilter2,
                    AssistantGenericPropertyFilter3,
                    AssistantGenericPropertyFilter4,
                ],
                Union[
                    AssistantGroupPropertyFilter1,
                    AssistantGroupPropertyFilter2,
                    AssistantGroupPropertyFilter3,
                    AssistantGroupPropertyFilter4,
                ],
            ]
        ]
    ] = Field(default=[], description="Property filters for all series")
    samplingFactor: Optional[float] = Field(
        default=None, description="Sampling rate from 0 to 1 where 1 is 100% of the data."
    )


class AssistantMessage(BaseModel):
    model_config = ConfigDict(
        extra="forbid",
    )
    content: str
    id: Optional[str] = None
    meta: Optional[AssistantMessageMetadata] = None
    tool_calls: Optional[list[AssistantToolCall]] = None
    type: Literal["ai"] = "ai"


class AssistantRetentionFilter(BaseModel):
    model_config = ConfigDict(
        extra="forbid",
    )
    cumulative: Optional[bool] = Field(
        default=None,
        description=(
            "Whether retention should be rolling (aka unbounded, cumulative). Rolling retention means that a user"
            " coming back in period 5 makes them count towards all the previous periods."
        ),
    )
    meanRetentionCalculation: Optional[MeanRetentionCalculation] = Field(
        default=None,
        description=(
            "Whether an additional series should be shown, showing the mean conversion for each period across cohorts."
        ),
    )
    period: Optional[RetentionPeriod] = Field(
        default=RetentionPeriod.DAY, description="Retention period, the interval to track cohorts by."
    )
    retentionReference: Optional[RetentionReference] = Field(
        default=None,
        description="Whether retention is with regard to initial cohort size, or that of the previous period.",
    )
    retentionType: Optional[RetentionType] = Field(
        default=None,
        description=(
            "Retention type: recurring or first time. Recurring retention counts a user as part of a cohort if they"
            " performed the cohort event during that time period, irrespective of it was their first time or not. First"
            " time retention only counts a user as part of the cohort if it was their first time performing the cohort"
            " event."
        ),
    )
    returningEntity: Union[AssistantRetentionEventsNode, AssistantRetentionActionsNode] = Field(
        ..., description="Retention event (event marking the user coming back)."
    )
    targetEntity: Union[AssistantRetentionEventsNode, AssistantRetentionActionsNode] = Field(
        ..., description="Activation event (event putting the actor into the initial cohort)."
    )
    totalIntervals: Optional[int] = Field(
        default=11,
        description=(
            "How many intervals to show in the chart. The default value is 11 (meaning 10 periods after initial"
            " cohort)."
        ),
    )


class AssistantRetentionQuery(BaseModel):
    model_config = ConfigDict(
        extra="forbid",
    )
    dateRange: Optional[Union[AssistantDateRange, AssistantDurationRange]] = Field(
        default=None, description="Date range for the query"
    )
    filterTestAccounts: Optional[bool] = Field(
        default=False, description="Exclude internal and test users by applying the respective filters"
    )
    kind: Literal["RetentionQuery"] = "RetentionQuery"
    properties: Optional[
        list[
            Union[
                Union[
                    AssistantGenericPropertyFilter1,
                    AssistantGenericPropertyFilter2,
                    AssistantGenericPropertyFilter3,
                    AssistantGenericPropertyFilter4,
                ],
                Union[
                    AssistantGroupPropertyFilter1,
                    AssistantGroupPropertyFilter2,
                    AssistantGroupPropertyFilter3,
                    AssistantGroupPropertyFilter4,
                ],
            ]
        ]
    ] = Field(default=[], description="Property filters for all series")
    retentionFilter: AssistantRetentionFilter = Field(..., description="Properties specific to the retention insight")
    samplingFactor: Optional[float] = Field(
        default=None, description="Sampling rate from 0 to 1 where 1 is 100% of the data."
    )


class AssistantTrendsActionsNode(BaseModel):
    model_config = ConfigDict(
        extra="forbid",
    )
    custom_name: Optional[str] = None
    id: int
    kind: Literal["ActionsNode"] = "ActionsNode"
    math: Optional[
        Union[
            BaseMathType,
            FunnelMathType,
            PropertyMathType,
            CountPerActorMathType,
            ExperimentMetricMathType,
            CalendarHeatmapMathType,
            Literal["unique_group"],
            Literal["hogql"],
        ]
    ] = None
    math_group_type_index: Optional[MathGroupTypeIndex] = None
    math_multiplier: Optional[float] = None
    math_property: Optional[str] = None
    math_property_revenue_currency: Optional[RevenueCurrencyPropertyConfig] = None
    math_property_type: Optional[str] = None
    name: str = Field(..., description="Action name from the plan.")
    properties: Optional[
        list[
            Union[
                Union[
                    AssistantGenericPropertyFilter1,
                    AssistantGenericPropertyFilter2,
                    AssistantGenericPropertyFilter3,
                    AssistantGenericPropertyFilter4,
                ],
                Union[
                    AssistantGroupPropertyFilter1,
                    AssistantGroupPropertyFilter2,
                    AssistantGroupPropertyFilter3,
                    AssistantGroupPropertyFilter4,
                ],
            ]
        ]
    ] = None
    version: Optional[float] = Field(default=None, description="version of the node, used for schema migrations")


class AssistantTrendsEventsNode(BaseModel):
    model_config = ConfigDict(
        extra="forbid",
    )
    custom_name: Optional[str] = None
    event: Optional[str] = Field(default=None, description="The event or `null` for all events.")
    kind: Literal["EventsNode"] = "EventsNode"
    math: Optional[
        Union[
            BaseMathType,
            FunnelMathType,
            PropertyMathType,
            CountPerActorMathType,
            ExperimentMetricMathType,
            CalendarHeatmapMathType,
            Literal["unique_group"],
            Literal["hogql"],
        ]
    ] = None
    math_group_type_index: Optional[MathGroupTypeIndex] = None
    math_multiplier: Optional[float] = None
    math_property: Optional[str] = None
    math_property_revenue_currency: Optional[RevenueCurrencyPropertyConfig] = None
    math_property_type: Optional[str] = None
    name: Optional[str] = None
    properties: Optional[
        list[
            Union[
                Union[
                    AssistantGenericPropertyFilter1,
                    AssistantGenericPropertyFilter2,
                    AssistantGenericPropertyFilter3,
                    AssistantGenericPropertyFilter4,
                ],
                Union[
                    AssistantGroupPropertyFilter1,
                    AssistantGroupPropertyFilter2,
                    AssistantGroupPropertyFilter3,
                    AssistantGroupPropertyFilter4,
                ],
            ]
        ]
    ] = None
    version: Optional[float] = Field(default=None, description="version of the node, used for schema migrations")


class AssistantTrendsQuery(BaseModel):
    model_config = ConfigDict(
        extra="forbid",
    )
    breakdownFilter: Optional[AssistantTrendsBreakdownFilter] = Field(
        default=None, description="Breakdown of the series"
    )
    compareFilter: Optional[CompareFilter] = Field(default=None, description="Compare to date range")
    dateRange: Optional[Union[AssistantDateRange, AssistantDurationRange]] = Field(
        default=None, description="Date range for the query"
    )
    filterTestAccounts: Optional[bool] = Field(
        default=False, description="Exclude internal and test users by applying the respective filters"
    )
    interval: Optional[IntervalType] = Field(
        default=IntervalType.DAY,
        description="Granularity of the response. Can be one of `hour`, `day`, `week` or `month`",
    )
    kind: Literal["TrendsQuery"] = "TrendsQuery"
    properties: Optional[
        list[
            Union[
                Union[
                    AssistantGenericPropertyFilter1,
                    AssistantGenericPropertyFilter2,
                    AssistantGenericPropertyFilter3,
                    AssistantGenericPropertyFilter4,
                ],
                Union[
                    AssistantGroupPropertyFilter1,
                    AssistantGroupPropertyFilter2,
                    AssistantGroupPropertyFilter3,
                    AssistantGroupPropertyFilter4,
                ],
            ]
        ]
    ] = Field(default=[], description="Property filters for all series")
    samplingFactor: Optional[float] = Field(
        default=None, description="Sampling rate from 0 to 1 where 1 is 100% of the data."
    )
    series: list[Union[AssistantTrendsEventsNode, AssistantTrendsActionsNode]] = Field(
        ..., description="Events or actions to include"
    )
    trendsFilter: Optional[AssistantTrendsFilter] = Field(
        default=None, description="Properties specific to the trends insight"
    )


class BreakdownItem(BaseModel):
    model_config = ConfigDict(
        extra="forbid",
    )
    label: str
    value: Union[str, int]


class CacheMissResponse(BaseModel):
    model_config = ConfigDict(
        extra="forbid",
    )
    cache_key: Optional[str] = None
    query_status: Optional[QueryStatus] = None


class CachedActorsPropertyTaxonomyQueryResponse(BaseModel):
    model_config = ConfigDict(
        extra="forbid",
    )
    cache_key: str
    cache_target_age: Optional[datetime] = None
    calculation_trigger: Optional[str] = Field(
        default=None, description="What triggered the calculation of the query, leave empty if user/immediate"
    )
    error: Optional[str] = Field(
        default=None,
        description="Query error. Returned only if 'explain' or `modifiers.debug` is true. Throws an error otherwise.",
    )
    hogql: Optional[str] = Field(default=None, description="Generated HogQL query.")
    is_cached: bool
    last_refresh: datetime
    modifiers: Optional[HogQLQueryModifiers] = Field(
        default=None, description="Modifiers used when performing the query"
    )
    next_allowed_client_refresh: datetime
    query_status: Optional[QueryStatus] = Field(
        default=None, description="Query status indicates whether next to the provided data, a query is still running."
    )
    results: ActorsPropertyTaxonomyResponse
    timezone: str
    timings: Optional[list[QueryTiming]] = Field(
        default=None, description="Measured timings for different parts of the query generation process"
    )


class CachedActorsQueryResponse(BaseModel):
    model_config = ConfigDict(
        extra="forbid",
    )
    cache_key: str
    cache_target_age: Optional[datetime] = None
    calculation_trigger: Optional[str] = Field(
        default=None, description="What triggered the calculation of the query, leave empty if user/immediate"
    )
    columns: list
    error: Optional[str] = Field(
        default=None,
        description="Query error. Returned only if 'explain' or `modifiers.debug` is true. Throws an error otherwise.",
    )
    hasMore: Optional[bool] = None
    hogql: str = Field(..., description="Generated HogQL query.")
    is_cached: bool
    last_refresh: datetime
    limit: int
    missing_actors_count: Optional[int] = None
    modifiers: Optional[HogQLQueryModifiers] = Field(
        default=None, description="Modifiers used when performing the query"
    )
    next_allowed_client_refresh: datetime
    offset: int
    query_status: Optional[QueryStatus] = Field(
        default=None, description="Query status indicates whether next to the provided data, a query is still running."
    )
    results: list[list]
    timezone: str
    timings: Optional[list[QueryTiming]] = Field(
        default=None, description="Measured timings for different parts of the query generation process"
    )
    types: Optional[list[str]] = None


class CachedCalendarHeatmapQueryResponse(BaseModel):
    model_config = ConfigDict(
        extra="forbid",
    )
    cache_key: str
    cache_target_age: Optional[datetime] = None
    calculation_trigger: Optional[str] = Field(
        default=None, description="What triggered the calculation of the query, leave empty if user/immediate"
    )
    error: Optional[str] = Field(
        default=None,
        description="Query error. Returned only if 'explain' or `modifiers.debug` is true. Throws an error otherwise.",
    )
    hasMore: Optional[bool] = Field(default=None, description="Wether more breakdown values are available.")
    hogql: Optional[str] = Field(default=None, description="Generated HogQL query.")
    is_cached: bool
    last_refresh: datetime
    modifiers: Optional[HogQLQueryModifiers] = Field(
        default=None, description="Modifiers used when performing the query"
    )
    next_allowed_client_refresh: datetime
    query_status: Optional[QueryStatus] = Field(
        default=None, description="Query status indicates whether next to the provided data, a query is still running."
    )
    results: EventsHeatMapStructuredResult
    timezone: str
    timings: Optional[list[QueryTiming]] = Field(
        default=None, description="Measured timings for different parts of the query generation process"
    )


class CachedEventTaxonomyQueryResponse(BaseModel):
    model_config = ConfigDict(
        extra="forbid",
    )
    cache_key: str
    cache_target_age: Optional[datetime] = None
    calculation_trigger: Optional[str] = Field(
        default=None, description="What triggered the calculation of the query, leave empty if user/immediate"
    )
    error: Optional[str] = Field(
        default=None,
        description="Query error. Returned only if 'explain' or `modifiers.debug` is true. Throws an error otherwise.",
    )
    hogql: Optional[str] = Field(default=None, description="Generated HogQL query.")
    is_cached: bool
    last_refresh: datetime
    modifiers: Optional[HogQLQueryModifiers] = Field(
        default=None, description="Modifiers used when performing the query"
    )
    next_allowed_client_refresh: datetime
    query_status: Optional[QueryStatus] = Field(
        default=None, description="Query status indicates whether next to the provided data, a query is still running."
    )
    results: list[EventTaxonomyItem]
    timezone: str
    timings: Optional[list[QueryTiming]] = Field(
        default=None, description="Measured timings for different parts of the query generation process"
    )


class CachedEventsQueryResponse(BaseModel):
    model_config = ConfigDict(
        extra="forbid",
    )
    cache_key: str
    cache_target_age: Optional[datetime] = None
    calculation_trigger: Optional[str] = Field(
        default=None, description="What triggered the calculation of the query, leave empty if user/immediate"
    )
    columns: list
    error: Optional[str] = Field(
        default=None,
        description="Query error. Returned only if 'explain' or `modifiers.debug` is true. Throws an error otherwise.",
    )
    hasMore: Optional[bool] = None
    hogql: str = Field(..., description="Generated HogQL query.")
    is_cached: bool
    last_refresh: datetime
    limit: Optional[int] = None
    modifiers: Optional[HogQLQueryModifiers] = Field(
        default=None, description="Modifiers used when performing the query"
    )
    next_allowed_client_refresh: datetime
    offset: Optional[int] = None
    query_status: Optional[QueryStatus] = Field(
        default=None, description="Query status indicates whether next to the provided data, a query is still running."
    )
    results: list[list]
    timezone: str
    timings: Optional[list[QueryTiming]] = Field(
        default=None, description="Measured timings for different parts of the query generation process"
    )
    types: list[str]


class CachedExperimentExposureQueryResponse(BaseModel):
    model_config = ConfigDict(
        extra="forbid",
    )
    cache_key: str
    cache_target_age: Optional[datetime] = None
    calculation_trigger: Optional[str] = Field(
        default=None, description="What triggered the calculation of the query, leave empty if user/immediate"
    )
    date_range: DateRange
    is_cached: bool
    kind: Literal["ExperimentExposureQuery"] = "ExperimentExposureQuery"
    last_refresh: datetime
    next_allowed_client_refresh: datetime
    query_status: Optional[QueryStatus] = Field(
        default=None, description="Query status indicates whether next to the provided data, a query is still running."
    )
    timeseries: list[ExperimentExposureTimeSeries]
    timezone: str
    total_exposures: dict[str, float]


class CachedFunnelCorrelationResponse(BaseModel):
    model_config = ConfigDict(
        extra="forbid",
    )
    cache_key: str
    cache_target_age: Optional[datetime] = None
    calculation_trigger: Optional[str] = Field(
        default=None, description="What triggered the calculation of the query, leave empty if user/immediate"
    )
    columns: Optional[list] = None
    error: Optional[str] = Field(
        default=None,
        description="Query error. Returned only if 'explain' or `modifiers.debug` is true. Throws an error otherwise.",
    )
    hasMore: Optional[bool] = None
    hogql: Optional[str] = Field(default=None, description="Generated HogQL query.")
    is_cached: bool
    last_refresh: datetime
    limit: Optional[int] = None
    modifiers: Optional[HogQLQueryModifiers] = Field(
        default=None, description="Modifiers used when performing the query"
    )
    next_allowed_client_refresh: datetime
    offset: Optional[int] = None
    query_status: Optional[QueryStatus] = Field(
        default=None, description="Query status indicates whether next to the provided data, a query is still running."
    )
    results: FunnelCorrelationResult
    timezone: str
    timings: Optional[list[QueryTiming]] = Field(
        default=None, description="Measured timings for different parts of the query generation process"
    )
    types: Optional[list] = None


class CachedFunnelsQueryResponse(BaseModel):
    model_config = ConfigDict(
        extra="forbid",
    )
    cache_key: str
    cache_target_age: Optional[datetime] = None
    calculation_trigger: Optional[str] = Field(
        default=None, description="What triggered the calculation of the query, leave empty if user/immediate"
    )
    error: Optional[str] = Field(
        default=None,
        description="Query error. Returned only if 'explain' or `modifiers.debug` is true. Throws an error otherwise.",
    )
    hogql: Optional[str] = Field(default=None, description="Generated HogQL query.")
    isUdf: Optional[bool] = None
    is_cached: bool
    last_refresh: datetime
    modifiers: Optional[HogQLQueryModifiers] = Field(
        default=None, description="Modifiers used when performing the query"
    )
    next_allowed_client_refresh: datetime
    query_status: Optional[QueryStatus] = Field(
        default=None, description="Query status indicates whether next to the provided data, a query is still running."
    )
    results: Union[FunnelTimeToConvertResults, list[dict[str, Any]], list[list[dict[str, Any]]]]
    timezone: str
    timings: Optional[list[QueryTiming]] = Field(
        default=None, description="Measured timings for different parts of the query generation process"
    )


class CachedGroupsQueryResponse(BaseModel):
    model_config = ConfigDict(
        extra="forbid",
    )
    cache_key: str
    cache_target_age: Optional[datetime] = None
    calculation_trigger: Optional[str] = Field(
        default=None, description="What triggered the calculation of the query, leave empty if user/immediate"
    )
    columns: list
    error: Optional[str] = Field(
        default=None,
        description="Query error. Returned only if 'explain' or `modifiers.debug` is true. Throws an error otherwise.",
    )
    hasMore: Optional[bool] = None
    hogql: str = Field(..., description="Generated HogQL query.")
    is_cached: bool
    kind: Literal["GroupsQuery"] = "GroupsQuery"
    last_refresh: datetime
    limit: int
    modifiers: Optional[HogQLQueryModifiers] = Field(
        default=None, description="Modifiers used when performing the query"
    )
    next_allowed_client_refresh: datetime
    offset: int
    query_status: Optional[QueryStatus] = Field(
        default=None, description="Query status indicates whether next to the provided data, a query is still running."
    )
    results: list[list]
    timezone: str
    timings: Optional[list[QueryTiming]] = Field(
        default=None, description="Measured timings for different parts of the query generation process"
    )
    types: list[str]


class CachedLifecycleQueryResponse(BaseModel):
    model_config = ConfigDict(
        extra="forbid",
    )
    cache_key: str
    cache_target_age: Optional[datetime] = None
    calculation_trigger: Optional[str] = Field(
        default=None, description="What triggered the calculation of the query, leave empty if user/immediate"
    )
    error: Optional[str] = Field(
        default=None,
        description="Query error. Returned only if 'explain' or `modifiers.debug` is true. Throws an error otherwise.",
    )
    hogql: Optional[str] = Field(default=None, description="Generated HogQL query.")
    is_cached: bool
    last_refresh: datetime
    modifiers: Optional[HogQLQueryModifiers] = Field(
        default=None, description="Modifiers used when performing the query"
    )
    next_allowed_client_refresh: datetime
    query_status: Optional[QueryStatus] = Field(
        default=None, description="Query status indicates whether next to the provided data, a query is still running."
    )
    results: list[dict[str, Any]]
    timezone: str
    timings: Optional[list[QueryTiming]] = Field(
        default=None, description="Measured timings for different parts of the query generation process"
    )


class CachedLogsQueryResponse(BaseModel):
    model_config = ConfigDict(
        extra="forbid",
    )
    cache_key: str
    cache_target_age: Optional[datetime] = None
    calculation_trigger: Optional[str] = Field(
        default=None, description="What triggered the calculation of the query, leave empty if user/immediate"
    )
    columns: Optional[list[str]] = None
    error: Optional[str] = Field(
        default=None,
        description="Query error. Returned only if 'explain' or `modifiers.debug` is true. Throws an error otherwise.",
    )
    hasMore: Optional[bool] = None
    hogql: Optional[str] = Field(default=None, description="Generated HogQL query.")
    is_cached: bool
    last_refresh: datetime
    limit: Optional[int] = None
    modifiers: Optional[HogQLQueryModifiers] = Field(
        default=None, description="Modifiers used when performing the query"
    )
    next_allowed_client_refresh: datetime
    offset: Optional[int] = None
    query_status: Optional[QueryStatus] = Field(
        default=None, description="Query status indicates whether next to the provided data, a query is still running."
    )
    results: Any
    timezone: str
    timings: Optional[list[QueryTiming]] = Field(
        default=None, description="Measured timings for different parts of the query generation process"
    )


class CachedMarketingAnalyticsTableQueryResponse(BaseModel):
    model_config = ConfigDict(
        extra="forbid",
    )
    cache_key: str
    cache_target_age: Optional[datetime] = None
    calculation_trigger: Optional[str] = Field(
        default=None, description="What triggered the calculation of the query, leave empty if user/immediate"
    )
    columns: Optional[list] = None
    error: Optional[str] = Field(
        default=None,
        description="Query error. Returned only if 'explain' or `modifiers.debug` is true. Throws an error otherwise.",
    )
    hasMore: Optional[bool] = None
    hogql: Optional[str] = Field(default=None, description="Generated HogQL query.")
    is_cached: bool
    last_refresh: datetime
    limit: Optional[int] = None
    modifiers: Optional[HogQLQueryModifiers] = Field(
        default=None, description="Modifiers used when performing the query"
    )
    next_allowed_client_refresh: datetime
    offset: Optional[int] = None
    query_status: Optional[QueryStatus] = Field(
        default=None, description="Query status indicates whether next to the provided data, a query is still running."
    )
    results: list
    samplingRate: Optional[SamplingRate] = None
    timezone: str
    timings: Optional[list[QueryTiming]] = Field(
        default=None, description="Measured timings for different parts of the query generation process"
    )
    types: Optional[list] = None


class CachedNewExperimentQueryResponse(BaseModel):
    model_config = ConfigDict(
        extra="forbid",
    )
    baseline: ExperimentStatsBase
    cache_key: str
    cache_target_age: Optional[datetime] = None
    calculation_trigger: Optional[str] = Field(
        default=None, description="What triggered the calculation of the query, leave empty if user/immediate"
    )
    is_cached: bool
    last_refresh: datetime
    next_allowed_client_refresh: datetime
    query_status: Optional[QueryStatus] = Field(
        default=None, description="Query status indicates whether next to the provided data, a query is still running."
    )
    timezone: str
    variant_results: Union[list[ExperimentVariantResultFrequentist], list[ExperimentVariantResultBayesian]]


class CachedPathsQueryResponse(BaseModel):
    model_config = ConfigDict(
        extra="forbid",
    )
    cache_key: str
    cache_target_age: Optional[datetime] = None
    calculation_trigger: Optional[str] = Field(
        default=None, description="What triggered the calculation of the query, leave empty if user/immediate"
    )
    error: Optional[str] = Field(
        default=None,
        description="Query error. Returned only if 'explain' or `modifiers.debug` is true. Throws an error otherwise.",
    )
    hogql: Optional[str] = Field(default=None, description="Generated HogQL query.")
    is_cached: bool
    last_refresh: datetime
    modifiers: Optional[HogQLQueryModifiers] = Field(
        default=None, description="Modifiers used when performing the query"
    )
    next_allowed_client_refresh: datetime
    query_status: Optional[QueryStatus] = Field(
        default=None, description="Query status indicates whether next to the provided data, a query is still running."
    )
    results: list[PathsLink]
    timezone: str
    timings: Optional[list[QueryTiming]] = Field(
        default=None, description="Measured timings for different parts of the query generation process"
    )


class CachedRevenueAnalyticsGrossRevenueQueryResponse(BaseModel):
    model_config = ConfigDict(
        extra="forbid",
    )
    cache_key: str
    cache_target_age: Optional[datetime] = None
    calculation_trigger: Optional[str] = Field(
        default=None, description="What triggered the calculation of the query, leave empty if user/immediate"
    )
    columns: Optional[list[str]] = None
    error: Optional[str] = Field(
        default=None,
        description="Query error. Returned only if 'explain' or `modifiers.debug` is true. Throws an error otherwise.",
    )
    hogql: Optional[str] = Field(default=None, description="Generated HogQL query.")
    is_cached: bool
    last_refresh: datetime
    modifiers: Optional[HogQLQueryModifiers] = Field(
        default=None, description="Modifiers used when performing the query"
    )
    next_allowed_client_refresh: datetime
    query_status: Optional[QueryStatus] = Field(
        default=None, description="Query status indicates whether next to the provided data, a query is still running."
    )
    results: Any
    timezone: str
    timings: Optional[list[QueryTiming]] = Field(
        default=None, description="Measured timings for different parts of the query generation process"
    )


class CachedRevenueAnalyticsGrowthRateQueryResponse(BaseModel):
    model_config = ConfigDict(
        extra="forbid",
    )
    cache_key: str
    cache_target_age: Optional[datetime] = None
    calculation_trigger: Optional[str] = Field(
        default=None, description="What triggered the calculation of the query, leave empty if user/immediate"
    )
    columns: Optional[list[str]] = None
    error: Optional[str] = Field(
        default=None,
        description="Query error. Returned only if 'explain' or `modifiers.debug` is true. Throws an error otherwise.",
    )
    hogql: Optional[str] = Field(default=None, description="Generated HogQL query.")
    is_cached: bool
    last_refresh: datetime
    modifiers: Optional[HogQLQueryModifiers] = Field(
        default=None, description="Modifiers used when performing the query"
    )
    next_allowed_client_refresh: datetime
    query_status: Optional[QueryStatus] = Field(
        default=None, description="Query status indicates whether next to the provided data, a query is still running."
    )
    results: Any
    timezone: str
    timings: Optional[list[QueryTiming]] = Field(
        default=None, description="Measured timings for different parts of the query generation process"
    )


class CachedRevenueAnalyticsOverviewQueryResponse(BaseModel):
    model_config = ConfigDict(
        extra="forbid",
    )
    cache_key: str
    cache_target_age: Optional[datetime] = None
    calculation_trigger: Optional[str] = Field(
        default=None, description="What triggered the calculation of the query, leave empty if user/immediate"
    )
    error: Optional[str] = Field(
        default=None,
        description="Query error. Returned only if 'explain' or `modifiers.debug` is true. Throws an error otherwise.",
    )
    hogql: Optional[str] = Field(default=None, description="Generated HogQL query.")
    is_cached: bool
    last_refresh: datetime
    modifiers: Optional[HogQLQueryModifiers] = Field(
        default=None, description="Modifiers used when performing the query"
    )
    next_allowed_client_refresh: datetime
    query_status: Optional[QueryStatus] = Field(
        default=None, description="Query status indicates whether next to the provided data, a query is still running."
    )
    results: list[RevenueAnalyticsOverviewItem]
    timezone: str
    timings: Optional[list[QueryTiming]] = Field(
        default=None, description="Measured timings for different parts of the query generation process"
    )


class CachedRevenueAnalyticsRevenueQueryResponse(BaseModel):
    model_config = ConfigDict(
        extra="forbid",
    )
    cache_key: str
    cache_target_age: Optional[datetime] = None
    calculation_trigger: Optional[str] = Field(
        default=None, description="What triggered the calculation of the query, leave empty if user/immediate"
    )
    error: Optional[str] = Field(
        default=None,
        description="Query error. Returned only if 'explain' or `modifiers.debug` is true. Throws an error otherwise.",
    )
    hogql: Optional[str] = Field(default=None, description="Generated HogQL query.")
    is_cached: bool
    last_refresh: datetime
    modifiers: Optional[HogQLQueryModifiers] = Field(
        default=None, description="Modifiers used when performing the query"
    )
    next_allowed_client_refresh: datetime
    query_status: Optional[QueryStatus] = Field(
        default=None, description="Query status indicates whether next to the provided data, a query is still running."
    )
    results: list[RevenueAnalyticsOverviewItem]
    timezone: str
    timings: Optional[list[QueryTiming]] = Field(
        default=None, description="Measured timings for different parts of the query generation process"
    )


class CachedRevenueAnalyticsTopCustomersQueryResponse(BaseModel):
    model_config = ConfigDict(
        extra="forbid",
    )
    cache_key: str
    cache_target_age: Optional[datetime] = None
    calculation_trigger: Optional[str] = Field(
        default=None, description="What triggered the calculation of the query, leave empty if user/immediate"
    )
    columns: Optional[list[str]] = None
    error: Optional[str] = Field(
        default=None,
        description="Query error. Returned only if 'explain' or `modifiers.debug` is true. Throws an error otherwise.",
    )
    hogql: Optional[str] = Field(default=None, description="Generated HogQL query.")
    is_cached: bool
    last_refresh: datetime
    modifiers: Optional[HogQLQueryModifiers] = Field(
        default=None, description="Modifiers used when performing the query"
    )
    next_allowed_client_refresh: datetime
    query_status: Optional[QueryStatus] = Field(
        default=None, description="Query status indicates whether next to the provided data, a query is still running."
    )
    results: Any
    timezone: str
    timings: Optional[list[QueryTiming]] = Field(
        default=None, description="Measured timings for different parts of the query generation process"
    )


class CachedRevenueExampleDataWarehouseTablesQueryResponse(BaseModel):
    model_config = ConfigDict(
        extra="forbid",
    )
    cache_key: str
    cache_target_age: Optional[datetime] = None
    calculation_trigger: Optional[str] = Field(
        default=None, description="What triggered the calculation of the query, leave empty if user/immediate"
    )
    columns: Optional[list] = None
    error: Optional[str] = Field(
        default=None,
        description="Query error. Returned only if 'explain' or `modifiers.debug` is true. Throws an error otherwise.",
    )
    hasMore: Optional[bool] = None
    hogql: Optional[str] = Field(default=None, description="Generated HogQL query.")
    is_cached: bool
    last_refresh: datetime
    limit: Optional[int] = None
    modifiers: Optional[HogQLQueryModifiers] = Field(
        default=None, description="Modifiers used when performing the query"
    )
    next_allowed_client_refresh: datetime
    offset: Optional[int] = None
    query_status: Optional[QueryStatus] = Field(
        default=None, description="Query status indicates whether next to the provided data, a query is still running."
    )
    results: Any
    timezone: str
    timings: Optional[list[QueryTiming]] = Field(
        default=None, description="Measured timings for different parts of the query generation process"
    )
    types: Optional[list] = None


class CachedRevenueExampleEventsQueryResponse(BaseModel):
    model_config = ConfigDict(
        extra="forbid",
    )
    cache_key: str
    cache_target_age: Optional[datetime] = None
    calculation_trigger: Optional[str] = Field(
        default=None, description="What triggered the calculation of the query, leave empty if user/immediate"
    )
    columns: Optional[list] = None
    error: Optional[str] = Field(
        default=None,
        description="Query error. Returned only if 'explain' or `modifiers.debug` is true. Throws an error otherwise.",
    )
    hasMore: Optional[bool] = None
    hogql: Optional[str] = Field(default=None, description="Generated HogQL query.")
    is_cached: bool
    last_refresh: datetime
    limit: Optional[int] = None
    modifiers: Optional[HogQLQueryModifiers] = Field(
        default=None, description="Modifiers used when performing the query"
    )
    next_allowed_client_refresh: datetime
    offset: Optional[int] = None
    query_status: Optional[QueryStatus] = Field(
        default=None, description="Query status indicates whether next to the provided data, a query is still running."
    )
    results: Any
    timezone: str
    timings: Optional[list[QueryTiming]] = Field(
        default=None, description="Measured timings for different parts of the query generation process"
    )
    types: Optional[list] = None


class CachedSessionAttributionExplorerQueryResponse(BaseModel):
    model_config = ConfigDict(
        extra="forbid",
    )
    cache_key: str
    cache_target_age: Optional[datetime] = None
    calculation_trigger: Optional[str] = Field(
        default=None, description="What triggered the calculation of the query, leave empty if user/immediate"
    )
    columns: Optional[list] = None
    error: Optional[str] = Field(
        default=None,
        description="Query error. Returned only if 'explain' or `modifiers.debug` is true. Throws an error otherwise.",
    )
    hasMore: Optional[bool] = None
    hogql: Optional[str] = Field(default=None, description="Generated HogQL query.")
    is_cached: bool
    last_refresh: datetime
    limit: Optional[int] = None
    modifiers: Optional[HogQLQueryModifiers] = Field(
        default=None, description="Modifiers used when performing the query"
    )
    next_allowed_client_refresh: datetime
    offset: Optional[int] = None
    query_status: Optional[QueryStatus] = Field(
        default=None, description="Query status indicates whether next to the provided data, a query is still running."
    )
    results: Any
    timezone: str
    timings: Optional[list[QueryTiming]] = Field(
        default=None, description="Measured timings for different parts of the query generation process"
    )
    types: Optional[list] = None


class CachedSessionsTimelineQueryResponse(BaseModel):
    model_config = ConfigDict(
        extra="forbid",
    )
    cache_key: str
    cache_target_age: Optional[datetime] = None
    calculation_trigger: Optional[str] = Field(
        default=None, description="What triggered the calculation of the query, leave empty if user/immediate"
    )
    error: Optional[str] = Field(
        default=None,
        description="Query error. Returned only if 'explain' or `modifiers.debug` is true. Throws an error otherwise.",
    )
    hasMore: Optional[bool] = None
    hogql: Optional[str] = Field(default=None, description="Generated HogQL query.")
    is_cached: bool
    last_refresh: datetime
    modifiers: Optional[HogQLQueryModifiers] = Field(
        default=None, description="Modifiers used when performing the query"
    )
    next_allowed_client_refresh: datetime
    query_status: Optional[QueryStatus] = Field(
        default=None, description="Query status indicates whether next to the provided data, a query is still running."
    )
    results: list[TimelineEntry]
    timezone: str
    timings: Optional[list[QueryTiming]] = Field(
        default=None, description="Measured timings for different parts of the query generation process"
    )


class CachedStickinessQueryResponse(BaseModel):
    model_config = ConfigDict(
        extra="forbid",
    )
    cache_key: str
    cache_target_age: Optional[datetime] = None
    calculation_trigger: Optional[str] = Field(
        default=None, description="What triggered the calculation of the query, leave empty if user/immediate"
    )
    error: Optional[str] = Field(
        default=None,
        description="Query error. Returned only if 'explain' or `modifiers.debug` is true. Throws an error otherwise.",
    )
    hogql: Optional[str] = Field(default=None, description="Generated HogQL query.")
    is_cached: bool
    last_refresh: datetime
    modifiers: Optional[HogQLQueryModifiers] = Field(
        default=None, description="Modifiers used when performing the query"
    )
    next_allowed_client_refresh: datetime
    query_status: Optional[QueryStatus] = Field(
        default=None, description="Query status indicates whether next to the provided data, a query is still running."
    )
    results: list[dict[str, Any]]
    timezone: str
    timings: Optional[list[QueryTiming]] = Field(
        default=None, description="Measured timings for different parts of the query generation process"
    )


class CachedSuggestedQuestionsQueryResponse(BaseModel):
    model_config = ConfigDict(
        extra="forbid",
    )
    cache_key: str
    cache_target_age: Optional[datetime] = None
    calculation_trigger: Optional[str] = Field(
        default=None, description="What triggered the calculation of the query, leave empty if user/immediate"
    )
    is_cached: bool
    last_refresh: datetime
    next_allowed_client_refresh: datetime
    query_status: Optional[QueryStatus] = Field(
        default=None, description="Query status indicates whether next to the provided data, a query is still running."
    )
    questions: list[str]
    timezone: str


class CachedTeamTaxonomyQueryResponse(BaseModel):
    model_config = ConfigDict(
        extra="forbid",
    )
    cache_key: str
    cache_target_age: Optional[datetime] = None
    calculation_trigger: Optional[str] = Field(
        default=None, description="What triggered the calculation of the query, leave empty if user/immediate"
    )
    error: Optional[str] = Field(
        default=None,
        description="Query error. Returned only if 'explain' or `modifiers.debug` is true. Throws an error otherwise.",
    )
    hogql: Optional[str] = Field(default=None, description="Generated HogQL query.")
    is_cached: bool
    last_refresh: datetime
    modifiers: Optional[HogQLQueryModifiers] = Field(
        default=None, description="Modifiers used when performing the query"
    )
    next_allowed_client_refresh: datetime
    query_status: Optional[QueryStatus] = Field(
        default=None, description="Query status indicates whether next to the provided data, a query is still running."
    )
    results: list[TeamTaxonomyItem]
    timezone: str
    timings: Optional[list[QueryTiming]] = Field(
        default=None, description="Measured timings for different parts of the query generation process"
    )


class CachedTracesQueryResponse(BaseModel):
    model_config = ConfigDict(
        extra="forbid",
    )
    cache_key: str
    cache_target_age: Optional[datetime] = None
    calculation_trigger: Optional[str] = Field(
        default=None, description="What triggered the calculation of the query, leave empty if user/immediate"
    )
    columns: Optional[list[str]] = None
    error: Optional[str] = Field(
        default=None,
        description="Query error. Returned only if 'explain' or `modifiers.debug` is true. Throws an error otherwise.",
    )
    hasMore: Optional[bool] = None
    hogql: Optional[str] = Field(default=None, description="Generated HogQL query.")
    is_cached: bool
    last_refresh: datetime
    limit: Optional[int] = None
    modifiers: Optional[HogQLQueryModifiers] = Field(
        default=None, description="Modifiers used when performing the query"
    )
    next_allowed_client_refresh: datetime
    offset: Optional[int] = None
    query_status: Optional[QueryStatus] = Field(
        default=None, description="Query status indicates whether next to the provided data, a query is still running."
    )
    results: list[LLMTrace]
    timezone: str
    timings: Optional[list[QueryTiming]] = Field(
        default=None, description="Measured timings for different parts of the query generation process"
    )


class CachedTrendsQueryResponse(BaseModel):
    model_config = ConfigDict(
        extra="forbid",
    )
    cache_key: str
    cache_target_age: Optional[datetime] = None
    calculation_trigger: Optional[str] = Field(
        default=None, description="What triggered the calculation of the query, leave empty if user/immediate"
    )
    error: Optional[str] = Field(
        default=None,
        description="Query error. Returned only if 'explain' or `modifiers.debug` is true. Throws an error otherwise.",
    )
    hasMore: Optional[bool] = Field(default=None, description="Wether more breakdown values are available.")
    hogql: Optional[str] = Field(default=None, description="Generated HogQL query.")
    is_cached: bool
    last_refresh: datetime
    modifiers: Optional[HogQLQueryModifiers] = Field(
        default=None, description="Modifiers used when performing the query"
    )
    next_allowed_client_refresh: datetime
    query_status: Optional[QueryStatus] = Field(
        default=None, description="Query status indicates whether next to the provided data, a query is still running."
    )
    results: list[dict[str, Any]]
    timezone: str
    timings: Optional[list[QueryTiming]] = Field(
        default=None, description="Measured timings for different parts of the query generation process"
    )


class CachedVectorSearchQueryResponse(BaseModel):
    model_config = ConfigDict(
        extra="forbid",
    )
    cache_key: str
    cache_target_age: Optional[datetime] = None
    calculation_trigger: Optional[str] = Field(
        default=None, description="What triggered the calculation of the query, leave empty if user/immediate"
    )
    error: Optional[str] = Field(
        default=None,
        description="Query error. Returned only if 'explain' or `modifiers.debug` is true. Throws an error otherwise.",
    )
    hogql: Optional[str] = Field(default=None, description="Generated HogQL query.")
    is_cached: bool
    last_refresh: datetime
    modifiers: Optional[HogQLQueryModifiers] = Field(
        default=None, description="Modifiers used when performing the query"
    )
    next_allowed_client_refresh: datetime
    query_status: Optional[QueryStatus] = Field(
        default=None, description="Query status indicates whether next to the provided data, a query is still running."
    )
    results: list[VectorSearchResponseItem]
    timezone: str
    timings: Optional[list[QueryTiming]] = Field(
        default=None, description="Measured timings for different parts of the query generation process"
    )


class CachedWebExternalClicksTableQueryResponse(BaseModel):
    model_config = ConfigDict(
        extra="forbid",
    )
    cache_key: str
    cache_target_age: Optional[datetime] = None
    calculation_trigger: Optional[str] = Field(
        default=None, description="What triggered the calculation of the query, leave empty if user/immediate"
    )
    columns: Optional[list] = None
    error: Optional[str] = Field(
        default=None,
        description="Query error. Returned only if 'explain' or `modifiers.debug` is true. Throws an error otherwise.",
    )
    hasMore: Optional[bool] = None
    hogql: Optional[str] = Field(default=None, description="Generated HogQL query.")
    is_cached: bool
    last_refresh: datetime
    limit: Optional[int] = None
    modifiers: Optional[HogQLQueryModifiers] = Field(
        default=None, description="Modifiers used when performing the query"
    )
    next_allowed_client_refresh: datetime
    offset: Optional[int] = None
    query_status: Optional[QueryStatus] = Field(
        default=None, description="Query status indicates whether next to the provided data, a query is still running."
    )
    results: list
    samplingRate: Optional[SamplingRate] = None
    timezone: str
    timings: Optional[list[QueryTiming]] = Field(
        default=None, description="Measured timings for different parts of the query generation process"
    )
    types: Optional[list] = None


class CachedWebGoalsQueryResponse(BaseModel):
    model_config = ConfigDict(
        extra="forbid",
    )
    cache_key: str
    cache_target_age: Optional[datetime] = None
    calculation_trigger: Optional[str] = Field(
        default=None, description="What triggered the calculation of the query, leave empty if user/immediate"
    )
    columns: Optional[list] = None
    error: Optional[str] = Field(
        default=None,
        description="Query error. Returned only if 'explain' or `modifiers.debug` is true. Throws an error otherwise.",
    )
    hasMore: Optional[bool] = None
    hogql: Optional[str] = Field(default=None, description="Generated HogQL query.")
    is_cached: bool
    last_refresh: datetime
    limit: Optional[int] = None
    modifiers: Optional[HogQLQueryModifiers] = Field(
        default=None, description="Modifiers used when performing the query"
    )
    next_allowed_client_refresh: datetime
    offset: Optional[int] = None
    query_status: Optional[QueryStatus] = Field(
        default=None, description="Query status indicates whether next to the provided data, a query is still running."
    )
    results: list
    samplingRate: Optional[SamplingRate] = None
    timezone: str
    timings: Optional[list[QueryTiming]] = Field(
        default=None, description="Measured timings for different parts of the query generation process"
    )
    types: Optional[list] = None


class CachedWebOverviewQueryResponse(BaseModel):
    model_config = ConfigDict(
        extra="forbid",
    )
    cache_key: str
    cache_target_age: Optional[datetime] = None
    calculation_trigger: Optional[str] = Field(
        default=None, description="What triggered the calculation of the query, leave empty if user/immediate"
    )
    dateFrom: Optional[str] = None
    dateTo: Optional[str] = None
    error: Optional[str] = Field(
        default=None,
        description="Query error. Returned only if 'explain' or `modifiers.debug` is true. Throws an error otherwise.",
    )
    hogql: Optional[str] = Field(default=None, description="Generated HogQL query.")
    is_cached: bool
    last_refresh: datetime
    modifiers: Optional[HogQLQueryModifiers] = Field(
        default=None, description="Modifiers used when performing the query"
    )
    next_allowed_client_refresh: datetime
    query_status: Optional[QueryStatus] = Field(
        default=None, description="Query status indicates whether next to the provided data, a query is still running."
    )
    results: list[WebOverviewItem]
    samplingRate: Optional[SamplingRate] = None
    timezone: str
    timings: Optional[list[QueryTiming]] = Field(
        default=None, description="Measured timings for different parts of the query generation process"
    )
    usedPreAggregatedTables: Optional[bool] = None


class CachedWebPageURLSearchQueryResponse(BaseModel):
    model_config = ConfigDict(
        extra="forbid",
    )
    cache_key: str
    cache_target_age: Optional[datetime] = None
    calculation_trigger: Optional[str] = Field(
        default=None, description="What triggered the calculation of the query, leave empty if user/immediate"
    )
    error: Optional[str] = Field(
        default=None,
        description="Query error. Returned only if 'explain' or `modifiers.debug` is true. Throws an error otherwise.",
    )
    hasMore: Optional[bool] = None
    hogql: Optional[str] = Field(default=None, description="Generated HogQL query.")
    is_cached: bool
    last_refresh: datetime
    limit: Optional[int] = None
    modifiers: Optional[HogQLQueryModifiers] = Field(
        default=None, description="Modifiers used when performing the query"
    )
    next_allowed_client_refresh: datetime
    query_status: Optional[QueryStatus] = Field(
        default=None, description="Query status indicates whether next to the provided data, a query is still running."
    )
    results: list[PageURL]
    timezone: str
    timings: Optional[list[QueryTiming]] = Field(
        default=None, description="Measured timings for different parts of the query generation process"
    )


class CachedWebStatsTableQueryResponse(BaseModel):
    model_config = ConfigDict(
        extra="forbid",
    )
    cache_key: str
    cache_target_age: Optional[datetime] = None
    calculation_trigger: Optional[str] = Field(
        default=None, description="What triggered the calculation of the query, leave empty if user/immediate"
    )
    columns: Optional[list] = None
    error: Optional[str] = Field(
        default=None,
        description="Query error. Returned only if 'explain' or `modifiers.debug` is true. Throws an error otherwise.",
    )
    hasMore: Optional[bool] = None
    hogql: Optional[str] = Field(default=None, description="Generated HogQL query.")
    is_cached: bool
    last_refresh: datetime
    limit: Optional[int] = None
    modifiers: Optional[HogQLQueryModifiers] = Field(
        default=None, description="Modifiers used when performing the query"
    )
    next_allowed_client_refresh: datetime
    offset: Optional[int] = None
    query_status: Optional[QueryStatus] = Field(
        default=None, description="Query status indicates whether next to the provided data, a query is still running."
    )
    results: list
    samplingRate: Optional[SamplingRate] = None
    timezone: str
    timings: Optional[list[QueryTiming]] = Field(
        default=None, description="Measured timings for different parts of the query generation process"
    )
    types: Optional[list] = None
    usedPreAggregatedTables: Optional[bool] = None


class CachedWebVitalsPathBreakdownQueryResponse(BaseModel):
    model_config = ConfigDict(
        extra="forbid",
    )
    cache_key: str
    cache_target_age: Optional[datetime] = None
    calculation_trigger: Optional[str] = Field(
        default=None, description="What triggered the calculation of the query, leave empty if user/immediate"
    )
    error: Optional[str] = Field(
        default=None,
        description="Query error. Returned only if 'explain' or `modifiers.debug` is true. Throws an error otherwise.",
    )
    hogql: Optional[str] = Field(default=None, description="Generated HogQL query.")
    is_cached: bool
    last_refresh: datetime
    modifiers: Optional[HogQLQueryModifiers] = Field(
        default=None, description="Modifiers used when performing the query"
    )
    next_allowed_client_refresh: datetime
    query_status: Optional[QueryStatus] = Field(
        default=None, description="Query status indicates whether next to the provided data, a query is still running."
    )
    results: list[WebVitalsPathBreakdownResult] = Field(..., max_length=1, min_length=1)
    timezone: str
    timings: Optional[list[QueryTiming]] = Field(
        default=None, description="Measured timings for different parts of the query generation process"
    )


class CalendarHeatmapResponse(BaseModel):
    model_config = ConfigDict(
        extra="forbid",
    )
    error: Optional[str] = Field(
        default=None,
        description="Query error. Returned only if 'explain' or `modifiers.debug` is true. Throws an error otherwise.",
    )
    hasMore: Optional[bool] = Field(default=None, description="Wether more breakdown values are available.")
    hogql: Optional[str] = Field(default=None, description="Generated HogQL query.")
    modifiers: Optional[HogQLQueryModifiers] = Field(
        default=None, description="Modifiers used when performing the query"
    )
    query_status: Optional[QueryStatus] = Field(
        default=None, description="Query status indicates whether next to the provided data, a query is still running."
    )
    results: EventsHeatMapStructuredResult
    timings: Optional[list[QueryTiming]] = Field(
        default=None, description="Measured timings for different parts of the query generation process"
    )


class ConversionGoalFilter1(BaseModel):
    model_config = ConfigDict(
        extra="forbid",
    )
    conversion_goal_id: str
    conversion_goal_name: str
    custom_name: Optional[str] = None
    event: Optional[str] = Field(default=None, description="The event or `null` for all events.")
    fixedProperties: Optional[
        list[
            Union[
                EventPropertyFilter,
                PersonPropertyFilter,
                ElementPropertyFilter,
                EventMetadataPropertyFilter,
                SessionPropertyFilter,
                CohortPropertyFilter,
                RecordingPropertyFilter,
                LogEntryPropertyFilter,
                GroupPropertyFilter,
                FeaturePropertyFilter,
                HogQLPropertyFilter,
                EmptyPropertyFilter,
                DataWarehousePropertyFilter,
                DataWarehousePersonPropertyFilter,
                ErrorTrackingIssueFilter,
                LogPropertyFilter,
                RevenueAnalyticsPropertyFilter,
            ]
        ]
    ] = Field(
        default=None,
        description="Fixed properties in the query, can't be edited in the interface (e.g. scoping down by person)",
    )
    kind: Literal["EventsNode"] = "EventsNode"
    limit: Optional[int] = None
    math: Optional[
        Union[
            BaseMathType,
            FunnelMathType,
            PropertyMathType,
            CountPerActorMathType,
            ExperimentMetricMathType,
            CalendarHeatmapMathType,
            Literal["unique_group"],
            Literal["hogql"],
        ]
    ] = None
    math_group_type_index: Optional[MathGroupTypeIndex] = None
    math_hogql: Optional[str] = None
    math_multiplier: Optional[float] = None
    math_property: Optional[str] = None
    math_property_revenue_currency: Optional[RevenueCurrencyPropertyConfig] = None
    math_property_type: Optional[str] = None
    name: Optional[str] = None
    orderBy: Optional[list[str]] = Field(default=None, description="Columns to order by")
    properties: Optional[
        list[
            Union[
                EventPropertyFilter,
                PersonPropertyFilter,
                ElementPropertyFilter,
                EventMetadataPropertyFilter,
                SessionPropertyFilter,
                CohortPropertyFilter,
                RecordingPropertyFilter,
                LogEntryPropertyFilter,
                GroupPropertyFilter,
                FeaturePropertyFilter,
                HogQLPropertyFilter,
                EmptyPropertyFilter,
                DataWarehousePropertyFilter,
                DataWarehousePersonPropertyFilter,
                ErrorTrackingIssueFilter,
                LogPropertyFilter,
                RevenueAnalyticsPropertyFilter,
            ]
        ]
    ] = Field(default=None, description="Properties configurable in the interface")
    response: Optional[dict[str, Any]] = None
    schema_: dict[str, Union[str, Any]] = Field(..., alias="schema")
    version: Optional[float] = Field(default=None, description="version of the node, used for schema migrations")


class ConversionGoalFilter2(BaseModel):
    model_config = ConfigDict(
        extra="forbid",
    )
    conversion_goal_id: str
    conversion_goal_name: str
    custom_name: Optional[str] = None
    fixedProperties: Optional[
        list[
            Union[
                EventPropertyFilter,
                PersonPropertyFilter,
                ElementPropertyFilter,
                EventMetadataPropertyFilter,
                SessionPropertyFilter,
                CohortPropertyFilter,
                RecordingPropertyFilter,
                LogEntryPropertyFilter,
                GroupPropertyFilter,
                FeaturePropertyFilter,
                HogQLPropertyFilter,
                EmptyPropertyFilter,
                DataWarehousePropertyFilter,
                DataWarehousePersonPropertyFilter,
                ErrorTrackingIssueFilter,
                LogPropertyFilter,
                RevenueAnalyticsPropertyFilter,
            ]
        ]
    ] = Field(
        default=None,
        description="Fixed properties in the query, can't be edited in the interface (e.g. scoping down by person)",
    )
    id: int
    kind: Literal["ActionsNode"] = "ActionsNode"
    math: Optional[
        Union[
            BaseMathType,
            FunnelMathType,
            PropertyMathType,
            CountPerActorMathType,
            ExperimentMetricMathType,
            CalendarHeatmapMathType,
            Literal["unique_group"],
            Literal["hogql"],
        ]
    ] = None
    math_group_type_index: Optional[MathGroupTypeIndex] = None
    math_hogql: Optional[str] = None
    math_multiplier: Optional[float] = None
    math_property: Optional[str] = None
    math_property_revenue_currency: Optional[RevenueCurrencyPropertyConfig] = None
    math_property_type: Optional[str] = None
    name: Optional[str] = None
    properties: Optional[
        list[
            Union[
                EventPropertyFilter,
                PersonPropertyFilter,
                ElementPropertyFilter,
                EventMetadataPropertyFilter,
                SessionPropertyFilter,
                CohortPropertyFilter,
                RecordingPropertyFilter,
                LogEntryPropertyFilter,
                GroupPropertyFilter,
                FeaturePropertyFilter,
                HogQLPropertyFilter,
                EmptyPropertyFilter,
                DataWarehousePropertyFilter,
                DataWarehousePersonPropertyFilter,
                ErrorTrackingIssueFilter,
                LogPropertyFilter,
                RevenueAnalyticsPropertyFilter,
            ]
        ]
    ] = Field(default=None, description="Properties configurable in the interface")
    response: Optional[dict[str, Any]] = None
    schema_: dict[str, Union[str, Any]] = Field(..., alias="schema")
    version: Optional[float] = Field(default=None, description="version of the node, used for schema migrations")


class ConversionGoalFilter3(BaseModel):
    model_config = ConfigDict(
        extra="forbid",
    )
    conversion_goal_id: str
    conversion_goal_name: str
    custom_name: Optional[str] = None
    distinct_id_field: str
    dw_source_type: Optional[str] = None
    fixedProperties: Optional[
        list[
            Union[
                EventPropertyFilter,
                PersonPropertyFilter,
                ElementPropertyFilter,
                EventMetadataPropertyFilter,
                SessionPropertyFilter,
                CohortPropertyFilter,
                RecordingPropertyFilter,
                LogEntryPropertyFilter,
                GroupPropertyFilter,
                FeaturePropertyFilter,
                HogQLPropertyFilter,
                EmptyPropertyFilter,
                DataWarehousePropertyFilter,
                DataWarehousePersonPropertyFilter,
                ErrorTrackingIssueFilter,
                LogPropertyFilter,
                RevenueAnalyticsPropertyFilter,
            ]
        ]
    ] = Field(
        default=None,
        description="Fixed properties in the query, can't be edited in the interface (e.g. scoping down by person)",
    )
    id: str
    id_field: str
    kind: Literal["DataWarehouseNode"] = "DataWarehouseNode"
    math: Optional[
        Union[
            BaseMathType,
            FunnelMathType,
            PropertyMathType,
            CountPerActorMathType,
            ExperimentMetricMathType,
            CalendarHeatmapMathType,
            Literal["unique_group"],
            Literal["hogql"],
        ]
    ] = None
    math_group_type_index: Optional[MathGroupTypeIndex] = None
    math_hogql: Optional[str] = None
    math_multiplier: Optional[float] = None
    math_property: Optional[str] = None
    math_property_revenue_currency: Optional[RevenueCurrencyPropertyConfig] = None
    math_property_type: Optional[str] = None
    name: Optional[str] = None
    properties: Optional[
        list[
            Union[
                EventPropertyFilter,
                PersonPropertyFilter,
                ElementPropertyFilter,
                EventMetadataPropertyFilter,
                SessionPropertyFilter,
                CohortPropertyFilter,
                RecordingPropertyFilter,
                LogEntryPropertyFilter,
                GroupPropertyFilter,
                FeaturePropertyFilter,
                HogQLPropertyFilter,
                EmptyPropertyFilter,
                DataWarehousePropertyFilter,
                DataWarehousePersonPropertyFilter,
                ErrorTrackingIssueFilter,
                LogPropertyFilter,
                RevenueAnalyticsPropertyFilter,
            ]
        ]
    ] = Field(default=None, description="Properties configurable in the interface")
    response: Optional[dict[str, Any]] = None
    schema_: dict[str, Union[str, Any]] = Field(..., alias="schema")
    table_name: str
    timestamp_field: str
    version: Optional[float] = Field(default=None, description="version of the node, used for schema migrations")


class DashboardFilter(BaseModel):
    model_config = ConfigDict(
        extra="forbid",
    )
    breakdown_filter: Optional[BreakdownFilter] = None
    date_from: Optional[str] = None
    date_to: Optional[str] = None
    properties: Optional[
        list[
            Union[
                EventPropertyFilter,
                PersonPropertyFilter,
                ElementPropertyFilter,
                EventMetadataPropertyFilter,
                SessionPropertyFilter,
                CohortPropertyFilter,
                RecordingPropertyFilter,
                LogEntryPropertyFilter,
                GroupPropertyFilter,
                FeaturePropertyFilter,
                HogQLPropertyFilter,
                EmptyPropertyFilter,
                DataWarehousePropertyFilter,
                DataWarehousePersonPropertyFilter,
                ErrorTrackingIssueFilter,
                LogPropertyFilter,
                RevenueAnalyticsPropertyFilter,
            ]
        ]
    ] = None


class Response(BaseModel):
    model_config = ConfigDict(
        extra="forbid",
    )
    columns: list
    error: Optional[str] = Field(
        default=None,
        description="Query error. Returned only if 'explain' or `modifiers.debug` is true. Throws an error otherwise.",
    )
    hasMore: Optional[bool] = None
    hogql: str = Field(..., description="Generated HogQL query.")
    limit: Optional[int] = None
    modifiers: Optional[HogQLQueryModifiers] = Field(
        default=None, description="Modifiers used when performing the query"
    )
    offset: Optional[int] = None
    query_status: Optional[QueryStatus] = Field(
        default=None, description="Query status indicates whether next to the provided data, a query is still running."
    )
    results: list[list]
    timings: Optional[list[QueryTiming]] = Field(
        default=None, description="Measured timings for different parts of the query generation process"
    )
    types: list[str]


class Response1(BaseModel):
    model_config = ConfigDict(
        extra="forbid",
    )
    columns: list
    error: Optional[str] = Field(
        default=None,
        description="Query error. Returned only if 'explain' or `modifiers.debug` is true. Throws an error otherwise.",
    )
    hasMore: Optional[bool] = None
    hogql: str = Field(..., description="Generated HogQL query.")
    limit: int
    missing_actors_count: Optional[int] = None
    modifiers: Optional[HogQLQueryModifiers] = Field(
        default=None, description="Modifiers used when performing the query"
    )
    offset: int
    query_status: Optional[QueryStatus] = Field(
        default=None, description="Query status indicates whether next to the provided data, a query is still running."
    )
    results: list[list]
    timings: Optional[list[QueryTiming]] = Field(
        default=None, description="Measured timings for different parts of the query generation process"
    )
    types: Optional[list[str]] = None


class Response2(BaseModel):
    model_config = ConfigDict(
        extra="forbid",
    )
    columns: list
    error: Optional[str] = Field(
        default=None,
        description="Query error. Returned only if 'explain' or `modifiers.debug` is true. Throws an error otherwise.",
    )
    hasMore: Optional[bool] = None
    hogql: str = Field(..., description="Generated HogQL query.")
    kind: Literal["GroupsQuery"] = "GroupsQuery"
    limit: int
    modifiers: Optional[HogQLQueryModifiers] = Field(
        default=None, description="Modifiers used when performing the query"
    )
    offset: int
    query_status: Optional[QueryStatus] = Field(
        default=None, description="Query status indicates whether next to the provided data, a query is still running."
    )
    results: list[list]
    timings: Optional[list[QueryTiming]] = Field(
        default=None, description="Measured timings for different parts of the query generation process"
    )
    types: list[str]


class Response4(BaseModel):
    model_config = ConfigDict(
        extra="forbid",
    )
    dateFrom: Optional[str] = None
    dateTo: Optional[str] = None
    error: Optional[str] = Field(
        default=None,
        description="Query error. Returned only if 'explain' or `modifiers.debug` is true. Throws an error otherwise.",
    )
    hogql: Optional[str] = Field(default=None, description="Generated HogQL query.")
    modifiers: Optional[HogQLQueryModifiers] = Field(
        default=None, description="Modifiers used when performing the query"
    )
    query_status: Optional[QueryStatus] = Field(
        default=None, description="Query status indicates whether next to the provided data, a query is still running."
    )
    results: list[WebOverviewItem]
    samplingRate: Optional[SamplingRate] = None
    timings: Optional[list[QueryTiming]] = Field(
        default=None, description="Measured timings for different parts of the query generation process"
    )
    usedPreAggregatedTables: Optional[bool] = None


class Response5(BaseModel):
    model_config = ConfigDict(
        extra="forbid",
    )
    columns: Optional[list] = None
    error: Optional[str] = Field(
        default=None,
        description="Query error. Returned only if 'explain' or `modifiers.debug` is true. Throws an error otherwise.",
    )
    hasMore: Optional[bool] = None
    hogql: Optional[str] = Field(default=None, description="Generated HogQL query.")
    limit: Optional[int] = None
    modifiers: Optional[HogQLQueryModifiers] = Field(
        default=None, description="Modifiers used when performing the query"
    )
    offset: Optional[int] = None
    query_status: Optional[QueryStatus] = Field(
        default=None, description="Query status indicates whether next to the provided data, a query is still running."
    )
    results: list
    samplingRate: Optional[SamplingRate] = None
    timings: Optional[list[QueryTiming]] = Field(
        default=None, description="Measured timings for different parts of the query generation process"
    )
    types: Optional[list] = None
    usedPreAggregatedTables: Optional[bool] = None


class Response6(BaseModel):
    model_config = ConfigDict(
        extra="forbid",
    )
    columns: Optional[list] = None
    error: Optional[str] = Field(
        default=None,
        description="Query error. Returned only if 'explain' or `modifiers.debug` is true. Throws an error otherwise.",
    )
    hasMore: Optional[bool] = None
    hogql: Optional[str] = Field(default=None, description="Generated HogQL query.")
    limit: Optional[int] = None
    modifiers: Optional[HogQLQueryModifiers] = Field(
        default=None, description="Modifiers used when performing the query"
    )
    offset: Optional[int] = None
    query_status: Optional[QueryStatus] = Field(
        default=None, description="Query status indicates whether next to the provided data, a query is still running."
    )
    results: list
    samplingRate: Optional[SamplingRate] = None
    timings: Optional[list[QueryTiming]] = Field(
        default=None, description="Measured timings for different parts of the query generation process"
    )
    types: Optional[list] = None


class Response8(BaseModel):
    model_config = ConfigDict(
        extra="forbid",
    )
    error: Optional[str] = Field(
        default=None,
        description="Query error. Returned only if 'explain' or `modifiers.debug` is true. Throws an error otherwise.",
    )
    hogql: Optional[str] = Field(default=None, description="Generated HogQL query.")
    modifiers: Optional[HogQLQueryModifiers] = Field(
        default=None, description="Modifiers used when performing the query"
    )
    query_status: Optional[QueryStatus] = Field(
        default=None, description="Query status indicates whether next to the provided data, a query is still running."
    )
    results: list[WebVitalsPathBreakdownResult] = Field(..., max_length=1, min_length=1)
    timings: Optional[list[QueryTiming]] = Field(
        default=None, description="Measured timings for different parts of the query generation process"
    )


class Response9(BaseModel):
    model_config = ConfigDict(
        extra="forbid",
    )
    columns: Optional[list] = None
    error: Optional[str] = Field(
        default=None,
        description="Query error. Returned only if 'explain' or `modifiers.debug` is true. Throws an error otherwise.",
    )
    hasMore: Optional[bool] = None
    hogql: Optional[str] = Field(default=None, description="Generated HogQL query.")
    limit: Optional[int] = None
    modifiers: Optional[HogQLQueryModifiers] = Field(
        default=None, description="Modifiers used when performing the query"
    )
    offset: Optional[int] = None
    query_status: Optional[QueryStatus] = Field(
        default=None, description="Query status indicates whether next to the provided data, a query is still running."
    )
    results: Any
    timings: Optional[list[QueryTiming]] = Field(
        default=None, description="Measured timings for different parts of the query generation process"
    )
    types: Optional[list] = None


class Response10(BaseModel):
    model_config = ConfigDict(
        extra="forbid",
    )
    columns: Optional[list[str]] = None
    error: Optional[str] = Field(
        default=None,
        description="Query error. Returned only if 'explain' or `modifiers.debug` is true. Throws an error otherwise.",
    )
    hogql: Optional[str] = Field(default=None, description="Generated HogQL query.")
    modifiers: Optional[HogQLQueryModifiers] = Field(
        default=None, description="Modifiers used when performing the query"
    )
    query_status: Optional[QueryStatus] = Field(
        default=None, description="Query status indicates whether next to the provided data, a query is still running."
    )
    results: Any
    timings: Optional[list[QueryTiming]] = Field(
        default=None, description="Measured timings for different parts of the query generation process"
    )


class Response12(BaseModel):
    model_config = ConfigDict(
        extra="forbid",
    )
    error: Optional[str] = Field(
        default=None,
        description="Query error. Returned only if 'explain' or `modifiers.debug` is true. Throws an error otherwise.",
    )
    hogql: Optional[str] = Field(default=None, description="Generated HogQL query.")
    modifiers: Optional[HogQLQueryModifiers] = Field(
        default=None, description="Modifiers used when performing the query"
    )
    query_status: Optional[QueryStatus] = Field(
        default=None, description="Query status indicates whether next to the provided data, a query is still running."
    )
    results: list[RevenueAnalyticsOverviewItem]
    timings: Optional[list[QueryTiming]] = Field(
        default=None, description="Measured timings for different parts of the query generation process"
    )


class Response14(BaseModel):
    model_config = ConfigDict(
        extra="forbid",
    )
    columns: Optional[list[str]] = None
    error: Optional[str] = Field(
        default=None,
        description="Query error. Returned only if 'explain' or `modifiers.debug` is true. Throws an error otherwise.",
    )
    hogql: Optional[str] = Field(default=None, description="Generated HogQL query.")
    modifiers: Optional[HogQLQueryModifiers] = Field(
        default=None, description="Modifiers used when performing the query"
    )
    query_status: Optional[QueryStatus] = Field(
        default=None, description="Query status indicates whether next to the provided data, a query is still running."
    )
    results: Any
    timings: Optional[list[QueryTiming]] = Field(
        default=None, description="Measured timings for different parts of the query generation process"
    )


class Response15(BaseModel):
    model_config = ConfigDict(
        extra="forbid",
    )
    columns: Optional[list] = None
    error: Optional[str] = Field(
        default=None,
        description="Query error. Returned only if 'explain' or `modifiers.debug` is true. Throws an error otherwise.",
    )
    hasMore: Optional[bool] = None
    hogql: Optional[str] = Field(default=None, description="Generated HogQL query.")
    limit: Optional[int] = None
    modifiers: Optional[HogQLQueryModifiers] = Field(
        default=None, description="Modifiers used when performing the query"
    )
    offset: Optional[int] = None
    query_status: Optional[QueryStatus] = Field(
        default=None, description="Query status indicates whether next to the provided data, a query is still running."
    )
    results: Any
    timings: Optional[list[QueryTiming]] = Field(
        default=None, description="Measured timings for different parts of the query generation process"
    )
    types: Optional[list] = None


<<<<<<< HEAD
class Response16(BaseModel):
    model_config = ConfigDict(
        extra="forbid",
    )
    columns: Optional[list] = None
    error: Optional[str] = Field(
        default=None,
        description="Query error. Returned only if 'explain' or `modifiers.debug` is true. Throws an error otherwise.",
    )
    hasMore: Optional[bool] = None
    hogql: Optional[str] = Field(default=None, description="Generated HogQL query.")
    limit: Optional[int] = None
    modifiers: Optional[HogQLQueryModifiers] = Field(
        default=None, description="Modifiers used when performing the query"
    )
    offset: Optional[int] = None
    query_status: Optional[QueryStatus] = Field(
        default=None, description="Query status indicates whether next to the provided data, a query is still running."
    )
    results: list
    samplingRate: Optional[SamplingRate] = None
    timings: Optional[list[QueryTiming]] = Field(
        default=None, description="Measured timings for different parts of the query generation process"
    )
    types: Optional[list] = None


=======
>>>>>>> b851ae61
class Response20(BaseModel):
    model_config = ConfigDict(
        extra="forbid",
    )
    columns: Optional[list[str]] = None
    error: Optional[str] = Field(
        default=None,
        description="Query error. Returned only if 'explain' or `modifiers.debug` is true. Throws an error otherwise.",
    )
    hasMore: Optional[bool] = None
    hogql: Optional[str] = Field(default=None, description="Generated HogQL query.")
    limit: Optional[int] = None
    modifiers: Optional[HogQLQueryModifiers] = Field(
        default=None, description="Modifiers used when performing the query"
    )
    offset: Optional[int] = None
    query_status: Optional[QueryStatus] = Field(
        default=None, description="Query status indicates whether next to the provided data, a query is still running."
    )
    results: list[LLMTrace]
    timings: Optional[list[QueryTiming]] = Field(
        default=None, description="Measured timings for different parts of the query generation process"
    )


class DataWarehouseNode(BaseModel):
    model_config = ConfigDict(
        extra="forbid",
    )
    custom_name: Optional[str] = None
    distinct_id_field: str
    dw_source_type: Optional[str] = None
    fixedProperties: Optional[
        list[
            Union[
                EventPropertyFilter,
                PersonPropertyFilter,
                ElementPropertyFilter,
                EventMetadataPropertyFilter,
                SessionPropertyFilter,
                CohortPropertyFilter,
                RecordingPropertyFilter,
                LogEntryPropertyFilter,
                GroupPropertyFilter,
                FeaturePropertyFilter,
                HogQLPropertyFilter,
                EmptyPropertyFilter,
                DataWarehousePropertyFilter,
                DataWarehousePersonPropertyFilter,
                ErrorTrackingIssueFilter,
                LogPropertyFilter,
                RevenueAnalyticsPropertyFilter,
            ]
        ]
    ] = Field(
        default=None,
        description="Fixed properties in the query, can't be edited in the interface (e.g. scoping down by person)",
    )
    id: str
    id_field: str
    kind: Literal["DataWarehouseNode"] = "DataWarehouseNode"
    math: Optional[
        Union[
            BaseMathType,
            FunnelMathType,
            PropertyMathType,
            CountPerActorMathType,
            ExperimentMetricMathType,
            CalendarHeatmapMathType,
            Literal["unique_group"],
            Literal["hogql"],
        ]
    ] = None
    math_group_type_index: Optional[MathGroupTypeIndex] = None
    math_hogql: Optional[str] = None
    math_multiplier: Optional[float] = None
    math_property: Optional[str] = None
    math_property_revenue_currency: Optional[RevenueCurrencyPropertyConfig] = None
    math_property_type: Optional[str] = None
    name: Optional[str] = None
    properties: Optional[
        list[
            Union[
                EventPropertyFilter,
                PersonPropertyFilter,
                ElementPropertyFilter,
                EventMetadataPropertyFilter,
                SessionPropertyFilter,
                CohortPropertyFilter,
                RecordingPropertyFilter,
                LogEntryPropertyFilter,
                GroupPropertyFilter,
                FeaturePropertyFilter,
                HogQLPropertyFilter,
                EmptyPropertyFilter,
                DataWarehousePropertyFilter,
                DataWarehousePersonPropertyFilter,
                ErrorTrackingIssueFilter,
                LogPropertyFilter,
                RevenueAnalyticsPropertyFilter,
            ]
        ]
    ] = Field(default=None, description="Properties configurable in the interface")
    response: Optional[dict[str, Any]] = None
    table_name: str
    timestamp_field: str
    version: Optional[float] = Field(default=None, description="version of the node, used for schema migrations")


class DatabaseSchemaBatchExportTable(BaseModel):
    model_config = ConfigDict(
        extra="forbid",
    )
    fields: dict[str, DatabaseSchemaField]
    id: str
    name: str
    row_count: Optional[float] = None
    type: Literal["batch_export"] = "batch_export"


class DatabaseSchemaDataWarehouseTable(BaseModel):
    model_config = ConfigDict(
        extra="forbid",
    )
    fields: dict[str, DatabaseSchemaField]
    format: str
    id: str
    name: str
    row_count: Optional[float] = None
    schema_: Optional[DatabaseSchemaSchema] = Field(default=None, alias="schema")
    source: Optional[DatabaseSchemaSource] = None
    type: Literal["data_warehouse"] = "data_warehouse"
    url_pattern: str


class EntityNode(BaseModel):
    model_config = ConfigDict(
        extra="forbid",
    )
    custom_name: Optional[str] = None
    fixedProperties: Optional[
        list[
            Union[
                EventPropertyFilter,
                PersonPropertyFilter,
                ElementPropertyFilter,
                EventMetadataPropertyFilter,
                SessionPropertyFilter,
                CohortPropertyFilter,
                RecordingPropertyFilter,
                LogEntryPropertyFilter,
                GroupPropertyFilter,
                FeaturePropertyFilter,
                HogQLPropertyFilter,
                EmptyPropertyFilter,
                DataWarehousePropertyFilter,
                DataWarehousePersonPropertyFilter,
                ErrorTrackingIssueFilter,
                LogPropertyFilter,
                RevenueAnalyticsPropertyFilter,
            ]
        ]
    ] = Field(
        default=None,
        description="Fixed properties in the query, can't be edited in the interface (e.g. scoping down by person)",
    )
    kind: NodeKind
    math: Optional[
        Union[
            BaseMathType,
            FunnelMathType,
            PropertyMathType,
            CountPerActorMathType,
            ExperimentMetricMathType,
            CalendarHeatmapMathType,
            Literal["unique_group"],
            Literal["hogql"],
        ]
    ] = None
    math_group_type_index: Optional[MathGroupTypeIndex] = None
    math_hogql: Optional[str] = None
    math_multiplier: Optional[float] = None
    math_property: Optional[str] = None
    math_property_revenue_currency: Optional[RevenueCurrencyPropertyConfig] = None
    math_property_type: Optional[str] = None
    name: Optional[str] = None
    properties: Optional[
        list[
            Union[
                EventPropertyFilter,
                PersonPropertyFilter,
                ElementPropertyFilter,
                EventMetadataPropertyFilter,
                SessionPropertyFilter,
                CohortPropertyFilter,
                RecordingPropertyFilter,
                LogEntryPropertyFilter,
                GroupPropertyFilter,
                FeaturePropertyFilter,
                HogQLPropertyFilter,
                EmptyPropertyFilter,
                DataWarehousePropertyFilter,
                DataWarehousePersonPropertyFilter,
                ErrorTrackingIssueFilter,
                LogPropertyFilter,
                RevenueAnalyticsPropertyFilter,
            ]
        ]
    ] = Field(default=None, description="Properties configurable in the interface")
    response: Optional[dict[str, Any]] = None
    version: Optional[float] = Field(default=None, description="version of the node, used for schema migrations")


class ErrorTrackingIssue(BaseModel):
    model_config = ConfigDict(
        extra="forbid",
    )
    aggregations: Optional[ErrorTrackingIssueAggregations] = None
    assignee: Optional[ErrorTrackingIssueAssignee] = None
    description: Optional[str] = None
    first_event: Optional[FirstEvent] = None
    first_seen: datetime
    id: str
    last_seen: datetime
    library: Optional[str] = None
    name: Optional[str] = None
    status: Status


class ErrorTrackingQueryResponse(BaseModel):
    model_config = ConfigDict(
        extra="forbid",
    )
    columns: Optional[list[str]] = None
    error: Optional[str] = Field(
        default=None,
        description="Query error. Returned only if 'explain' or `modifiers.debug` is true. Throws an error otherwise.",
    )
    hasMore: Optional[bool] = None
    hogql: Optional[str] = Field(default=None, description="Generated HogQL query.")
    limit: Optional[int] = None
    modifiers: Optional[HogQLQueryModifiers] = Field(
        default=None, description="Modifiers used when performing the query"
    )
    offset: Optional[int] = None
    query_status: Optional[QueryStatus] = Field(
        default=None, description="Query status indicates whether next to the provided data, a query is still running."
    )
    results: list[ErrorTrackingIssue]
    timings: Optional[list[QueryTiming]] = Field(
        default=None, description="Measured timings for different parts of the query generation process"
    )


class EventTaxonomyQueryResponse(BaseModel):
    model_config = ConfigDict(
        extra="forbid",
    )
    error: Optional[str] = Field(
        default=None,
        description="Query error. Returned only if 'explain' or `modifiers.debug` is true. Throws an error otherwise.",
    )
    hogql: Optional[str] = Field(default=None, description="Generated HogQL query.")
    modifiers: Optional[HogQLQueryModifiers] = Field(
        default=None, description="Modifiers used when performing the query"
    )
    query_status: Optional[QueryStatus] = Field(
        default=None, description="Query status indicates whether next to the provided data, a query is still running."
    )
    results: list[EventTaxonomyItem]
    timings: Optional[list[QueryTiming]] = Field(
        default=None, description="Measured timings for different parts of the query generation process"
    )


class EventsNode(BaseModel):
    model_config = ConfigDict(
        extra="forbid",
    )
    custom_name: Optional[str] = None
    event: Optional[str] = Field(default=None, description="The event or `null` for all events.")
    fixedProperties: Optional[
        list[
            Union[
                EventPropertyFilter,
                PersonPropertyFilter,
                ElementPropertyFilter,
                EventMetadataPropertyFilter,
                SessionPropertyFilter,
                CohortPropertyFilter,
                RecordingPropertyFilter,
                LogEntryPropertyFilter,
                GroupPropertyFilter,
                FeaturePropertyFilter,
                HogQLPropertyFilter,
                EmptyPropertyFilter,
                DataWarehousePropertyFilter,
                DataWarehousePersonPropertyFilter,
                ErrorTrackingIssueFilter,
                LogPropertyFilter,
                RevenueAnalyticsPropertyFilter,
            ]
        ]
    ] = Field(
        default=None,
        description="Fixed properties in the query, can't be edited in the interface (e.g. scoping down by person)",
    )
    kind: Literal["EventsNode"] = "EventsNode"
    limit: Optional[int] = None
    math: Optional[
        Union[
            BaseMathType,
            FunnelMathType,
            PropertyMathType,
            CountPerActorMathType,
            ExperimentMetricMathType,
            CalendarHeatmapMathType,
            Literal["unique_group"],
            Literal["hogql"],
        ]
    ] = None
    math_group_type_index: Optional[MathGroupTypeIndex] = None
    math_hogql: Optional[str] = None
    math_multiplier: Optional[float] = None
    math_property: Optional[str] = None
    math_property_revenue_currency: Optional[RevenueCurrencyPropertyConfig] = None
    math_property_type: Optional[str] = None
    name: Optional[str] = None
    orderBy: Optional[list[str]] = Field(default=None, description="Columns to order by")
    properties: Optional[
        list[
            Union[
                EventPropertyFilter,
                PersonPropertyFilter,
                ElementPropertyFilter,
                EventMetadataPropertyFilter,
                SessionPropertyFilter,
                CohortPropertyFilter,
                RecordingPropertyFilter,
                LogEntryPropertyFilter,
                GroupPropertyFilter,
                FeaturePropertyFilter,
                HogQLPropertyFilter,
                EmptyPropertyFilter,
                DataWarehousePropertyFilter,
                DataWarehousePersonPropertyFilter,
                ErrorTrackingIssueFilter,
                LogPropertyFilter,
                RevenueAnalyticsPropertyFilter,
            ]
        ]
    ] = Field(default=None, description="Properties configurable in the interface")
    response: Optional[dict[str, Any]] = None
    version: Optional[float] = Field(default=None, description="version of the node, used for schema migrations")


class EventsQueryResponse(BaseModel):
    model_config = ConfigDict(
        extra="forbid",
    )
    columns: list
    error: Optional[str] = Field(
        default=None,
        description="Query error. Returned only if 'explain' or `modifiers.debug` is true. Throws an error otherwise.",
    )
    hasMore: Optional[bool] = None
    hogql: str = Field(..., description="Generated HogQL query.")
    limit: Optional[int] = None
    modifiers: Optional[HogQLQueryModifiers] = Field(
        default=None, description="Modifiers used when performing the query"
    )
    offset: Optional[int] = None
    query_status: Optional[QueryStatus] = Field(
        default=None, description="Query status indicates whether next to the provided data, a query is still running."
    )
    results: list[list]
    timings: Optional[list[QueryTiming]] = Field(
        default=None, description="Measured timings for different parts of the query generation process"
    )
    types: list[str]


class ExperimentDataWarehouseNode(BaseModel):
    model_config = ConfigDict(
        extra="forbid",
    )
    custom_name: Optional[str] = None
    data_warehouse_join_key: str
    events_join_key: str
    fixedProperties: Optional[
        list[
            Union[
                EventPropertyFilter,
                PersonPropertyFilter,
                ElementPropertyFilter,
                EventMetadataPropertyFilter,
                SessionPropertyFilter,
                CohortPropertyFilter,
                RecordingPropertyFilter,
                LogEntryPropertyFilter,
                GroupPropertyFilter,
                FeaturePropertyFilter,
                HogQLPropertyFilter,
                EmptyPropertyFilter,
                DataWarehousePropertyFilter,
                DataWarehousePersonPropertyFilter,
                ErrorTrackingIssueFilter,
                LogPropertyFilter,
                RevenueAnalyticsPropertyFilter,
            ]
        ]
    ] = Field(
        default=None,
        description="Fixed properties in the query, can't be edited in the interface (e.g. scoping down by person)",
    )
    kind: Literal["ExperimentDataWarehouseNode"] = "ExperimentDataWarehouseNode"
    math: Optional[
        Union[
            BaseMathType,
            FunnelMathType,
            PropertyMathType,
            CountPerActorMathType,
            ExperimentMetricMathType,
            CalendarHeatmapMathType,
            Literal["unique_group"],
            Literal["hogql"],
        ]
    ] = None
    math_group_type_index: Optional[MathGroupTypeIndex] = None
    math_hogql: Optional[str] = None
    math_multiplier: Optional[float] = None
    math_property: Optional[str] = None
    math_property_revenue_currency: Optional[RevenueCurrencyPropertyConfig] = None
    math_property_type: Optional[str] = None
    name: Optional[str] = None
    properties: Optional[
        list[
            Union[
                EventPropertyFilter,
                PersonPropertyFilter,
                ElementPropertyFilter,
                EventMetadataPropertyFilter,
                SessionPropertyFilter,
                CohortPropertyFilter,
                RecordingPropertyFilter,
                LogEntryPropertyFilter,
                GroupPropertyFilter,
                FeaturePropertyFilter,
                HogQLPropertyFilter,
                EmptyPropertyFilter,
                DataWarehousePropertyFilter,
                DataWarehousePersonPropertyFilter,
                ErrorTrackingIssueFilter,
                LogPropertyFilter,
                RevenueAnalyticsPropertyFilter,
            ]
        ]
    ] = Field(default=None, description="Properties configurable in the interface")
    response: Optional[dict[str, Any]] = None
    table_name: str
    timestamp_field: str
    version: Optional[float] = Field(default=None, description="version of the node, used for schema migrations")


class ExperimentEventExposureConfig(BaseModel):
    model_config = ConfigDict(
        extra="forbid",
    )
    event: str
    kind: Literal["ExperimentEventExposureConfig"] = "ExperimentEventExposureConfig"
    properties: list[
        Union[
            EventPropertyFilter,
            PersonPropertyFilter,
            ElementPropertyFilter,
            EventMetadataPropertyFilter,
            SessionPropertyFilter,
            CohortPropertyFilter,
            RecordingPropertyFilter,
            LogEntryPropertyFilter,
            GroupPropertyFilter,
            FeaturePropertyFilter,
            HogQLPropertyFilter,
            EmptyPropertyFilter,
            DataWarehousePropertyFilter,
            DataWarehousePersonPropertyFilter,
            ErrorTrackingIssueFilter,
            LogPropertyFilter,
            RevenueAnalyticsPropertyFilter,
        ]
    ]
    response: Optional[dict[str, Any]] = None
    version: Optional[float] = Field(default=None, description="version of the node, used for schema migrations")


class ExperimentExposureCriteria(BaseModel):
    model_config = ConfigDict(
        extra="forbid",
    )
    exposure_config: Optional[ExperimentEventExposureConfig] = None
    filterTestAccounts: Optional[bool] = None
    multiple_variant_handling: Optional[MultipleVariantHandling] = None


class ExperimentExposureQuery(BaseModel):
    model_config = ConfigDict(
        extra="forbid",
    )
    end_date: Optional[str] = None
    experiment_id: Optional[int] = None
    experiment_name: str
    exposure_criteria: Optional[ExperimentExposureCriteria] = None
    feature_flag: dict[str, Any]
    holdout: Optional[ExperimentHoldoutType] = None
    kind: Literal["ExperimentExposureQuery"] = "ExperimentExposureQuery"
    modifiers: Optional[HogQLQueryModifiers] = Field(
        default=None, description="Modifiers used when performing the query"
    )
    response: Optional[ExperimentExposureQueryResponse] = None
    start_date: Optional[str] = None
    tags: Optional[QueryLogTags] = None
    version: Optional[float] = Field(default=None, description="version of the node, used for schema migrations")


class ExperimentMetricResult(BaseModel):
    model_config = ConfigDict(
        extra="forbid",
    )
    baseline: ExperimentStatsBase
    variants: Union[list[ExperimentVariantResultFrequentist], list[ExperimentVariantResultBayesian]]


class FunnelCorrelationResponse(BaseModel):
    model_config = ConfigDict(
        extra="forbid",
    )
    columns: Optional[list] = None
    error: Optional[str] = Field(
        default=None,
        description="Query error. Returned only if 'explain' or `modifiers.debug` is true. Throws an error otherwise.",
    )
    hasMore: Optional[bool] = None
    hogql: Optional[str] = Field(default=None, description="Generated HogQL query.")
    limit: Optional[int] = None
    modifiers: Optional[HogQLQueryModifiers] = Field(
        default=None, description="Modifiers used when performing the query"
    )
    offset: Optional[int] = None
    query_status: Optional[QueryStatus] = Field(
        default=None, description="Query status indicates whether next to the provided data, a query is still running."
    )
    results: FunnelCorrelationResult
    timings: Optional[list[QueryTiming]] = Field(
        default=None, description="Measured timings for different parts of the query generation process"
    )
    types: Optional[list] = None


class FunnelExclusionActionsNode(BaseModel):
    model_config = ConfigDict(
        extra="forbid",
    )
    custom_name: Optional[str] = None
    fixedProperties: Optional[
        list[
            Union[
                EventPropertyFilter,
                PersonPropertyFilter,
                ElementPropertyFilter,
                EventMetadataPropertyFilter,
                SessionPropertyFilter,
                CohortPropertyFilter,
                RecordingPropertyFilter,
                LogEntryPropertyFilter,
                GroupPropertyFilter,
                FeaturePropertyFilter,
                HogQLPropertyFilter,
                EmptyPropertyFilter,
                DataWarehousePropertyFilter,
                DataWarehousePersonPropertyFilter,
                ErrorTrackingIssueFilter,
                LogPropertyFilter,
                RevenueAnalyticsPropertyFilter,
            ]
        ]
    ] = Field(
        default=None,
        description="Fixed properties in the query, can't be edited in the interface (e.g. scoping down by person)",
    )
    funnelFromStep: int
    funnelToStep: int
    id: int
    kind: Literal["ActionsNode"] = "ActionsNode"
    math: Optional[
        Union[
            BaseMathType,
            FunnelMathType,
            PropertyMathType,
            CountPerActorMathType,
            ExperimentMetricMathType,
            CalendarHeatmapMathType,
            Literal["unique_group"],
            Literal["hogql"],
        ]
    ] = None
    math_group_type_index: Optional[MathGroupTypeIndex] = None
    math_hogql: Optional[str] = None
    math_multiplier: Optional[float] = None
    math_property: Optional[str] = None
    math_property_revenue_currency: Optional[RevenueCurrencyPropertyConfig] = None
    math_property_type: Optional[str] = None
    name: Optional[str] = None
    properties: Optional[
        list[
            Union[
                EventPropertyFilter,
                PersonPropertyFilter,
                ElementPropertyFilter,
                EventMetadataPropertyFilter,
                SessionPropertyFilter,
                CohortPropertyFilter,
                RecordingPropertyFilter,
                LogEntryPropertyFilter,
                GroupPropertyFilter,
                FeaturePropertyFilter,
                HogQLPropertyFilter,
                EmptyPropertyFilter,
                DataWarehousePropertyFilter,
                DataWarehousePersonPropertyFilter,
                ErrorTrackingIssueFilter,
                LogPropertyFilter,
                RevenueAnalyticsPropertyFilter,
            ]
        ]
    ] = Field(default=None, description="Properties configurable in the interface")
    response: Optional[dict[str, Any]] = None
    version: Optional[float] = Field(default=None, description="version of the node, used for schema migrations")


class FunnelExclusionEventsNode(BaseModel):
    model_config = ConfigDict(
        extra="forbid",
    )
    custom_name: Optional[str] = None
    event: Optional[str] = Field(default=None, description="The event or `null` for all events.")
    fixedProperties: Optional[
        list[
            Union[
                EventPropertyFilter,
                PersonPropertyFilter,
                ElementPropertyFilter,
                EventMetadataPropertyFilter,
                SessionPropertyFilter,
                CohortPropertyFilter,
                RecordingPropertyFilter,
                LogEntryPropertyFilter,
                GroupPropertyFilter,
                FeaturePropertyFilter,
                HogQLPropertyFilter,
                EmptyPropertyFilter,
                DataWarehousePropertyFilter,
                DataWarehousePersonPropertyFilter,
                ErrorTrackingIssueFilter,
                LogPropertyFilter,
                RevenueAnalyticsPropertyFilter,
            ]
        ]
    ] = Field(
        default=None,
        description="Fixed properties in the query, can't be edited in the interface (e.g. scoping down by person)",
    )
    funnelFromStep: int
    funnelToStep: int
    kind: Literal["EventsNode"] = "EventsNode"
    limit: Optional[int] = None
    math: Optional[
        Union[
            BaseMathType,
            FunnelMathType,
            PropertyMathType,
            CountPerActorMathType,
            ExperimentMetricMathType,
            CalendarHeatmapMathType,
            Literal["unique_group"],
            Literal["hogql"],
        ]
    ] = None
    math_group_type_index: Optional[MathGroupTypeIndex] = None
    math_hogql: Optional[str] = None
    math_multiplier: Optional[float] = None
    math_property: Optional[str] = None
    math_property_revenue_currency: Optional[RevenueCurrencyPropertyConfig] = None
    math_property_type: Optional[str] = None
    name: Optional[str] = None
    orderBy: Optional[list[str]] = Field(default=None, description="Columns to order by")
    properties: Optional[
        list[
            Union[
                EventPropertyFilter,
                PersonPropertyFilter,
                ElementPropertyFilter,
                EventMetadataPropertyFilter,
                SessionPropertyFilter,
                CohortPropertyFilter,
                RecordingPropertyFilter,
                LogEntryPropertyFilter,
                GroupPropertyFilter,
                FeaturePropertyFilter,
                HogQLPropertyFilter,
                EmptyPropertyFilter,
                DataWarehousePropertyFilter,
                DataWarehousePersonPropertyFilter,
                ErrorTrackingIssueFilter,
                LogPropertyFilter,
                RevenueAnalyticsPropertyFilter,
            ]
        ]
    ] = Field(default=None, description="Properties configurable in the interface")
    response: Optional[dict[str, Any]] = None
    version: Optional[float] = Field(default=None, description="version of the node, used for schema migrations")


class FunnelsQueryResponse(BaseModel):
    model_config = ConfigDict(
        extra="forbid",
    )
    error: Optional[str] = Field(
        default=None,
        description="Query error. Returned only if 'explain' or `modifiers.debug` is true. Throws an error otherwise.",
    )
    hogql: Optional[str] = Field(default=None, description="Generated HogQL query.")
    isUdf: Optional[bool] = None
    modifiers: Optional[HogQLQueryModifiers] = Field(
        default=None, description="Modifiers used when performing the query"
    )
    query_status: Optional[QueryStatus] = Field(
        default=None, description="Query status indicates whether next to the provided data, a query is still running."
    )
    results: Union[FunnelTimeToConvertResults, list[dict[str, Any]], list[list[dict[str, Any]]]]
    timings: Optional[list[QueryTiming]] = Field(
        default=None, description="Measured timings for different parts of the query generation process"
    )


class GenericCachedQueryResponse(BaseModel):
    cache_key: str
    cache_target_age: Optional[datetime] = None
    calculation_trigger: Optional[str] = Field(
        default=None, description="What triggered the calculation of the query, leave empty if user/immediate"
    )
    is_cached: bool
    last_refresh: datetime
    next_allowed_client_refresh: datetime
    query_status: Optional[QueryStatus] = Field(
        default=None, description="Query status indicates whether next to the provided data, a query is still running."
    )
    timezone: str


class GroupsQueryResponse(BaseModel):
    model_config = ConfigDict(
        extra="forbid",
    )
    columns: list
    error: Optional[str] = Field(
        default=None,
        description="Query error. Returned only if 'explain' or `modifiers.debug` is true. Throws an error otherwise.",
    )
    hasMore: Optional[bool] = None
    hogql: str = Field(..., description="Generated HogQL query.")
    kind: Literal["GroupsQuery"] = "GroupsQuery"
    limit: int
    modifiers: Optional[HogQLQueryModifiers] = Field(
        default=None, description="Modifiers used when performing the query"
    )
    offset: int
    query_status: Optional[QueryStatus] = Field(
        default=None, description="Query status indicates whether next to the provided data, a query is still running."
    )
    results: list[list]
    timings: Optional[list[QueryTiming]] = Field(
        default=None, description="Measured timings for different parts of the query generation process"
    )
    types: list[str]


class HeatMapQuerySource(RootModel[EventsNode]):
    root: EventsNode


class HogQLFilters(BaseModel):
    model_config = ConfigDict(
        extra="forbid",
    )
    dateRange: Optional[DateRange] = None
    filterTestAccounts: Optional[bool] = None
    properties: Optional[
        list[
            Union[
                EventPropertyFilter,
                PersonPropertyFilter,
                ElementPropertyFilter,
                EventMetadataPropertyFilter,
                SessionPropertyFilter,
                CohortPropertyFilter,
                RecordingPropertyFilter,
                LogEntryPropertyFilter,
                GroupPropertyFilter,
                FeaturePropertyFilter,
                HogQLPropertyFilter,
                EmptyPropertyFilter,
                DataWarehousePropertyFilter,
                DataWarehousePersonPropertyFilter,
                ErrorTrackingIssueFilter,
                LogPropertyFilter,
                RevenueAnalyticsPropertyFilter,
            ]
        ]
    ] = None


class HogQLMetadataResponse(BaseModel):
    model_config = ConfigDict(
        extra="forbid",
    )
    errors: list[HogQLNotice]
    isUsingIndices: Optional[QueryIndexUsage] = None
    isValid: Optional[bool] = None
    notices: list[HogQLNotice]
    query: Optional[str] = None
    table_names: Optional[list[str]] = None
    warnings: list[HogQLNotice]


class HogQLQueryResponse(BaseModel):
    model_config = ConfigDict(
        extra="forbid",
    )
    clickhouse: Optional[str] = Field(default=None, description="Executed ClickHouse query")
    columns: Optional[list] = Field(default=None, description="Returned columns")
    error: Optional[str] = Field(
        default=None,
        description="Query error. Returned only if 'explain' or `modifiers.debug` is true. Throws an error otherwise.",
    )
    explain: Optional[list[str]] = Field(default=None, description="Query explanation output")
    hasMore: Optional[bool] = None
    hogql: Optional[str] = Field(default=None, description="Generated HogQL query.")
    limit: Optional[int] = None
    metadata: Optional[HogQLMetadataResponse] = Field(default=None, description="Query metadata output")
    modifiers: Optional[HogQLQueryModifiers] = Field(
        default=None, description="Modifiers used when performing the query"
    )
    offset: Optional[int] = None
    query: Optional[str] = Field(default=None, description="Input query string")
    query_status: Optional[QueryStatus] = Field(
        default=None, description="Query status indicates whether next to the provided data, a query is still running."
    )
    results: list
    timings: Optional[list[QueryTiming]] = Field(
        default=None, description="Measured timings for different parts of the query generation process"
    )
    types: Optional[list] = Field(default=None, description="Types of returned columns")


class InsightActorsQueryBase(BaseModel):
    model_config = ConfigDict(
        extra="forbid",
    )
    includeRecordings: Optional[bool] = None
    kind: NodeKind
    modifiers: Optional[HogQLQueryModifiers] = Field(
        default=None, description="Modifiers used when performing the query"
    )
    response: Optional[ActorsQueryResponse] = None
    tags: Optional[QueryLogTags] = None
    version: Optional[float] = Field(default=None, description="version of the node, used for schema migrations")


class LifecycleQueryResponse(BaseModel):
    model_config = ConfigDict(
        extra="forbid",
    )
    error: Optional[str] = Field(
        default=None,
        description="Query error. Returned only if 'explain' or `modifiers.debug` is true. Throws an error otherwise.",
    )
    hogql: Optional[str] = Field(default=None, description="Generated HogQL query.")
    modifiers: Optional[HogQLQueryModifiers] = Field(
        default=None, description="Modifiers used when performing the query"
    )
    query_status: Optional[QueryStatus] = Field(
        default=None, description="Query status indicates whether next to the provided data, a query is still running."
    )
    results: list[dict[str, Any]]
    timings: Optional[list[QueryTiming]] = Field(
        default=None, description="Measured timings for different parts of the query generation process"
    )


class LogsQueryResponse(BaseModel):
    model_config = ConfigDict(
        extra="forbid",
    )
    columns: Optional[list[str]] = None
    error: Optional[str] = Field(
        default=None,
        description="Query error. Returned only if 'explain' or `modifiers.debug` is true. Throws an error otherwise.",
    )
    hasMore: Optional[bool] = None
    hogql: Optional[str] = Field(default=None, description="Generated HogQL query.")
    limit: Optional[int] = None
    modifiers: Optional[HogQLQueryModifiers] = Field(
        default=None, description="Modifiers used when performing the query"
    )
    offset: Optional[int] = None
    query_status: Optional[QueryStatus] = Field(
        default=None, description="Query status indicates whether next to the provided data, a query is still running."
    )
    results: Any
    timings: Optional[list[QueryTiming]] = Field(
        default=None, description="Measured timings for different parts of the query generation process"
    )


class MarketingAnalyticsConfig(BaseModel):
    model_config = ConfigDict(
        extra="forbid",
    )
    conversion_goals: Optional[list[Union[ConversionGoalFilter1, ConversionGoalFilter2, ConversionGoalFilter3]]] = None
    sources_map: Optional[dict[str, dict[str, Union[str, Any]]]] = None


class MarketingAnalyticsTableQueryResponse(BaseModel):
    model_config = ConfigDict(
        extra="forbid",
    )
    columns: Optional[list] = None
    error: Optional[str] = Field(
        default=None,
        description="Query error. Returned only if 'explain' or `modifiers.debug` is true. Throws an error otherwise.",
    )
    hasMore: Optional[bool] = None
    hogql: Optional[str] = Field(default=None, description="Generated HogQL query.")
    limit: Optional[int] = None
    modifiers: Optional[HogQLQueryModifiers] = Field(
        default=None, description="Modifiers used when performing the query"
    )
    offset: Optional[int] = None
    query_status: Optional[QueryStatus] = Field(
        default=None, description="Query status indicates whether next to the provided data, a query is still running."
    )
    results: list
    samplingRate: Optional[SamplingRate] = None
    timings: Optional[list[QueryTiming]] = Field(
        default=None, description="Measured timings for different parts of the query generation process"
    )
    types: Optional[list] = None


class MultipleBreakdownOptions(BaseModel):
    model_config = ConfigDict(
        extra="forbid",
    )
    values: list[BreakdownItem]


class PathsQueryResponse(BaseModel):
    model_config = ConfigDict(
        extra="forbid",
    )
    error: Optional[str] = Field(
        default=None,
        description="Query error. Returned only if 'explain' or `modifiers.debug` is true. Throws an error otherwise.",
    )
    hogql: Optional[str] = Field(default=None, description="Generated HogQL query.")
    modifiers: Optional[HogQLQueryModifiers] = Field(
        default=None, description="Modifiers used when performing the query"
    )
    query_status: Optional[QueryStatus] = Field(
        default=None, description="Query status indicates whether next to the provided data, a query is still running."
    )
    results: list[PathsLink]
    timings: Optional[list[QueryTiming]] = Field(
        default=None, description="Measured timings for different parts of the query generation process"
    )


class PersonsNode(BaseModel):
    model_config = ConfigDict(
        extra="forbid",
    )
    cohort: Optional[int] = None
    distinctId: Optional[str] = None
    fixedProperties: Optional[
        list[
            Union[
                EventPropertyFilter,
                PersonPropertyFilter,
                ElementPropertyFilter,
                EventMetadataPropertyFilter,
                SessionPropertyFilter,
                CohortPropertyFilter,
                RecordingPropertyFilter,
                LogEntryPropertyFilter,
                GroupPropertyFilter,
                FeaturePropertyFilter,
                HogQLPropertyFilter,
                EmptyPropertyFilter,
                DataWarehousePropertyFilter,
                DataWarehousePersonPropertyFilter,
                ErrorTrackingIssueFilter,
                LogPropertyFilter,
                RevenueAnalyticsPropertyFilter,
            ]
        ]
    ] = Field(
        default=None,
        description="Fixed properties in the query, can't be edited in the interface (e.g. scoping down by person)",
    )
    kind: Literal["PersonsNode"] = "PersonsNode"
    limit: Optional[int] = None
    modifiers: Optional[HogQLQueryModifiers] = Field(
        default=None, description="Modifiers used when performing the query"
    )
    offset: Optional[int] = None
    properties: Optional[
        list[
            Union[
                EventPropertyFilter,
                PersonPropertyFilter,
                ElementPropertyFilter,
                EventMetadataPropertyFilter,
                SessionPropertyFilter,
                CohortPropertyFilter,
                RecordingPropertyFilter,
                LogEntryPropertyFilter,
                GroupPropertyFilter,
                FeaturePropertyFilter,
                HogQLPropertyFilter,
                EmptyPropertyFilter,
                DataWarehousePropertyFilter,
                DataWarehousePersonPropertyFilter,
                ErrorTrackingIssueFilter,
                LogPropertyFilter,
                RevenueAnalyticsPropertyFilter,
            ]
        ]
    ] = Field(default=None, description="Properties configurable in the interface")
    response: Optional[dict[str, Any]] = None
    search: Optional[str] = None
    tags: Optional[QueryLogTags] = None
    version: Optional[float] = Field(default=None, description="version of the node, used for schema migrations")


class PropertyGroupFilterValue(BaseModel):
    model_config = ConfigDict(
        extra="forbid",
    )
    type: FilterLogicalOperator
    values: list[
        Union[
            PropertyGroupFilterValue,
            Union[
                EventPropertyFilter,
                PersonPropertyFilter,
                ElementPropertyFilter,
                EventMetadataPropertyFilter,
                SessionPropertyFilter,
                CohortPropertyFilter,
                RecordingPropertyFilter,
                LogEntryPropertyFilter,
                GroupPropertyFilter,
                FeaturePropertyFilter,
                HogQLPropertyFilter,
                EmptyPropertyFilter,
                DataWarehousePropertyFilter,
                DataWarehousePersonPropertyFilter,
                ErrorTrackingIssueFilter,
                LogPropertyFilter,
                RevenueAnalyticsPropertyFilter,
            ],
        ]
    ]


class QueryResponseAlternative1(BaseModel):
    model_config = ConfigDict(
        extra="forbid",
    )
    columns: list
    error: Optional[str] = Field(
        default=None,
        description="Query error. Returned only if 'explain' or `modifiers.debug` is true. Throws an error otherwise.",
    )
    hasMore: Optional[bool] = None
    hogql: str = Field(..., description="Generated HogQL query.")
    limit: Optional[int] = None
    modifiers: Optional[HogQLQueryModifiers] = Field(
        default=None, description="Modifiers used when performing the query"
    )
    offset: Optional[int] = None
    query_status: Optional[QueryStatus] = Field(
        default=None, description="Query status indicates whether next to the provided data, a query is still running."
    )
    results: list[list]
    timings: Optional[list[QueryTiming]] = Field(
        default=None, description="Measured timings for different parts of the query generation process"
    )
    types: list[str]


class QueryResponseAlternative2(BaseModel):
    model_config = ConfigDict(
        extra="forbid",
    )
    columns: list
    error: Optional[str] = Field(
        default=None,
        description="Query error. Returned only if 'explain' or `modifiers.debug` is true. Throws an error otherwise.",
    )
    hasMore: Optional[bool] = None
    hogql: str = Field(..., description="Generated HogQL query.")
    limit: int
    missing_actors_count: Optional[int] = None
    modifiers: Optional[HogQLQueryModifiers] = Field(
        default=None, description="Modifiers used when performing the query"
    )
    offset: int
    query_status: Optional[QueryStatus] = Field(
        default=None, description="Query status indicates whether next to the provided data, a query is still running."
    )
    results: list[list]
    timings: Optional[list[QueryTiming]] = Field(
        default=None, description="Measured timings for different parts of the query generation process"
    )
    types: Optional[list[str]] = None


class QueryResponseAlternative3(BaseModel):
    model_config = ConfigDict(
        extra="forbid",
    )
    columns: list
    error: Optional[str] = Field(
        default=None,
        description="Query error. Returned only if 'explain' or `modifiers.debug` is true. Throws an error otherwise.",
    )
    hasMore: Optional[bool] = None
    hogql: str = Field(..., description="Generated HogQL query.")
    kind: Literal["GroupsQuery"] = "GroupsQuery"
    limit: int
    modifiers: Optional[HogQLQueryModifiers] = Field(
        default=None, description="Modifiers used when performing the query"
    )
    offset: int
    query_status: Optional[QueryStatus] = Field(
        default=None, description="Query status indicates whether next to the provided data, a query is still running."
    )
    results: list[list]
    timings: Optional[list[QueryTiming]] = Field(
        default=None, description="Measured timings for different parts of the query generation process"
    )
    types: list[str]


class QueryResponseAlternative4(BaseModel):
    model_config = ConfigDict(
        extra="forbid",
    )
    breakdown: Optional[list[BreakdownItem]] = None
    breakdowns: Optional[list[MultipleBreakdownOptions]] = None
    compare: Optional[list[CompareItem]] = None
    day: Optional[list[DayItem]] = None
    interval: Optional[list[IntervalItem]] = None
    series: Optional[list[Series]] = None
    status: Optional[list[StatusItem]] = None


class QueryResponseAlternative5(BaseModel):
    model_config = ConfigDict(
        extra="forbid",
    )
    error: Optional[str] = Field(
        default=None,
        description="Query error. Returned only if 'explain' or `modifiers.debug` is true. Throws an error otherwise.",
    )
    hasMore: Optional[bool] = None
    hogql: Optional[str] = Field(default=None, description="Generated HogQL query.")
    modifiers: Optional[HogQLQueryModifiers] = Field(
        default=None, description="Modifiers used when performing the query"
    )
    query_status: Optional[QueryStatus] = Field(
        default=None, description="Query status indicates whether next to the provided data, a query is still running."
    )
    results: list[TimelineEntry]
    timings: Optional[list[QueryTiming]] = Field(
        default=None, description="Measured timings for different parts of the query generation process"
    )


class QueryResponseAlternative7(BaseModel):
    model_config = ConfigDict(
        extra="forbid",
    )
    clickhouse: Optional[str] = Field(default=None, description="Executed ClickHouse query")
    columns: Optional[list] = Field(default=None, description="Returned columns")
    error: Optional[str] = Field(
        default=None,
        description="Query error. Returned only if 'explain' or `modifiers.debug` is true. Throws an error otherwise.",
    )
    explain: Optional[list[str]] = Field(default=None, description="Query explanation output")
    hasMore: Optional[bool] = None
    hogql: Optional[str] = Field(default=None, description="Generated HogQL query.")
    limit: Optional[int] = None
    metadata: Optional[HogQLMetadataResponse] = Field(default=None, description="Query metadata output")
    modifiers: Optional[HogQLQueryModifiers] = Field(
        default=None, description="Modifiers used when performing the query"
    )
    offset: Optional[int] = None
    query: Optional[str] = Field(default=None, description="Input query string")
    query_status: Optional[QueryStatus] = Field(
        default=None, description="Query status indicates whether next to the provided data, a query is still running."
    )
    results: list
    timings: Optional[list[QueryTiming]] = Field(
        default=None, description="Measured timings for different parts of the query generation process"
    )
    types: Optional[list] = Field(default=None, description="Types of returned columns")


class QueryResponseAlternative10(BaseModel):
    model_config = ConfigDict(
        extra="forbid",
    )
    columns: Optional[list] = None
    error: Optional[str] = Field(
        default=None,
        description="Query error. Returned only if 'explain' or `modifiers.debug` is true. Throws an error otherwise.",
    )
    hasMore: Optional[bool] = None
    hogql: Optional[str] = Field(default=None, description="Generated HogQL query.")
    limit: Optional[int] = None
    modifiers: Optional[HogQLQueryModifiers] = Field(
        default=None, description="Modifiers used when performing the query"
    )
    offset: Optional[int] = None
    query_status: Optional[QueryStatus] = Field(
        default=None, description="Query status indicates whether next to the provided data, a query is still running."
    )
    results: Any
    timings: Optional[list[QueryTiming]] = Field(
        default=None, description="Measured timings for different parts of the query generation process"
    )
    types: Optional[list] = None


class QueryResponseAlternative13(BaseModel):
    model_config = ConfigDict(
        extra="forbid",
    )
    columns: Optional[list[str]] = None
    error: Optional[str] = Field(
        default=None,
        description="Query error. Returned only if 'explain' or `modifiers.debug` is true. Throws an error otherwise.",
    )
    hasMore: Optional[bool] = None
    hogql: Optional[str] = Field(default=None, description="Generated HogQL query.")
    limit: Optional[int] = None
    modifiers: Optional[HogQLQueryModifiers] = Field(
        default=None, description="Modifiers used when performing the query"
    )
    offset: Optional[int] = None
    query_status: Optional[QueryStatus] = Field(
        default=None, description="Query status indicates whether next to the provided data, a query is still running."
    )
    results: list[ErrorTrackingIssue]
    timings: Optional[list[QueryTiming]] = Field(
        default=None, description="Measured timings for different parts of the query generation process"
    )


class QueryResponseAlternative18(BaseModel):
    model_config = ConfigDict(
        extra="forbid",
    )
    dateFrom: Optional[str] = None
    dateTo: Optional[str] = None
    error: Optional[str] = Field(
        default=None,
        description="Query error. Returned only if 'explain' or `modifiers.debug` is true. Throws an error otherwise.",
    )
    hogql: Optional[str] = Field(default=None, description="Generated HogQL query.")
    modifiers: Optional[HogQLQueryModifiers] = Field(
        default=None, description="Modifiers used when performing the query"
    )
    query_status: Optional[QueryStatus] = Field(
        default=None, description="Query status indicates whether next to the provided data, a query is still running."
    )
    results: list[WebOverviewItem]
    samplingRate: Optional[SamplingRate] = None
    timings: Optional[list[QueryTiming]] = Field(
        default=None, description="Measured timings for different parts of the query generation process"
    )
    usedPreAggregatedTables: Optional[bool] = None


class QueryResponseAlternative19(BaseModel):
    model_config = ConfigDict(
        extra="forbid",
    )
    columns: Optional[list] = None
    error: Optional[str] = Field(
        default=None,
        description="Query error. Returned only if 'explain' or `modifiers.debug` is true. Throws an error otherwise.",
    )
    hasMore: Optional[bool] = None
    hogql: Optional[str] = Field(default=None, description="Generated HogQL query.")
    limit: Optional[int] = None
    modifiers: Optional[HogQLQueryModifiers] = Field(
        default=None, description="Modifiers used when performing the query"
    )
    offset: Optional[int] = None
    query_status: Optional[QueryStatus] = Field(
        default=None, description="Query status indicates whether next to the provided data, a query is still running."
    )
    results: list
    samplingRate: Optional[SamplingRate] = None
    timings: Optional[list[QueryTiming]] = Field(
        default=None, description="Measured timings for different parts of the query generation process"
    )
    types: Optional[list] = None
    usedPreAggregatedTables: Optional[bool] = None


class QueryResponseAlternative20(BaseModel):
    model_config = ConfigDict(
        extra="forbid",
    )
    columns: Optional[list] = None
    error: Optional[str] = Field(
        default=None,
        description="Query error. Returned only if 'explain' or `modifiers.debug` is true. Throws an error otherwise.",
    )
    hasMore: Optional[bool] = None
    hogql: Optional[str] = Field(default=None, description="Generated HogQL query.")
    limit: Optional[int] = None
    modifiers: Optional[HogQLQueryModifiers] = Field(
        default=None, description="Modifiers used when performing the query"
    )
    offset: Optional[int] = None
    query_status: Optional[QueryStatus] = Field(
        default=None, description="Query status indicates whether next to the provided data, a query is still running."
    )
    results: list
    samplingRate: Optional[SamplingRate] = None
    timings: Optional[list[QueryTiming]] = Field(
        default=None, description="Measured timings for different parts of the query generation process"
    )
    types: Optional[list] = None


class QueryResponseAlternative22(BaseModel):
    model_config = ConfigDict(
        extra="forbid",
    )
    error: Optional[str] = Field(
        default=None,
        description="Query error. Returned only if 'explain' or `modifiers.debug` is true. Throws an error otherwise.",
    )
    hogql: Optional[str] = Field(default=None, description="Generated HogQL query.")
    modifiers: Optional[HogQLQueryModifiers] = Field(
        default=None, description="Modifiers used when performing the query"
    )
    query_status: Optional[QueryStatus] = Field(
        default=None, description="Query status indicates whether next to the provided data, a query is still running."
    )
    results: list[WebVitalsPathBreakdownResult] = Field(..., max_length=1, min_length=1)
    timings: Optional[list[QueryTiming]] = Field(
        default=None, description="Measured timings for different parts of the query generation process"
    )


class QueryResponseAlternative23(BaseModel):
    model_config = ConfigDict(
        extra="forbid",
    )
    error: Optional[str] = Field(
        default=None,
        description="Query error. Returned only if 'explain' or `modifiers.debug` is true. Throws an error otherwise.",
    )
    hasMore: Optional[bool] = None
    hogql: Optional[str] = Field(default=None, description="Generated HogQL query.")
    limit: Optional[int] = None
    modifiers: Optional[HogQLQueryModifiers] = Field(
        default=None, description="Modifiers used when performing the query"
    )
    query_status: Optional[QueryStatus] = Field(
        default=None, description="Query status indicates whether next to the provided data, a query is still running."
    )
    results: list[PageURL]
    timings: Optional[list[QueryTiming]] = Field(
        default=None, description="Measured timings for different parts of the query generation process"
    )


class QueryResponseAlternative25(BaseModel):
    model_config = ConfigDict(
        extra="forbid",
    )
    columns: Optional[list[str]] = None
    error: Optional[str] = Field(
        default=None,
        description="Query error. Returned only if 'explain' or `modifiers.debug` is true. Throws an error otherwise.",
    )
    hogql: Optional[str] = Field(default=None, description="Generated HogQL query.")
    modifiers: Optional[HogQLQueryModifiers] = Field(
        default=None, description="Modifiers used when performing the query"
    )
    query_status: Optional[QueryStatus] = Field(
        default=None, description="Query status indicates whether next to the provided data, a query is still running."
    )
    results: Any
    timings: Optional[list[QueryTiming]] = Field(
        default=None, description="Measured timings for different parts of the query generation process"
    )


class QueryResponseAlternative27(BaseModel):
    model_config = ConfigDict(
        extra="forbid",
    )
    error: Optional[str] = Field(
        default=None,
        description="Query error. Returned only if 'explain' or `modifiers.debug` is true. Throws an error otherwise.",
    )
    hogql: Optional[str] = Field(default=None, description="Generated HogQL query.")
    modifiers: Optional[HogQLQueryModifiers] = Field(
        default=None, description="Modifiers used when performing the query"
    )
    query_status: Optional[QueryStatus] = Field(
        default=None, description="Query status indicates whether next to the provided data, a query is still running."
    )
    results: list[RevenueAnalyticsOverviewItem]
    timings: Optional[list[QueryTiming]] = Field(
        default=None, description="Measured timings for different parts of the query generation process"
    )


class QueryResponseAlternative29(BaseModel):
    model_config = ConfigDict(
        extra="forbid",
    )
    columns: Optional[list[str]] = None
    error: Optional[str] = Field(
        default=None,
        description="Query error. Returned only if 'explain' or `modifiers.debug` is true. Throws an error otherwise.",
    )
    hogql: Optional[str] = Field(default=None, description="Generated HogQL query.")
    modifiers: Optional[HogQLQueryModifiers] = Field(
        default=None, description="Modifiers used when performing the query"
    )
    query_status: Optional[QueryStatus] = Field(
        default=None, description="Query status indicates whether next to the provided data, a query is still running."
    )
    results: Any
    timings: Optional[list[QueryTiming]] = Field(
        default=None, description="Measured timings for different parts of the query generation process"
    )


class QueryResponseAlternative30(BaseModel):
    model_config = ConfigDict(
        extra="forbid",
    )
    columns: Optional[list] = None
    error: Optional[str] = Field(
        default=None,
        description="Query error. Returned only if 'explain' or `modifiers.debug` is true. Throws an error otherwise.",
    )
    hasMore: Optional[bool] = None
    hogql: Optional[str] = Field(default=None, description="Generated HogQL query.")
    limit: Optional[int] = None
    modifiers: Optional[HogQLQueryModifiers] = Field(
        default=None, description="Modifiers used when performing the query"
    )
    offset: Optional[int] = None
    query_status: Optional[QueryStatus] = Field(
        default=None, description="Query status indicates whether next to the provided data, a query is still running."
    )
    results: list
    samplingRate: Optional[SamplingRate] = None
    timings: Optional[list[QueryTiming]] = Field(
        default=None, description="Measured timings for different parts of the query generation process"
    )
    types: Optional[list] = None


class QueryResponseAlternative30(BaseModel):
    model_config = ConfigDict(
        extra="forbid",
    )
    columns: list
    error: Optional[str] = Field(
        default=None,
        description="Query error. Returned only if 'explain' or `modifiers.debug` is true. Throws an error otherwise.",
    )
    hasMore: Optional[bool] = None
    hogql: str = Field(..., description="Generated HogQL query.")
    limit: Optional[int] = None
    modifiers: Optional[HogQLQueryModifiers] = Field(
        default=None, description="Modifiers used when performing the query"
    )
    offset: Optional[int] = None
    query_status: Optional[QueryStatus] = Field(
        default=None, description="Query status indicates whether next to the provided data, a query is still running."
    )
    results: list[list]
    timings: Optional[list[QueryTiming]] = Field(
        default=None, description="Measured timings for different parts of the query generation process"
    )
    types: list[str]


class QueryResponseAlternative31(BaseModel):
    model_config = ConfigDict(
        extra="forbid",
    )
    columns: list
    error: Optional[str] = Field(
        default=None,
        description="Query error. Returned only if 'explain' or `modifiers.debug` is true. Throws an error otherwise.",
    )
    hasMore: Optional[bool] = None
    hogql: str = Field(..., description="Generated HogQL query.")
    limit: int
    missing_actors_count: Optional[int] = None
    modifiers: Optional[HogQLQueryModifiers] = Field(
        default=None, description="Modifiers used when performing the query"
    )
    offset: int
    query_status: Optional[QueryStatus] = Field(
        default=None, description="Query status indicates whether next to the provided data, a query is still running."
    )
    results: list[list]
    timings: Optional[list[QueryTiming]] = Field(
        default=None, description="Measured timings for different parts of the query generation process"
    )
    types: Optional[list[str]] = None


class QueryResponseAlternative32(BaseModel):
    model_config = ConfigDict(
        extra="forbid",
    )
    columns: list
    error: Optional[str] = Field(
        default=None,
        description="Query error. Returned only if 'explain' or `modifiers.debug` is true. Throws an error otherwise.",
    )
    hasMore: Optional[bool] = None
    hogql: str = Field(..., description="Generated HogQL query.")
    kind: Literal["GroupsQuery"] = "GroupsQuery"
    limit: int
    modifiers: Optional[HogQLQueryModifiers] = Field(
        default=None, description="Modifiers used when performing the query"
    )
    offset: int
    query_status: Optional[QueryStatus] = Field(
        default=None, description="Query status indicates whether next to the provided data, a query is still running."
    )
    results: list[list]
    timings: Optional[list[QueryTiming]] = Field(
        default=None, description="Measured timings for different parts of the query generation process"
    )
    types: list[str]


class QueryResponseAlternative33(BaseModel):
    model_config = ConfigDict(
        extra="forbid",
    )
    clickhouse: Optional[str] = Field(default=None, description="Executed ClickHouse query")
    columns: Optional[list] = Field(default=None, description="Returned columns")
    error: Optional[str] = Field(
        default=None,
        description="Query error. Returned only if 'explain' or `modifiers.debug` is true. Throws an error otherwise.",
    )
    explain: Optional[list[str]] = Field(default=None, description="Query explanation output")
    hasMore: Optional[bool] = None
    hogql: Optional[str] = Field(default=None, description="Generated HogQL query.")
    limit: Optional[int] = None
    metadata: Optional[HogQLMetadataResponse] = Field(default=None, description="Query metadata output")
    modifiers: Optional[HogQLQueryModifiers] = Field(
        default=None, description="Modifiers used when performing the query"
    )
    offset: Optional[int] = None
    query: Optional[str] = Field(default=None, description="Input query string")
    query_status: Optional[QueryStatus] = Field(
        default=None, description="Query status indicates whether next to the provided data, a query is still running."
    )
    results: list
    timings: Optional[list[QueryTiming]] = Field(
        default=None, description="Measured timings for different parts of the query generation process"
    )
    types: Optional[list] = Field(default=None, description="Types of returned columns")


class QueryResponseAlternative34(BaseModel):
    model_config = ConfigDict(
        extra="forbid",
    )
    dateFrom: Optional[str] = None
    dateTo: Optional[str] = None
    error: Optional[str] = Field(
        default=None,
        description="Query error. Returned only if 'explain' or `modifiers.debug` is true. Throws an error otherwise.",
    )
    hogql: Optional[str] = Field(default=None, description="Generated HogQL query.")
    modifiers: Optional[HogQLQueryModifiers] = Field(
        default=None, description="Modifiers used when performing the query"
    )
    query_status: Optional[QueryStatus] = Field(
        default=None, description="Query status indicates whether next to the provided data, a query is still running."
    )
    results: list[WebOverviewItem]
    samplingRate: Optional[SamplingRate] = None
    timings: Optional[list[QueryTiming]] = Field(
        default=None, description="Measured timings for different parts of the query generation process"
    )
    usedPreAggregatedTables: Optional[bool] = None


class QueryResponseAlternative35(BaseModel):
    model_config = ConfigDict(
        extra="forbid",
    )
    columns: Optional[list] = None
    error: Optional[str] = Field(
        default=None,
        description="Query error. Returned only if 'explain' or `modifiers.debug` is true. Throws an error otherwise.",
    )
    hasMore: Optional[bool] = None
    hogql: Optional[str] = Field(default=None, description="Generated HogQL query.")
    limit: Optional[int] = None
    modifiers: Optional[HogQLQueryModifiers] = Field(
        default=None, description="Modifiers used when performing the query"
    )
    offset: Optional[int] = None
    query_status: Optional[QueryStatus] = Field(
        default=None, description="Query status indicates whether next to the provided data, a query is still running."
    )
    results: list
    samplingRate: Optional[SamplingRate] = None
    timings: Optional[list[QueryTiming]] = Field(
        default=None, description="Measured timings for different parts of the query generation process"
    )
    types: Optional[list] = None
    usedPreAggregatedTables: Optional[bool] = None


class QueryResponseAlternative36(BaseModel):
    model_config = ConfigDict(
        extra="forbid",
    )
    columns: Optional[list] = None
    error: Optional[str] = Field(
        default=None,
        description="Query error. Returned only if 'explain' or `modifiers.debug` is true. Throws an error otherwise.",
    )
    hasMore: Optional[bool] = None
    hogql: Optional[str] = Field(default=None, description="Generated HogQL query.")
    limit: Optional[int] = None
    modifiers: Optional[HogQLQueryModifiers] = Field(
        default=None, description="Modifiers used when performing the query"
    )
    offset: Optional[int] = None
    query_status: Optional[QueryStatus] = Field(
        default=None, description="Query status indicates whether next to the provided data, a query is still running."
    )
    results: list
    samplingRate: Optional[SamplingRate] = None
    timings: Optional[list[QueryTiming]] = Field(
        default=None, description="Measured timings for different parts of the query generation process"
    )
    types: Optional[list] = None


class QueryResponseAlternative38(BaseModel):
    model_config = ConfigDict(
        extra="forbid",
    )
    error: Optional[str] = Field(
        default=None,
        description="Query error. Returned only if 'explain' or `modifiers.debug` is true. Throws an error otherwise.",
    )
    hogql: Optional[str] = Field(default=None, description="Generated HogQL query.")
    modifiers: Optional[HogQLQueryModifiers] = Field(
        default=None, description="Modifiers used when performing the query"
    )
    query_status: Optional[QueryStatus] = Field(
        default=None, description="Query status indicates whether next to the provided data, a query is still running."
    )
    results: list[WebVitalsPathBreakdownResult] = Field(..., max_length=1, min_length=1)
    timings: Optional[list[QueryTiming]] = Field(
        default=None, description="Measured timings for different parts of the query generation process"
    )


class QueryResponseAlternative39(BaseModel):
    model_config = ConfigDict(
        extra="forbid",
    )
    columns: Optional[list] = None
    error: Optional[str] = Field(
        default=None,
        description="Query error. Returned only if 'explain' or `modifiers.debug` is true. Throws an error otherwise.",
    )
    hasMore: Optional[bool] = None
    hogql: Optional[str] = Field(default=None, description="Generated HogQL query.")
    limit: Optional[int] = None
    modifiers: Optional[HogQLQueryModifiers] = Field(
        default=None, description="Modifiers used when performing the query"
    )
    offset: Optional[int] = None
    query_status: Optional[QueryStatus] = Field(
        default=None, description="Query status indicates whether next to the provided data, a query is still running."
    )
    results: Any
    timings: Optional[list[QueryTiming]] = Field(
        default=None, description="Measured timings for different parts of the query generation process"
    )
    types: Optional[list] = None


class QueryResponseAlternative40(BaseModel):
    model_config = ConfigDict(
        extra="forbid",
    )
    columns: Optional[list[str]] = None
    error: Optional[str] = Field(
        default=None,
        description="Query error. Returned only if 'explain' or `modifiers.debug` is true. Throws an error otherwise.",
    )
    hogql: Optional[str] = Field(default=None, description="Generated HogQL query.")
    modifiers: Optional[HogQLQueryModifiers] = Field(
        default=None, description="Modifiers used when performing the query"
    )
    query_status: Optional[QueryStatus] = Field(
        default=None, description="Query status indicates whether next to the provided data, a query is still running."
    )
    results: Any
    timings: Optional[list[QueryTiming]] = Field(
        default=None, description="Measured timings for different parts of the query generation process"
    )


class QueryResponseAlternative42(BaseModel):
    model_config = ConfigDict(
        extra="forbid",
    )
    error: Optional[str] = Field(
        default=None,
        description="Query error. Returned only if 'explain' or `modifiers.debug` is true. Throws an error otherwise.",
    )
    hogql: Optional[str] = Field(default=None, description="Generated HogQL query.")
    modifiers: Optional[HogQLQueryModifiers] = Field(
        default=None, description="Modifiers used when performing the query"
    )
    query_status: Optional[QueryStatus] = Field(
        default=None, description="Query status indicates whether next to the provided data, a query is still running."
    )
    results: list[RevenueAnalyticsOverviewItem]
    timings: Optional[list[QueryTiming]] = Field(
        default=None, description="Measured timings for different parts of the query generation process"
    )


<<<<<<< HEAD
class QueryResponseAlternative43(BaseModel):
=======
class QueryResponseAlternative44(BaseModel):
>>>>>>> b851ae61
    model_config = ConfigDict(
        extra="forbid",
    )
    columns: Optional[list[str]] = None
    error: Optional[str] = Field(
        default=None,
        description="Query error. Returned only if 'explain' or `modifiers.debug` is true. Throws an error otherwise.",
    )
    hogql: Optional[str] = Field(default=None, description="Generated HogQL query.")
    modifiers: Optional[HogQLQueryModifiers] = Field(
        default=None, description="Modifiers used when performing the query"
    )
    query_status: Optional[QueryStatus] = Field(
        default=None, description="Query status indicates whether next to the provided data, a query is still running."
    )
    results: Any
    timings: Optional[list[QueryTiming]] = Field(
        default=None, description="Measured timings for different parts of the query generation process"
    )


<<<<<<< HEAD
class QueryResponseAlternative44(BaseModel):
=======
class QueryResponseAlternative45(BaseModel):
>>>>>>> b851ae61
    model_config = ConfigDict(
        extra="forbid",
    )
    columns: Optional[list] = None
    error: Optional[str] = Field(
        default=None,
        description="Query error. Returned only if 'explain' or `modifiers.debug` is true. Throws an error otherwise.",
    )
    hasMore: Optional[bool] = None
    hogql: Optional[str] = Field(default=None, description="Generated HogQL query.")
    limit: Optional[int] = None
    modifiers: Optional[HogQLQueryModifiers] = Field(
        default=None, description="Modifiers used when performing the query"
    )
    offset: Optional[int] = None
    query_status: Optional[QueryStatus] = Field(
        default=None, description="Query status indicates whether next to the provided data, a query is still running."
    )
    results: Any
    timings: Optional[list[QueryTiming]] = Field(
        default=None, description="Measured timings for different parts of the query generation process"
    )
    types: Optional[list] = None


<<<<<<< HEAD
class QueryResponseAlternative46(BaseModel):
    model_config = ConfigDict(
        extra="forbid",
    )
    columns: Optional[list] = None
    error: Optional[str] = Field(
        default=None,
        description="Query error. Returned only if 'explain' or `modifiers.debug` is true. Throws an error otherwise.",
    )
    hasMore: Optional[bool] = None
    hogql: Optional[str] = Field(default=None, description="Generated HogQL query.")
    limit: Optional[int] = None
    modifiers: Optional[HogQLQueryModifiers] = Field(
        default=None, description="Modifiers used when performing the query"
    )
    offset: Optional[int] = None
    query_status: Optional[QueryStatus] = Field(
        default=None, description="Query status indicates whether next to the provided data, a query is still running."
    )
    results: list
    samplingRate: Optional[SamplingRate] = None
    timings: Optional[list[QueryTiming]] = Field(
        default=None, description="Measured timings for different parts of the query generation process"
    )
    types: Optional[list] = None


=======
>>>>>>> b851ae61
class QueryResponseAlternative47(BaseModel):
    model_config = ConfigDict(
        extra="forbid",
    )
    columns: Optional[list[str]] = None
    error: Optional[str] = Field(
        default=None,
        description="Query error. Returned only if 'explain' or `modifiers.debug` is true. Throws an error otherwise.",
    )
    hasMore: Optional[bool] = None
    hogql: Optional[str] = Field(default=None, description="Generated HogQL query.")
    limit: Optional[int] = None
    modifiers: Optional[HogQLQueryModifiers] = Field(
        default=None, description="Modifiers used when performing the query"
    )
    offset: Optional[int] = None
    query_status: Optional[QueryStatus] = Field(
        default=None, description="Query status indicates whether next to the provided data, a query is still running."
    )
    results: list[ErrorTrackingIssue]
    timings: Optional[list[QueryTiming]] = Field(
        default=None, description="Measured timings for different parts of the query generation process"
    )


class QueryResponseAlternative50(BaseModel):
    model_config = ConfigDict(
        extra="forbid",
    )
    columns: Optional[list[str]] = None
    error: Optional[str] = Field(
        default=None,
        description="Query error. Returned only if 'explain' or `modifiers.debug` is true. Throws an error otherwise.",
    )
    hasMore: Optional[bool] = None
    hogql: Optional[str] = Field(default=None, description="Generated HogQL query.")
    limit: Optional[int] = None
    modifiers: Optional[HogQLQueryModifiers] = Field(
        default=None, description="Modifiers used when performing the query"
    )
    offset: Optional[int] = None
    query_status: Optional[QueryStatus] = Field(
        default=None, description="Query status indicates whether next to the provided data, a query is still running."
    )
    results: list[LLMTrace]
    timings: Optional[list[QueryTiming]] = Field(
        default=None, description="Measured timings for different parts of the query generation process"
    )


class QueryResponseAlternative51(BaseModel):
    model_config = ConfigDict(
        extra="forbid",
    )
    error: Optional[str] = Field(
        default=None,
        description="Query error. Returned only if 'explain' or `modifiers.debug` is true. Throws an error otherwise.",
    )
    hasMore: Optional[bool] = Field(default=None, description="Wether more breakdown values are available.")
    hogql: Optional[str] = Field(default=None, description="Generated HogQL query.")
    modifiers: Optional[HogQLQueryModifiers] = Field(
        default=None, description="Modifiers used when performing the query"
    )
    query_status: Optional[QueryStatus] = Field(
        default=None, description="Query status indicates whether next to the provided data, a query is still running."
    )
    results: list[dict[str, Any]]
    timings: Optional[list[QueryTiming]] = Field(
        default=None, description="Measured timings for different parts of the query generation process"
    )


class QueryResponseAlternative52(BaseModel):
    model_config = ConfigDict(
        extra="forbid",
    )
    error: Optional[str] = Field(
        default=None,
        description="Query error. Returned only if 'explain' or `modifiers.debug` is true. Throws an error otherwise.",
    )
    hasMore: Optional[bool] = Field(default=None, description="Wether more breakdown values are available.")
    hogql: Optional[str] = Field(default=None, description="Generated HogQL query.")
    modifiers: Optional[HogQLQueryModifiers] = Field(
        default=None, description="Modifiers used when performing the query"
    )
    query_status: Optional[QueryStatus] = Field(
        default=None, description="Query status indicates whether next to the provided data, a query is still running."
    )
    results: EventsHeatMapStructuredResult
    timings: Optional[list[QueryTiming]] = Field(
        default=None, description="Measured timings for different parts of the query generation process"
    )


class QueryResponseAlternative53(BaseModel):
    model_config = ConfigDict(
        extra="forbid",
    )
    error: Optional[str] = Field(
        default=None,
        description="Query error. Returned only if 'explain' or `modifiers.debug` is true. Throws an error otherwise.",
    )
    hogql: Optional[str] = Field(default=None, description="Generated HogQL query.")
    isUdf: Optional[bool] = None
    modifiers: Optional[HogQLQueryModifiers] = Field(
        default=None, description="Modifiers used when performing the query"
    )
    query_status: Optional[QueryStatus] = Field(
        default=None, description="Query status indicates whether next to the provided data, a query is still running."
    )
    results: Union[FunnelTimeToConvertResults, list[dict[str, Any]], list[list[dict[str, Any]]]]
    timings: Optional[list[QueryTiming]] = Field(
        default=None, description="Measured timings for different parts of the query generation process"
    )


class QueryResponseAlternative55(BaseModel):
    model_config = ConfigDict(
        extra="forbid",
    )
    error: Optional[str] = Field(
        default=None,
        description="Query error. Returned only if 'explain' or `modifiers.debug` is true. Throws an error otherwise.",
    )
    hogql: Optional[str] = Field(default=None, description="Generated HogQL query.")
    modifiers: Optional[HogQLQueryModifiers] = Field(
        default=None, description="Modifiers used when performing the query"
    )
    query_status: Optional[QueryStatus] = Field(
        default=None, description="Query status indicates whether next to the provided data, a query is still running."
    )
    results: list[PathsLink]
    timings: Optional[list[QueryTiming]] = Field(
        default=None, description="Measured timings for different parts of the query generation process"
    )


class QueryResponseAlternative56(BaseModel):
    model_config = ConfigDict(
        extra="forbid",
    )
    error: Optional[str] = Field(
        default=None,
        description="Query error. Returned only if 'explain' or `modifiers.debug` is true. Throws an error otherwise.",
    )
    hogql: Optional[str] = Field(default=None, description="Generated HogQL query.")
    modifiers: Optional[HogQLQueryModifiers] = Field(
        default=None, description="Modifiers used when performing the query"
    )
    query_status: Optional[QueryStatus] = Field(
        default=None, description="Query status indicates whether next to the provided data, a query is still running."
    )
    results: list[dict[str, Any]]
    timings: Optional[list[QueryTiming]] = Field(
        default=None, description="Measured timings for different parts of the query generation process"
    )


class QueryResponseAlternative58(BaseModel):
    model_config = ConfigDict(
        extra="forbid",
    )
    columns: Optional[list] = None
    error: Optional[str] = Field(
        default=None,
        description="Query error. Returned only if 'explain' or `modifiers.debug` is true. Throws an error otherwise.",
    )
    hasMore: Optional[bool] = None
    hogql: Optional[str] = Field(default=None, description="Generated HogQL query.")
    limit: Optional[int] = None
    modifiers: Optional[HogQLQueryModifiers] = Field(
        default=None, description="Modifiers used when performing the query"
    )
    offset: Optional[int] = None
    query_status: Optional[QueryStatus] = Field(
        default=None, description="Query status indicates whether next to the provided data, a query is still running."
    )
    results: FunnelCorrelationResult
    timings: Optional[list[QueryTiming]] = Field(
        default=None, description="Measured timings for different parts of the query generation process"
    )
    types: Optional[list] = None


class QueryResponseAlternative60(BaseModel):
    model_config = ConfigDict(
        extra="forbid",
    )
    columns: Optional[list[str]] = None
    error: Optional[str] = Field(
        default=None,
        description="Query error. Returned only if 'explain' or `modifiers.debug` is true. Throws an error otherwise.",
    )
    hasMore: Optional[bool] = None
    hogql: Optional[str] = Field(default=None, description="Generated HogQL query.")
    limit: Optional[int] = None
    modifiers: Optional[HogQLQueryModifiers] = Field(
        default=None, description="Modifiers used when performing the query"
    )
    offset: Optional[int] = None
    query_status: Optional[QueryStatus] = Field(
        default=None, description="Query status indicates whether next to the provided data, a query is still running."
    )
    results: Any
    timings: Optional[list[QueryTiming]] = Field(
        default=None, description="Measured timings for different parts of the query generation process"
    )


class QueryResponseAlternative62(BaseModel):
    model_config = ConfigDict(
        extra="forbid",
    )
    error: Optional[str] = Field(
        default=None,
        description="Query error. Returned only if 'explain' or `modifiers.debug` is true. Throws an error otherwise.",
    )
    hogql: Optional[str] = Field(default=None, description="Generated HogQL query.")
    modifiers: Optional[HogQLQueryModifiers] = Field(
        default=None, description="Modifiers used when performing the query"
    )
    query_status: Optional[QueryStatus] = Field(
        default=None, description="Query status indicates whether next to the provided data, a query is still running."
    )
    results: list[TeamTaxonomyItem]
    timings: Optional[list[QueryTiming]] = Field(
        default=None, description="Measured timings for different parts of the query generation process"
    )


class QueryResponseAlternative63(BaseModel):
    model_config = ConfigDict(
        extra="forbid",
    )
    error: Optional[str] = Field(
        default=None,
        description="Query error. Returned only if 'explain' or `modifiers.debug` is true. Throws an error otherwise.",
    )
    hogql: Optional[str] = Field(default=None, description="Generated HogQL query.")
    modifiers: Optional[HogQLQueryModifiers] = Field(
        default=None, description="Modifiers used when performing the query"
    )
    query_status: Optional[QueryStatus] = Field(
        default=None, description="Query status indicates whether next to the provided data, a query is still running."
    )
    results: list[EventTaxonomyItem]
    timings: Optional[list[QueryTiming]] = Field(
        default=None, description="Measured timings for different parts of the query generation process"
    )


class QueryResponseAlternative64(BaseModel):
    model_config = ConfigDict(
        extra="forbid",
    )
    error: Optional[str] = Field(
        default=None,
        description="Query error. Returned only if 'explain' or `modifiers.debug` is true. Throws an error otherwise.",
    )
    hogql: Optional[str] = Field(default=None, description="Generated HogQL query.")
    modifiers: Optional[HogQLQueryModifiers] = Field(
        default=None, description="Modifiers used when performing the query"
    )
    query_status: Optional[QueryStatus] = Field(
        default=None, description="Query status indicates whether next to the provided data, a query is still running."
    )
    results: ActorsPropertyTaxonomyResponse
    timings: Optional[list[QueryTiming]] = Field(
        default=None, description="Measured timings for different parts of the query generation process"
    )


class QueryResponseAlternative65(BaseModel):
    model_config = ConfigDict(
        extra="forbid",
    )
    columns: Optional[list[str]] = None
    error: Optional[str] = Field(
        default=None,
        description="Query error. Returned only if 'explain' or `modifiers.debug` is true. Throws an error otherwise.",
    )
    hasMore: Optional[bool] = None
    hogql: Optional[str] = Field(default=None, description="Generated HogQL query.")
    limit: Optional[int] = None
    modifiers: Optional[HogQLQueryModifiers] = Field(
        default=None, description="Modifiers used when performing the query"
    )
    offset: Optional[int] = None
    query_status: Optional[QueryStatus] = Field(
        default=None, description="Query status indicates whether next to the provided data, a query is still running."
    )
    results: list[LLMTrace]
    timings: Optional[list[QueryTiming]] = Field(
        default=None, description="Measured timings for different parts of the query generation process"
    )


class QueryResponseAlternative66(BaseModel):
    model_config = ConfigDict(
        extra="forbid",
    )
    error: Optional[str] = Field(
        default=None,
        description="Query error. Returned only if 'explain' or `modifiers.debug` is true. Throws an error otherwise.",
    )
    hogql: Optional[str] = Field(default=None, description="Generated HogQL query.")
    modifiers: Optional[HogQLQueryModifiers] = Field(
        default=None, description="Modifiers used when performing the query"
    )
    query_status: Optional[QueryStatus] = Field(
        default=None, description="Query status indicates whether next to the provided data, a query is still running."
    )
    results: list[VectorSearchResponseItem]
    timings: Optional[list[QueryTiming]] = Field(
        default=None, description="Measured timings for different parts of the query generation process"
    )


class RecordingsQueryResponse(BaseModel):
    model_config = ConfigDict(
        extra="forbid",
    )
    has_next: bool
    results: list[SessionRecordingType]


class RetentionEntity(BaseModel):
    model_config = ConfigDict(
        extra="forbid",
    )
    custom_name: Optional[str] = None
    id: Optional[Union[str, float]] = None
    kind: Optional[RetentionEntityKind] = None
    name: Optional[str] = None
    order: Optional[int] = None
    properties: Optional[
        list[
            Union[
                EventPropertyFilter,
                PersonPropertyFilter,
                ElementPropertyFilter,
                EventMetadataPropertyFilter,
                SessionPropertyFilter,
                CohortPropertyFilter,
                RecordingPropertyFilter,
                LogEntryPropertyFilter,
                GroupPropertyFilter,
                FeaturePropertyFilter,
                HogQLPropertyFilter,
                EmptyPropertyFilter,
                DataWarehousePropertyFilter,
                DataWarehousePersonPropertyFilter,
                ErrorTrackingIssueFilter,
                LogPropertyFilter,
                RevenueAnalyticsPropertyFilter,
            ]
        ]
    ] = Field(default=None, description="filters on the event")
    type: Optional[EntityType] = None
    uuid: Optional[str] = None


class RetentionFilter(BaseModel):
    model_config = ConfigDict(
        extra="forbid",
    )
    cumulative: Optional[bool] = None
    dashboardDisplay: Optional[RetentionDashboardDisplayType] = None
    display: Optional[ChartDisplayType] = Field(default=None, description="controls the display of the retention graph")
    meanRetentionCalculation: Optional[MeanRetentionCalculation] = None
    period: Optional[RetentionPeriod] = RetentionPeriod.DAY
    retentionReference: Optional[RetentionReference] = Field(
        default=None,
        description="Whether retention is with regard to initial cohort size, or that of the previous period.",
    )
    retentionType: Optional[RetentionType] = None
    returningEntity: Optional[RetentionEntity] = None
    targetEntity: Optional[RetentionEntity] = None
    totalIntervals: Optional[int] = 8


class RetentionFilterLegacy(BaseModel):
    model_config = ConfigDict(
        extra="forbid",
    )
    cumulative: Optional[bool] = None
    mean_retention_calculation: Optional[MeanRetentionCalculation] = None
    period: Optional[RetentionPeriod] = None
    retention_reference: Optional[RetentionReference] = Field(
        default=None,
        description="Whether retention is with regard to initial cohort size, or that of the previous period.",
    )
    retention_type: Optional[RetentionType] = None
    returning_entity: Optional[RetentionEntity] = None
    show_mean: Optional[bool] = None
    target_entity: Optional[RetentionEntity] = None
    total_intervals: Optional[int] = None


class RetentionResult(BaseModel):
    model_config = ConfigDict(
        extra="forbid",
    )
    breakdown_value: Optional[Union[str, float]] = Field(
        default=None, description="Optional breakdown value for retention cohorts"
    )
    date: datetime
    label: str
    values: list[RetentionValue]


class RevenueAnalyticsBaseQueryRevenueAnalyticsGrossRevenueQueryResponse(BaseModel):
    model_config = ConfigDict(
        extra="forbid",
    )
    dateRange: Optional[DateRange] = None
    kind: NodeKind
    modifiers: Optional[HogQLQueryModifiers] = Field(
        default=None, description="Modifiers used when performing the query"
    )
    properties: list[RevenueAnalyticsPropertyFilter]
    response: Optional[RevenueAnalyticsGrossRevenueQueryResponse] = None
    tags: Optional[QueryLogTags] = None
    version: Optional[float] = Field(default=None, description="version of the node, used for schema migrations")


class RevenueAnalyticsBaseQueryRevenueAnalyticsGrowthRateQueryResponse(BaseModel):
    model_config = ConfigDict(
        extra="forbid",
    )
    dateRange: Optional[DateRange] = None
    kind: NodeKind
    modifiers: Optional[HogQLQueryModifiers] = Field(
        default=None, description="Modifiers used when performing the query"
    )
    properties: list[RevenueAnalyticsPropertyFilter]
    response: Optional[RevenueAnalyticsGrowthRateQueryResponse] = None
    tags: Optional[QueryLogTags] = None
    version: Optional[float] = Field(default=None, description="version of the node, used for schema migrations")


class RevenueAnalyticsBaseQueryRevenueAnalyticsOverviewQueryResponse(BaseModel):
    model_config = ConfigDict(
        extra="forbid",
    )
    dateRange: Optional[DateRange] = None
    kind: NodeKind
    modifiers: Optional[HogQLQueryModifiers] = Field(
        default=None, description="Modifiers used when performing the query"
    )
    properties: list[RevenueAnalyticsPropertyFilter]
    response: Optional[RevenueAnalyticsOverviewQueryResponse] = None
    tags: Optional[QueryLogTags] = None
    version: Optional[float] = Field(default=None, description="version of the node, used for schema migrations")


class RevenueAnalyticsBaseQueryRevenueAnalyticsRevenueQueryResponse(BaseModel):
    model_config = ConfigDict(
        extra="forbid",
    )
    dateRange: Optional[DateRange] = None
    kind: NodeKind
    modifiers: Optional[HogQLQueryModifiers] = Field(
        default=None, description="Modifiers used when performing the query"
    )
    properties: list[RevenueAnalyticsPropertyFilter]
    response: Optional[RevenueAnalyticsRevenueQueryResponse] = None
    tags: Optional[QueryLogTags] = None
    version: Optional[float] = Field(default=None, description="version of the node, used for schema migrations")


class RevenueAnalyticsBaseQueryRevenueAnalyticsTopCustomersQueryResponse(BaseModel):
    model_config = ConfigDict(
        extra="forbid",
    )
    dateRange: Optional[DateRange] = None
    kind: NodeKind
    modifiers: Optional[HogQLQueryModifiers] = Field(
        default=None, description="Modifiers used when performing the query"
    )
    properties: list[RevenueAnalyticsPropertyFilter]
    response: Optional[RevenueAnalyticsTopCustomersQueryResponse] = None
    tags: Optional[QueryLogTags] = None
    version: Optional[float] = Field(default=None, description="version of the node, used for schema migrations")


class RevenueAnalyticsConfig(BaseModel):
    model_config = ConfigDict(
        extra="forbid",
    )
    events: Optional[list[RevenueAnalyticsEventItem]] = []
    filter_test_accounts: Optional[bool] = False
    goals: Optional[list[RevenueAnalyticsGoal]] = []


class RevenueAnalyticsGrossRevenueQuery(BaseModel):
    model_config = ConfigDict(
        extra="forbid",
    )
    dateRange: Optional[DateRange] = None
    groupBy: list[RevenueAnalyticsGroupBy]
    interval: IntervalType
    kind: Literal["RevenueAnalyticsGrossRevenueQuery"] = "RevenueAnalyticsGrossRevenueQuery"
    modifiers: Optional[HogQLQueryModifiers] = Field(
        default=None, description="Modifiers used when performing the query"
    )
    properties: list[RevenueAnalyticsPropertyFilter]
    response: Optional[RevenueAnalyticsGrossRevenueQueryResponse] = None
    tags: Optional[QueryLogTags] = None
    version: Optional[float] = Field(default=None, description="version of the node, used for schema migrations")


class RevenueAnalyticsGrowthRateQuery(BaseModel):
    model_config = ConfigDict(
        extra="forbid",
    )
    dateRange: Optional[DateRange] = None
    kind: Literal["RevenueAnalyticsGrowthRateQuery"] = "RevenueAnalyticsGrowthRateQuery"
    modifiers: Optional[HogQLQueryModifiers] = Field(
        default=None, description="Modifiers used when performing the query"
    )
    properties: list[RevenueAnalyticsPropertyFilter]
    response: Optional[RevenueAnalyticsGrowthRateQueryResponse] = None
    tags: Optional[QueryLogTags] = None
    version: Optional[float] = Field(default=None, description="version of the node, used for schema migrations")


class RevenueAnalyticsOverviewQuery(BaseModel):
    model_config = ConfigDict(
        extra="forbid",
    )
    dateRange: Optional[DateRange] = None
    kind: Literal["RevenueAnalyticsOverviewQuery"] = "RevenueAnalyticsOverviewQuery"
    modifiers: Optional[HogQLQueryModifiers] = Field(
        default=None, description="Modifiers used when performing the query"
    )
    properties: list[RevenueAnalyticsPropertyFilter]
    response: Optional[RevenueAnalyticsOverviewQueryResponse] = None
    tags: Optional[QueryLogTags] = None
    version: Optional[float] = Field(default=None, description="version of the node, used for schema migrations")


class RevenueAnalyticsRevenueQuery(BaseModel):
    model_config = ConfigDict(
        extra="forbid",
    )
    dateRange: Optional[DateRange] = None
    groupBy: list[RevenueAnalyticsGroupBy]
    interval: IntervalType
    kind: Literal["RevenueAnalyticsRevenueQuery"] = "RevenueAnalyticsRevenueQuery"
    modifiers: Optional[HogQLQueryModifiers] = Field(
        default=None, description="Modifiers used when performing the query"
    )
    properties: list[RevenueAnalyticsPropertyFilter]
    response: Optional[RevenueAnalyticsRevenueQueryResponse] = None
    tags: Optional[QueryLogTags] = None
    version: Optional[float] = Field(default=None, description="version of the node, used for schema migrations")


class RevenueAnalyticsTopCustomersQuery(BaseModel):
    model_config = ConfigDict(
        extra="forbid",
    )
    dateRange: Optional[DateRange] = None
    groupBy: RevenueAnalyticsTopCustomersGroupBy
    kind: Literal["RevenueAnalyticsTopCustomersQuery"] = "RevenueAnalyticsTopCustomersQuery"
    modifiers: Optional[HogQLQueryModifiers] = Field(
        default=None, description="Modifiers used when performing the query"
    )
    properties: list[RevenueAnalyticsPropertyFilter]
    response: Optional[RevenueAnalyticsTopCustomersQueryResponse] = None
    tags: Optional[QueryLogTags] = None
    version: Optional[float] = Field(default=None, description="version of the node, used for schema migrations")


class RevenueExampleDataWarehouseTablesQuery(BaseModel):
    model_config = ConfigDict(
        extra="forbid",
    )
    kind: Literal["RevenueExampleDataWarehouseTablesQuery"] = "RevenueExampleDataWarehouseTablesQuery"
    limit: Optional[int] = None
    modifiers: Optional[HogQLQueryModifiers] = Field(
        default=None, description="Modifiers used when performing the query"
    )
    offset: Optional[int] = None
    response: Optional[RevenueExampleDataWarehouseTablesQueryResponse] = None
    tags: Optional[QueryLogTags] = None
    version: Optional[float] = Field(default=None, description="version of the node, used for schema migrations")


class RevenueExampleEventsQuery(BaseModel):
    model_config = ConfigDict(
        extra="forbid",
    )
    kind: Literal["RevenueExampleEventsQuery"] = "RevenueExampleEventsQuery"
    limit: Optional[int] = None
    modifiers: Optional[HogQLQueryModifiers] = Field(
        default=None, description="Modifiers used when performing the query"
    )
    offset: Optional[int] = None
    response: Optional[RevenueExampleEventsQueryResponse] = None
    tags: Optional[QueryLogTags] = None
    version: Optional[float] = Field(default=None, description="version of the node, used for schema migrations")


class SessionAttributionExplorerQuery(BaseModel):
    model_config = ConfigDict(
        extra="forbid",
    )
    filters: Optional[Filters] = None
    groupBy: list[SessionAttributionGroupBy]
    kind: Literal["SessionAttributionExplorerQuery"] = "SessionAttributionExplorerQuery"
    limit: Optional[int] = None
    modifiers: Optional[HogQLQueryModifiers] = Field(
        default=None, description="Modifiers used when performing the query"
    )
    offset: Optional[int] = None
    response: Optional[SessionAttributionExplorerQueryResponse] = None
    tags: Optional[QueryLogTags] = None
    version: Optional[float] = Field(default=None, description="version of the node, used for schema migrations")


class SessionsTimelineQuery(BaseModel):
    model_config = ConfigDict(
        extra="forbid",
    )
    after: Optional[str] = Field(
        default=None, description="Only fetch sessions that started after this timestamp (default: '-24h')"
    )
    before: Optional[str] = Field(
        default=None, description="Only fetch sessions that started before this timestamp (default: '+5s')"
    )
    kind: Literal["SessionsTimelineQuery"] = "SessionsTimelineQuery"
    modifiers: Optional[HogQLQueryModifiers] = Field(
        default=None, description="Modifiers used when performing the query"
    )
    personId: Optional[str] = Field(default=None, description="Fetch sessions only for a given person")
    response: Optional[SessionsTimelineQueryResponse] = None
    tags: Optional[QueryLogTags] = None
    version: Optional[float] = Field(default=None, description="version of the node, used for schema migrations")


class TeamTaxonomyQueryResponse(BaseModel):
    model_config = ConfigDict(
        extra="forbid",
    )
    error: Optional[str] = Field(
        default=None,
        description="Query error. Returned only if 'explain' or `modifiers.debug` is true. Throws an error otherwise.",
    )
    hogql: Optional[str] = Field(default=None, description="Generated HogQL query.")
    modifiers: Optional[HogQLQueryModifiers] = Field(
        default=None, description="Modifiers used when performing the query"
    )
    query_status: Optional[QueryStatus] = Field(
        default=None, description="Query status indicates whether next to the provided data, a query is still running."
    )
    results: list[TeamTaxonomyItem]
    timings: Optional[list[QueryTiming]] = Field(
        default=None, description="Measured timings for different parts of the query generation process"
    )


class TracesQuery(BaseModel):
    model_config = ConfigDict(
        extra="forbid",
    )
    dateRange: Optional[DateRange] = None
    filterTestAccounts: Optional[bool] = None
    kind: Literal["TracesQuery"] = "TracesQuery"
    limit: Optional[int] = None
    modifiers: Optional[HogQLQueryModifiers] = Field(
        default=None, description="Modifiers used when performing the query"
    )
    offset: Optional[int] = None
    properties: Optional[
        list[
            Union[
                EventPropertyFilter,
                PersonPropertyFilter,
                ElementPropertyFilter,
                EventMetadataPropertyFilter,
                SessionPropertyFilter,
                CohortPropertyFilter,
                RecordingPropertyFilter,
                LogEntryPropertyFilter,
                GroupPropertyFilter,
                FeaturePropertyFilter,
                HogQLPropertyFilter,
                EmptyPropertyFilter,
                DataWarehousePropertyFilter,
                DataWarehousePersonPropertyFilter,
                ErrorTrackingIssueFilter,
                LogPropertyFilter,
                RevenueAnalyticsPropertyFilter,
            ]
        ]
    ] = Field(default=None, description="Properties configurable in the interface")
    response: Optional[TracesQueryResponse] = None
    showColumnConfigurator: Optional[bool] = None
    tags: Optional[QueryLogTags] = None
    traceId: Optional[str] = None
    version: Optional[float] = Field(default=None, description="version of the node, used for schema migrations")


class VectorSearchQueryResponse(BaseModel):
    model_config = ConfigDict(
        extra="forbid",
    )
    error: Optional[str] = Field(
        default=None,
        description="Query error. Returned only if 'explain' or `modifiers.debug` is true. Throws an error otherwise.",
    )
    hogql: Optional[str] = Field(default=None, description="Generated HogQL query.")
    modifiers: Optional[HogQLQueryModifiers] = Field(
        default=None, description="Modifiers used when performing the query"
    )
    query_status: Optional[QueryStatus] = Field(
        default=None, description="Query status indicates whether next to the provided data, a query is still running."
    )
    results: list[VectorSearchResponseItem]
    timings: Optional[list[QueryTiming]] = Field(
        default=None, description="Measured timings for different parts of the query generation process"
    )


class VisualizationMessage(BaseModel):
    model_config = ConfigDict(
        extra="forbid",
    )
    answer: Union[AssistantTrendsQuery, AssistantFunnelsQuery, AssistantRetentionQuery, AssistantHogQLQuery]
    id: Optional[str] = None
    initiator: Optional[str] = None
    plan: Optional[str] = None
    query: Optional[str] = ""
    type: Literal["ai/viz"] = "ai/viz"


class WebAnalyticsExternalSummaryQuery(BaseModel):
    model_config = ConfigDict(
        extra="forbid",
    )
    dateRange: DateRange
    kind: Literal["WebAnalyticsExternalSummaryQuery"] = "WebAnalyticsExternalSummaryQuery"
    properties: list[Union[EventPropertyFilter, PersonPropertyFilter, SessionPropertyFilter]]
    response: Optional[WebAnalyticsExternalSummaryQueryResponse] = None
    version: Optional[float] = Field(default=None, description="version of the node, used for schema migrations")


class WebExternalClicksTableQuery(BaseModel):
    model_config = ConfigDict(
        extra="forbid",
    )
    compareFilter: Optional[CompareFilter] = None
    conversionGoal: Optional[Union[ActionConversionGoal, CustomEventConversionGoal]] = None
    dateRange: Optional[DateRange] = None
    doPathCleaning: Optional[bool] = None
    filterTestAccounts: Optional[bool] = None
    includeRevenue: Optional[bool] = None
    kind: Literal["WebExternalClicksTableQuery"] = "WebExternalClicksTableQuery"
    limit: Optional[int] = None
    modifiers: Optional[HogQLQueryModifiers] = Field(
        default=None, description="Modifiers used when performing the query"
    )
    orderBy: Optional[list[Union[WebAnalyticsOrderByFields, WebAnalyticsOrderByDirection]]] = None
    properties: list[Union[EventPropertyFilter, PersonPropertyFilter, SessionPropertyFilter]]
    response: Optional[WebExternalClicksTableQueryResponse] = None
    sampling: Optional[Sampling] = None
    stripQueryParams: Optional[bool] = None
    tags: Optional[QueryLogTags] = None
    useSessionsTable: Optional[bool] = None
    version: Optional[float] = Field(default=None, description="version of the node, used for schema migrations")


class WebGoalsQuery(BaseModel):
    model_config = ConfigDict(
        extra="forbid",
    )
    compareFilter: Optional[CompareFilter] = None
    conversionGoal: Optional[Union[ActionConversionGoal, CustomEventConversionGoal]] = None
    dateRange: Optional[DateRange] = None
    doPathCleaning: Optional[bool] = None
    filterTestAccounts: Optional[bool] = None
    includeRevenue: Optional[bool] = None
    kind: Literal["WebGoalsQuery"] = "WebGoalsQuery"
    limit: Optional[int] = None
    modifiers: Optional[HogQLQueryModifiers] = Field(
        default=None, description="Modifiers used when performing the query"
    )
    orderBy: Optional[list[Union[WebAnalyticsOrderByFields, WebAnalyticsOrderByDirection]]] = None
    properties: list[Union[EventPropertyFilter, PersonPropertyFilter, SessionPropertyFilter]]
    response: Optional[WebGoalsQueryResponse] = None
    sampling: Optional[Sampling] = None
    tags: Optional[QueryLogTags] = None
    useSessionsTable: Optional[bool] = None
    version: Optional[float] = Field(default=None, description="version of the node, used for schema migrations")


class WebOverviewQuery(BaseModel):
    model_config = ConfigDict(
        extra="forbid",
    )
    compareFilter: Optional[CompareFilter] = None
    conversionGoal: Optional[Union[ActionConversionGoal, CustomEventConversionGoal]] = None
    dateRange: Optional[DateRange] = None
    doPathCleaning: Optional[bool] = None
    filterTestAccounts: Optional[bool] = None
    includeRevenue: Optional[bool] = None
    kind: Literal["WebOverviewQuery"] = "WebOverviewQuery"
    modifiers: Optional[HogQLQueryModifiers] = Field(
        default=None, description="Modifiers used when performing the query"
    )
    orderBy: Optional[list[Union[WebAnalyticsOrderByFields, WebAnalyticsOrderByDirection]]] = None
    properties: list[Union[EventPropertyFilter, PersonPropertyFilter, SessionPropertyFilter]]
    response: Optional[WebOverviewQueryResponse] = None
    sampling: Optional[Sampling] = None
    tags: Optional[QueryLogTags] = None
    useSessionsTable: Optional[bool] = None
    version: Optional[float] = Field(default=None, description="version of the node, used for schema migrations")


class WebPageURLSearchQuery(BaseModel):
    model_config = ConfigDict(
        extra="forbid",
    )
    compareFilter: Optional[CompareFilter] = None
    conversionGoal: Optional[Union[ActionConversionGoal, CustomEventConversionGoal]] = None
    dateRange: Optional[DateRange] = None
    doPathCleaning: Optional[bool] = None
    filterTestAccounts: Optional[bool] = None
    includeRevenue: Optional[bool] = None
    kind: Literal["WebPageURLSearchQuery"] = "WebPageURLSearchQuery"
    limit: Optional[int] = None
    modifiers: Optional[HogQLQueryModifiers] = Field(
        default=None, description="Modifiers used when performing the query"
    )
    orderBy: Optional[list[Union[WebAnalyticsOrderByFields, WebAnalyticsOrderByDirection]]] = None
    properties: list[Union[EventPropertyFilter, PersonPropertyFilter, SessionPropertyFilter]]
    response: Optional[WebPageURLSearchQueryResponse] = None
    sampling: Optional[Sampling] = None
    searchTerm: Optional[str] = None
    stripQueryParams: Optional[bool] = None
    tags: Optional[QueryLogTags] = None
    useSessionsTable: Optional[bool] = None
    version: Optional[float] = Field(default=None, description="version of the node, used for schema migrations")


class WebStatsTableQuery(BaseModel):
    model_config = ConfigDict(
        extra="forbid",
    )
    breakdownBy: WebStatsBreakdown
    compareFilter: Optional[CompareFilter] = None
    conversionGoal: Optional[Union[ActionConversionGoal, CustomEventConversionGoal]] = None
    dateRange: Optional[DateRange] = None
    doPathCleaning: Optional[bool] = None
    filterTestAccounts: Optional[bool] = None
    includeBounceRate: Optional[bool] = None
    includeRevenue: Optional[bool] = None
    includeScrollDepth: Optional[bool] = None
    kind: Literal["WebStatsTableQuery"] = "WebStatsTableQuery"
    limit: Optional[int] = None
    modifiers: Optional[HogQLQueryModifiers] = Field(
        default=None, description="Modifiers used when performing the query"
    )
    orderBy: Optional[list[Union[WebAnalyticsOrderByFields, WebAnalyticsOrderByDirection]]] = None
    properties: list[Union[EventPropertyFilter, PersonPropertyFilter, SessionPropertyFilter]]
    response: Optional[WebStatsTableQueryResponse] = None
    sampling: Optional[Sampling] = None
    tags: Optional[QueryLogTags] = None
    useSessionsTable: Optional[bool] = None
    version: Optional[float] = Field(default=None, description="version of the node, used for schema migrations")


class WebVitalsItem(BaseModel):
    model_config = ConfigDict(
        extra="forbid",
    )
    action: WebVitalsItemAction
    data: list[float]
    days: list[str]


class WebVitalsPathBreakdownQueryResponse(BaseModel):
    model_config = ConfigDict(
        extra="forbid",
    )
    error: Optional[str] = Field(
        default=None,
        description="Query error. Returned only if 'explain' or `modifiers.debug` is true. Throws an error otherwise.",
    )
    hogql: Optional[str] = Field(default=None, description="Generated HogQL query.")
    modifiers: Optional[HogQLQueryModifiers] = Field(
        default=None, description="Modifiers used when performing the query"
    )
    query_status: Optional[QueryStatus] = Field(
        default=None, description="Query status indicates whether next to the provided data, a query is still running."
    )
    results: list[WebVitalsPathBreakdownResult] = Field(..., max_length=1, min_length=1)
    timings: Optional[list[QueryTiming]] = Field(
        default=None, description="Measured timings for different parts of the query generation process"
    )


class WebVitalsQueryResponse(BaseModel):
    model_config = ConfigDict(
        extra="forbid",
    )
    error: Optional[str] = Field(
        default=None,
        description="Query error. Returned only if 'explain' or `modifiers.debug` is true. Throws an error otherwise.",
    )
    hogql: Optional[str] = Field(default=None, description="Generated HogQL query.")
    modifiers: Optional[HogQLQueryModifiers] = Field(
        default=None, description="Modifiers used when performing the query"
    )
    query_status: Optional[QueryStatus] = Field(
        default=None, description="Query status indicates whether next to the provided data, a query is still running."
    )
    results: list[WebVitalsItem]
    timings: Optional[list[QueryTiming]] = Field(
        default=None, description="Measured timings for different parts of the query generation process"
    )


class ActionsNode(BaseModel):
    model_config = ConfigDict(
        extra="forbid",
    )
    custom_name: Optional[str] = None
    fixedProperties: Optional[
        list[
            Union[
                EventPropertyFilter,
                PersonPropertyFilter,
                ElementPropertyFilter,
                EventMetadataPropertyFilter,
                SessionPropertyFilter,
                CohortPropertyFilter,
                RecordingPropertyFilter,
                LogEntryPropertyFilter,
                GroupPropertyFilter,
                FeaturePropertyFilter,
                HogQLPropertyFilter,
                EmptyPropertyFilter,
                DataWarehousePropertyFilter,
                DataWarehousePersonPropertyFilter,
                ErrorTrackingIssueFilter,
                LogPropertyFilter,
                RevenueAnalyticsPropertyFilter,
            ]
        ]
    ] = Field(
        default=None,
        description="Fixed properties in the query, can't be edited in the interface (e.g. scoping down by person)",
    )
    id: int
    kind: Literal["ActionsNode"] = "ActionsNode"
    math: Optional[
        Union[
            BaseMathType,
            FunnelMathType,
            PropertyMathType,
            CountPerActorMathType,
            ExperimentMetricMathType,
            CalendarHeatmapMathType,
            Literal["unique_group"],
            Literal["hogql"],
        ]
    ] = None
    math_group_type_index: Optional[MathGroupTypeIndex] = None
    math_hogql: Optional[str] = None
    math_multiplier: Optional[float] = None
    math_property: Optional[str] = None
    math_property_revenue_currency: Optional[RevenueCurrencyPropertyConfig] = None
    math_property_type: Optional[str] = None
    name: Optional[str] = None
    properties: Optional[
        list[
            Union[
                EventPropertyFilter,
                PersonPropertyFilter,
                ElementPropertyFilter,
                EventMetadataPropertyFilter,
                SessionPropertyFilter,
                CohortPropertyFilter,
                RecordingPropertyFilter,
                LogEntryPropertyFilter,
                GroupPropertyFilter,
                FeaturePropertyFilter,
                HogQLPropertyFilter,
                EmptyPropertyFilter,
                DataWarehousePropertyFilter,
                DataWarehousePersonPropertyFilter,
                ErrorTrackingIssueFilter,
                LogPropertyFilter,
                RevenueAnalyticsPropertyFilter,
            ]
        ]
    ] = Field(default=None, description="Properties configurable in the interface")
    response: Optional[dict[str, Any]] = None
    version: Optional[float] = Field(default=None, description="version of the node, used for schema migrations")


class ActorsPropertyTaxonomyQuery(BaseModel):
    model_config = ConfigDict(
        extra="forbid",
    )
    group_type_index: Optional[int] = None
    kind: Literal["ActorsPropertyTaxonomyQuery"] = "ActorsPropertyTaxonomyQuery"
    maxPropertyValues: Optional[int] = None
    modifiers: Optional[HogQLQueryModifiers] = Field(
        default=None, description="Modifiers used when performing the query"
    )
    property: str
    response: Optional[ActorsPropertyTaxonomyQueryResponse] = None
    tags: Optional[QueryLogTags] = None
    version: Optional[float] = Field(default=None, description="version of the node, used for schema migrations")


class AnyResponseType(
    RootModel[
        Union[
            dict[str, Any],
            HogQueryResponse,
            HogQLQueryResponse,
            HogQLMetadataResponse,
            HogQLAutocompleteResponse,
            Any,
            EventsQueryResponse,
            ErrorTrackingQueryResponse,
            LogsQueryResponse,
            AnyResponseType1,
        ]
    ]
):
    root: Union[
        dict[str, Any],
        HogQueryResponse,
        HogQLQueryResponse,
        HogQLMetadataResponse,
        HogQLAutocompleteResponse,
        Any,
        EventsQueryResponse,
        ErrorTrackingQueryResponse,
        LogsQueryResponse,
        AnyResponseType1,
    ]


class CachedErrorTrackingQueryResponse(BaseModel):
    model_config = ConfigDict(
        extra="forbid",
    )
    cache_key: str
    cache_target_age: Optional[datetime] = None
    calculation_trigger: Optional[str] = Field(
        default=None, description="What triggered the calculation of the query, leave empty if user/immediate"
    )
    columns: Optional[list[str]] = None
    error: Optional[str] = Field(
        default=None,
        description="Query error. Returned only if 'explain' or `modifiers.debug` is true. Throws an error otherwise.",
    )
    hasMore: Optional[bool] = None
    hogql: Optional[str] = Field(default=None, description="Generated HogQL query.")
    is_cached: bool
    last_refresh: datetime
    limit: Optional[int] = None
    modifiers: Optional[HogQLQueryModifiers] = Field(
        default=None, description="Modifiers used when performing the query"
    )
    next_allowed_client_refresh: datetime
    offset: Optional[int] = None
    query_status: Optional[QueryStatus] = Field(
        default=None, description="Query status indicates whether next to the provided data, a query is still running."
    )
    results: list[ErrorTrackingIssue]
    timezone: str
    timings: Optional[list[QueryTiming]] = Field(
        default=None, description="Measured timings for different parts of the query generation process"
    )


class CachedHogQLQueryResponse(BaseModel):
    model_config = ConfigDict(
        extra="forbid",
    )
    cache_key: str
    cache_target_age: Optional[datetime] = None
    calculation_trigger: Optional[str] = Field(
        default=None, description="What triggered the calculation of the query, leave empty if user/immediate"
    )
    clickhouse: Optional[str] = Field(default=None, description="Executed ClickHouse query")
    columns: Optional[list] = Field(default=None, description="Returned columns")
    error: Optional[str] = Field(
        default=None,
        description="Query error. Returned only if 'explain' or `modifiers.debug` is true. Throws an error otherwise.",
    )
    explain: Optional[list[str]] = Field(default=None, description="Query explanation output")
    hasMore: Optional[bool] = None
    hogql: Optional[str] = Field(default=None, description="Generated HogQL query.")
    is_cached: bool
    last_refresh: datetime
    limit: Optional[int] = None
    metadata: Optional[HogQLMetadataResponse] = Field(default=None, description="Query metadata output")
    modifiers: Optional[HogQLQueryModifiers] = Field(
        default=None, description="Modifiers used when performing the query"
    )
    next_allowed_client_refresh: datetime
    offset: Optional[int] = None
    query: Optional[str] = Field(default=None, description="Input query string")
    query_status: Optional[QueryStatus] = Field(
        default=None, description="Query status indicates whether next to the provided data, a query is still running."
    )
    results: list
    timezone: str
    timings: Optional[list[QueryTiming]] = Field(
        default=None, description="Measured timings for different parts of the query generation process"
    )
    types: Optional[list] = Field(default=None, description="Types of returned columns")


class CachedInsightActorsQueryOptionsResponse(BaseModel):
    model_config = ConfigDict(
        extra="forbid",
    )
    breakdown: Optional[list[BreakdownItem]] = None
    breakdowns: Optional[list[MultipleBreakdownOptions]] = None
    cache_key: str
    cache_target_age: Optional[datetime] = None
    calculation_trigger: Optional[str] = Field(
        default=None, description="What triggered the calculation of the query, leave empty if user/immediate"
    )
    compare: Optional[list[CompareItem]] = None
    day: Optional[list[DayItem]] = None
    interval: Optional[list[IntervalItem]] = None
    is_cached: bool
    last_refresh: datetime
    next_allowed_client_refresh: datetime
    query_status: Optional[QueryStatus] = Field(
        default=None, description="Query status indicates whether next to the provided data, a query is still running."
    )
    series: Optional[list[Series]] = None
    status: Optional[list[StatusItem]] = None
    timezone: str


class CachedRetentionQueryResponse(BaseModel):
    model_config = ConfigDict(
        extra="forbid",
    )
    cache_key: str
    cache_target_age: Optional[datetime] = None
    calculation_trigger: Optional[str] = Field(
        default=None, description="What triggered the calculation of the query, leave empty if user/immediate"
    )
    error: Optional[str] = Field(
        default=None,
        description="Query error. Returned only if 'explain' or `modifiers.debug` is true. Throws an error otherwise.",
    )
    hogql: Optional[str] = Field(default=None, description="Generated HogQL query.")
    is_cached: bool
    last_refresh: datetime
    modifiers: Optional[HogQLQueryModifiers] = Field(
        default=None, description="Modifiers used when performing the query"
    )
    next_allowed_client_refresh: datetime
    query_status: Optional[QueryStatus] = Field(
        default=None, description="Query status indicates whether next to the provided data, a query is still running."
    )
    results: list[RetentionResult]
    timezone: str
    timings: Optional[list[QueryTiming]] = Field(
        default=None, description="Measured timings for different parts of the query generation process"
    )


class CachedWebVitalsQueryResponse(BaseModel):
    model_config = ConfigDict(
        extra="forbid",
    )
    cache_key: str
    cache_target_age: Optional[datetime] = None
    calculation_trigger: Optional[str] = Field(
        default=None, description="What triggered the calculation of the query, leave empty if user/immediate"
    )
    error: Optional[str] = Field(
        default=None,
        description="Query error. Returned only if 'explain' or `modifiers.debug` is true. Throws an error otherwise.",
    )
    hogql: Optional[str] = Field(default=None, description="Generated HogQL query.")
    is_cached: bool
    last_refresh: datetime
    modifiers: Optional[HogQLQueryModifiers] = Field(
        default=None, description="Modifiers used when performing the query"
    )
    next_allowed_client_refresh: datetime
    query_status: Optional[QueryStatus] = Field(
        default=None, description="Query status indicates whether next to the provided data, a query is still running."
    )
    results: list[WebVitalsItem]
    timezone: str
    timings: Optional[list[QueryTiming]] = Field(
        default=None, description="Measured timings for different parts of the query generation process"
    )


class Response3(BaseModel):
    model_config = ConfigDict(
        extra="forbid",
    )
    clickhouse: Optional[str] = Field(default=None, description="Executed ClickHouse query")
    columns: Optional[list] = Field(default=None, description="Returned columns")
    error: Optional[str] = Field(
        default=None,
        description="Query error. Returned only if 'explain' or `modifiers.debug` is true. Throws an error otherwise.",
    )
    explain: Optional[list[str]] = Field(default=None, description="Query explanation output")
    hasMore: Optional[bool] = None
    hogql: Optional[str] = Field(default=None, description="Generated HogQL query.")
    limit: Optional[int] = None
    metadata: Optional[HogQLMetadataResponse] = Field(default=None, description="Query metadata output")
    modifiers: Optional[HogQLQueryModifiers] = Field(
        default=None, description="Modifiers used when performing the query"
    )
    offset: Optional[int] = None
    query: Optional[str] = Field(default=None, description="Input query string")
    query_status: Optional[QueryStatus] = Field(
        default=None, description="Query status indicates whether next to the provided data, a query is still running."
    )
    results: list
    timings: Optional[list[QueryTiming]] = Field(
        default=None, description="Measured timings for different parts of the query generation process"
    )
    types: Optional[list] = Field(default=None, description="Types of returned columns")


class Response17(BaseModel):
    model_config = ConfigDict(
        extra="forbid",
    )
    columns: Optional[list[str]] = None
    error: Optional[str] = Field(
        default=None,
        description="Query error. Returned only if 'explain' or `modifiers.debug` is true. Throws an error otherwise.",
    )
    hasMore: Optional[bool] = None
    hogql: Optional[str] = Field(default=None, description="Generated HogQL query.")
    limit: Optional[int] = None
    modifiers: Optional[HogQLQueryModifiers] = Field(
        default=None, description="Modifiers used when performing the query"
    )
    offset: Optional[int] = None
    query_status: Optional[QueryStatus] = Field(
        default=None, description="Query status indicates whether next to the provided data, a query is still running."
    )
    results: list[ErrorTrackingIssue]
    timings: Optional[list[QueryTiming]] = Field(
        default=None, description="Measured timings for different parts of the query generation process"
    )


class EventTaxonomyQuery(BaseModel):
    model_config = ConfigDict(
        extra="forbid",
    )
    actionId: Optional[int] = None
    event: Optional[str] = None
    kind: Literal["EventTaxonomyQuery"] = "EventTaxonomyQuery"
    maxPropertyValues: Optional[int] = None
    modifiers: Optional[HogQLQueryModifiers] = Field(
        default=None, description="Modifiers used when performing the query"
    )
    properties: Optional[list[str]] = None
    response: Optional[EventTaxonomyQueryResponse] = None
    tags: Optional[QueryLogTags] = None
    version: Optional[float] = Field(default=None, description="version of the node, used for schema migrations")


class ExperimentFunnelMetricTypeProps(BaseModel):
    model_config = ConfigDict(
        extra="forbid",
    )
    funnel_order_type: Optional[StepOrderValue] = None
    metric_type: Literal["funnel"] = "funnel"
    series: list[Union[EventsNode, ActionsNode]]


class FunnelsFilter(BaseModel):
    model_config = ConfigDict(
        extra="forbid",
    )
    binCount: Optional[int] = None
    breakdownAttributionType: Optional[BreakdownAttributionType] = BreakdownAttributionType.FIRST_TOUCH
    breakdownAttributionValue: Optional[int] = None
    exclusions: Optional[list[Union[FunnelExclusionEventsNode, FunnelExclusionActionsNode]]] = []
    funnelAggregateByHogQL: Optional[str] = None
    funnelFromStep: Optional[int] = None
    funnelOrderType: Optional[StepOrderValue] = StepOrderValue.ORDERED
    funnelStepReference: Optional[FunnelStepReference] = FunnelStepReference.TOTAL
    funnelToStep: Optional[int] = Field(
        default=None, description="To select the range of steps for trends & time to convert funnels, 0-indexed"
    )
    funnelVizType: Optional[FunnelVizType] = FunnelVizType.STEPS
    funnelWindowInterval: Optional[int] = 14
    funnelWindowIntervalUnit: Optional[FunnelConversionWindowTimeUnit] = FunnelConversionWindowTimeUnit.DAY
    hiddenLegendBreakdowns: Optional[list[str]] = None
    layout: Optional[FunnelLayout] = FunnelLayout.VERTICAL
    resultCustomizations: Optional[dict[str, ResultCustomizationByValue]] = Field(
        default=None, description="Customizations for the appearance of result datasets."
    )
    useUdf: Optional[bool] = None


class GroupsQuery(BaseModel):
    model_config = ConfigDict(
        extra="forbid",
    )
    group_type_index: int
    kind: Literal["GroupsQuery"] = "GroupsQuery"
    limit: Optional[int] = None
    modifiers: Optional[HogQLQueryModifiers] = Field(
        default=None, description="Modifiers used when performing the query"
    )
    offset: Optional[int] = None
    orderBy: Optional[list[str]] = None
    properties: Optional[list[Union[GroupPropertyFilter, HogQLPropertyFilter]]] = None
    response: Optional[GroupsQueryResponse] = None
    search: Optional[str] = None
    select: Optional[list[str]] = None
    tags: Optional[QueryLogTags] = None
    version: Optional[float] = Field(default=None, description="version of the node, used for schema migrations")


class HogQLASTQuery(BaseModel):
    model_config = ConfigDict(
        extra="forbid",
    )
    explain: Optional[bool] = None
    filters: Optional[HogQLFilters] = None
    kind: Literal["HogQLASTQuery"] = "HogQLASTQuery"
    modifiers: Optional[HogQLQueryModifiers] = Field(
        default=None, description="Modifiers used when performing the query"
    )
    name: Optional[str] = Field(default=None, description="Client provided name of the query")
    query: dict[str, Any]
    response: Optional[HogQLQueryResponse] = None
    tags: Optional[QueryLogTags] = None
    values: Optional[dict[str, Any]] = Field(
        default=None, description="Constant values that can be referenced with the {placeholder} syntax in the query"
    )
    variables: Optional[dict[str, HogQLVariable]] = Field(
        default=None, description="Variables to be substituted into the query"
    )
    version: Optional[float] = Field(default=None, description="version of the node, used for schema migrations")


class HogQLQuery(BaseModel):
    model_config = ConfigDict(
        extra="forbid",
    )
    explain: Optional[bool] = None
    filters: Optional[HogQLFilters] = None
    kind: Literal["HogQLQuery"] = "HogQLQuery"
    modifiers: Optional[HogQLQueryModifiers] = Field(
        default=None, description="Modifiers used when performing the query"
    )
    name: Optional[str] = Field(default=None, description="Client provided name of the query")
    query: str
    response: Optional[HogQLQueryResponse] = None
    tags: Optional[QueryLogTags] = None
    values: Optional[dict[str, Any]] = Field(
        default=None, description="Constant values that can be referenced with the {placeholder} syntax in the query"
    )
    variables: Optional[dict[str, HogQLVariable]] = Field(
        default=None, description="Variables to be substituted into the query"
    )
    version: Optional[float] = Field(default=None, description="version of the node, used for schema migrations")


class InsightActorsQueryOptionsResponse(BaseModel):
    model_config = ConfigDict(
        extra="forbid",
    )
    breakdown: Optional[list[BreakdownItem]] = None
    breakdowns: Optional[list[MultipleBreakdownOptions]] = None
    compare: Optional[list[CompareItem]] = None
    day: Optional[list[DayItem]] = None
    interval: Optional[list[IntervalItem]] = None
    series: Optional[list[Series]] = None
    status: Optional[list[StatusItem]] = None


class InsightFilter(
    RootModel[
        Union[
            TrendsFilter,
            FunnelsFilter,
            RetentionFilter,
            PathsFilter,
            StickinessFilter,
            LifecycleFilter,
            CalendarHeatmapFilter,
        ]
    ]
):
    root: Union[
        TrendsFilter,
        FunnelsFilter,
        RetentionFilter,
        PathsFilter,
        StickinessFilter,
        LifecycleFilter,
        CalendarHeatmapFilter,
    ]


class MarketingAnalyticsTableQuery(BaseModel):
    model_config = ConfigDict(
        extra="forbid",
    )
    compareFilter: Optional[CompareFilter] = None
    conversionGoal: Optional[Union[ActionConversionGoal, CustomEventConversionGoal]] = None
    dateRange: Optional[DateRange] = None
    doPathCleaning: Optional[bool] = None
    filterTestAccounts: Optional[bool] = Field(default=None, description="Filter test accounts")
    includeRevenue: Optional[bool] = None
    kind: Literal["MarketingAnalyticsTableQuery"] = "MarketingAnalyticsTableQuery"
    limit: Optional[int] = Field(default=None, description="Number of rows to return")
    modifiers: Optional[HogQLQueryModifiers] = Field(
        default=None, description="Modifiers used when performing the query"
    )
    offset: Optional[int] = Field(default=None, description="Number of rows to skip before returning rows")
    orderBy: Optional[list[str]] = Field(
        default=None, description="Columns to order by - similar to EventsQuery format"
    )
    properties: list[Union[EventPropertyFilter, PersonPropertyFilter, SessionPropertyFilter]]
    response: Optional[MarketingAnalyticsTableQueryResponse] = None
    sampling: Optional[Sampling] = None
    select: Optional[list[str]] = Field(
        default=None, description="Return a limited set of data. Will use default columns if empty."
    )
    tags: Optional[QueryLogTags] = None
    useSessionsTable: Optional[bool] = None
    version: Optional[float] = Field(default=None, description="version of the node, used for schema migrations")


class MaxInnerUniversalFiltersGroup(BaseModel):
    model_config = ConfigDict(
        extra="forbid",
    )
    type: FilterLogicalOperator
    values: list[Union[EventPropertyFilter, PersonPropertyFilter, SessionPropertyFilter, RecordingPropertyFilter]]


class MaxOuterUniversalFiltersGroup(BaseModel):
    model_config = ConfigDict(
        extra="forbid",
    )
    type: FilterLogicalOperator
    values: list[MaxInnerUniversalFiltersGroup]


class MaxRecordingUniversalFilters(BaseModel):
    model_config = ConfigDict(
        extra="forbid",
    )
    date_from: Optional[str] = None
    date_to: Optional[str] = None
    duration: list[RecordingDurationFilter]
    filter_group: MaxOuterUniversalFiltersGroup
    filter_test_accounts: Optional[bool] = None
    order: Optional[RecordingOrder] = RecordingOrder.START_TIME


class PropertyGroupFilter(BaseModel):
    model_config = ConfigDict(
        extra="forbid",
    )
    type: FilterLogicalOperator
    values: list[PropertyGroupFilterValue]


class QueryResponseAlternative54(BaseModel):
    model_config = ConfigDict(
        extra="forbid",
    )
    error: Optional[str] = Field(
        default=None,
        description="Query error. Returned only if 'explain' or `modifiers.debug` is true. Throws an error otherwise.",
    )
    hogql: Optional[str] = Field(default=None, description="Generated HogQL query.")
    modifiers: Optional[HogQLQueryModifiers] = Field(
        default=None, description="Modifiers used when performing the query"
    )
    query_status: Optional[QueryStatus] = Field(
        default=None, description="Query status indicates whether next to the provided data, a query is still running."
    )
    results: list[RetentionResult]
    timings: Optional[list[QueryTiming]] = Field(
        default=None, description="Measured timings for different parts of the query generation process"
    )


class RecordingsQuery(BaseModel):
    model_config = ConfigDict(
        extra="forbid",
    )
    actions: Optional[list[dict[str, Any]]] = None
    console_log_filters: Optional[list[LogEntryPropertyFilter]] = None
    date_from: Optional[str] = "-3d"
    date_to: Optional[str] = None
    distinct_ids: Optional[list[str]] = None
    events: Optional[list[dict[str, Any]]] = None
    filter_test_accounts: Optional[bool] = None
    having_predicates: Optional[
        list[
            Union[
                EventPropertyFilter,
                PersonPropertyFilter,
                ElementPropertyFilter,
                EventMetadataPropertyFilter,
                SessionPropertyFilter,
                CohortPropertyFilter,
                RecordingPropertyFilter,
                LogEntryPropertyFilter,
                GroupPropertyFilter,
                FeaturePropertyFilter,
                HogQLPropertyFilter,
                EmptyPropertyFilter,
                DataWarehousePropertyFilter,
                DataWarehousePersonPropertyFilter,
                ErrorTrackingIssueFilter,
                LogPropertyFilter,
                RevenueAnalyticsPropertyFilter,
            ]
        ]
    ] = None
    kind: Literal["RecordingsQuery"] = "RecordingsQuery"
    limit: Optional[int] = None
    modifiers: Optional[HogQLQueryModifiers] = Field(
        default=None, description="Modifiers used when performing the query"
    )
    offset: Optional[int] = None
    operand: Optional[FilterLogicalOperator] = FilterLogicalOperator.AND_
    order: Optional[RecordingOrder] = RecordingOrder.START_TIME
    person_uuid: Optional[str] = None
    properties: Optional[
        list[
            Union[
                EventPropertyFilter,
                PersonPropertyFilter,
                ElementPropertyFilter,
                EventMetadataPropertyFilter,
                SessionPropertyFilter,
                CohortPropertyFilter,
                RecordingPropertyFilter,
                LogEntryPropertyFilter,
                GroupPropertyFilter,
                FeaturePropertyFilter,
                HogQLPropertyFilter,
                EmptyPropertyFilter,
                DataWarehousePropertyFilter,
                DataWarehousePersonPropertyFilter,
                ErrorTrackingIssueFilter,
                LogPropertyFilter,
                RevenueAnalyticsPropertyFilter,
            ]
        ]
    ] = None
    response: Optional[RecordingsQueryResponse] = None
    session_ids: Optional[list[str]] = None
    tags: Optional[QueryLogTags] = None
    user_modified_filters: Optional[dict[str, Any]] = None
    version: Optional[float] = Field(default=None, description="version of the node, used for schema migrations")


class RetentionQueryResponse(BaseModel):
    model_config = ConfigDict(
        extra="forbid",
    )
    error: Optional[str] = Field(
        default=None,
        description="Query error. Returned only if 'explain' or `modifiers.debug` is true. Throws an error otherwise.",
    )
    hogql: Optional[str] = Field(default=None, description="Generated HogQL query.")
    modifiers: Optional[HogQLQueryModifiers] = Field(
        default=None, description="Modifiers used when performing the query"
    )
    query_status: Optional[QueryStatus] = Field(
        default=None, description="Query status indicates whether next to the provided data, a query is still running."
    )
    results: list[RetentionResult]
    timings: Optional[list[QueryTiming]] = Field(
        default=None, description="Measured timings for different parts of the query generation process"
    )


class StickinessQuery(BaseModel):
    model_config = ConfigDict(
        extra="forbid",
    )
    compareFilter: Optional[CompareFilter] = Field(default=None, description="Compare to date range")
    dataColorTheme: Optional[float] = Field(default=None, description="Colors used in the insight's visualization")
    dateRange: Optional[DateRange] = Field(default=None, description="Date range for the query")
    filterTestAccounts: Optional[bool] = Field(
        default=False, description="Exclude internal and test users by applying the respective filters"
    )
    interval: Optional[IntervalType] = Field(
        default=IntervalType.DAY,
        description="Granularity of the response. Can be one of `hour`, `day`, `week` or `month`",
    )
    intervalCount: Optional[int] = Field(
        default=None, description="How many intervals comprise a period. Only used for cohorts, otherwise default 1."
    )
    kind: Literal["StickinessQuery"] = "StickinessQuery"
    modifiers: Optional[HogQLQueryModifiers] = Field(
        default=None, description="Modifiers used when performing the query"
    )
    properties: Optional[
        Union[
            list[
                Union[
                    EventPropertyFilter,
                    PersonPropertyFilter,
                    ElementPropertyFilter,
                    EventMetadataPropertyFilter,
                    SessionPropertyFilter,
                    CohortPropertyFilter,
                    RecordingPropertyFilter,
                    LogEntryPropertyFilter,
                    GroupPropertyFilter,
                    FeaturePropertyFilter,
                    HogQLPropertyFilter,
                    EmptyPropertyFilter,
                    DataWarehousePropertyFilter,
                    DataWarehousePersonPropertyFilter,
                    ErrorTrackingIssueFilter,
                    LogPropertyFilter,
                    RevenueAnalyticsPropertyFilter,
                ]
            ],
            PropertyGroupFilter,
        ]
    ] = Field(default=[], description="Property filters for all series")
    response: Optional[StickinessQueryResponse] = None
    samplingFactor: Optional[float] = Field(default=None, description="Sampling rate")
    series: list[Union[EventsNode, ActionsNode, DataWarehouseNode]] = Field(
        ..., description="Events and actions to include"
    )
    stickinessFilter: Optional[StickinessFilter] = Field(
        default=None, description="Properties specific to the stickiness insight"
    )
    tags: Optional[QueryLogTags] = Field(default=None, description="Tags that will be added to the Query log comment")
    version: Optional[float] = Field(default=None, description="version of the node, used for schema migrations")


class TeamTaxonomyQuery(BaseModel):
    model_config = ConfigDict(
        extra="forbid",
    )
    kind: Literal["TeamTaxonomyQuery"] = "TeamTaxonomyQuery"
    modifiers: Optional[HogQLQueryModifiers] = Field(
        default=None, description="Modifiers used when performing the query"
    )
    response: Optional[TeamTaxonomyQueryResponse] = None
    tags: Optional[QueryLogTags] = None
    version: Optional[float] = Field(default=None, description="version of the node, used for schema migrations")


class TrendsQuery(BaseModel):
    model_config = ConfigDict(
        extra="forbid",
    )
    aggregation_group_type_index: Optional[int] = Field(default=None, description="Groups aggregation")
    breakdownFilter: Optional[BreakdownFilter] = Field(default=None, description="Breakdown of the events and actions")
    compareFilter: Optional[CompareFilter] = Field(default=None, description="Compare to date range")
    conversionGoal: Optional[Union[ActionConversionGoal, CustomEventConversionGoal]] = Field(
        default=None, description="Whether we should be comparing against a specific conversion goal"
    )
    dataColorTheme: Optional[float] = Field(default=None, description="Colors used in the insight's visualization")
    dateRange: Optional[DateRange] = Field(default=None, description="Date range for the query")
    filterTestAccounts: Optional[bool] = Field(
        default=False, description="Exclude internal and test users by applying the respective filters"
    )
    interval: Optional[IntervalType] = Field(
        default=IntervalType.DAY,
        description="Granularity of the response. Can be one of `hour`, `day`, `week` or `month`",
    )
    kind: Literal["TrendsQuery"] = "TrendsQuery"
    modifiers: Optional[HogQLQueryModifiers] = Field(
        default=None, description="Modifiers used when performing the query"
    )
    properties: Optional[
        Union[
            list[
                Union[
                    EventPropertyFilter,
                    PersonPropertyFilter,
                    ElementPropertyFilter,
                    EventMetadataPropertyFilter,
                    SessionPropertyFilter,
                    CohortPropertyFilter,
                    RecordingPropertyFilter,
                    LogEntryPropertyFilter,
                    GroupPropertyFilter,
                    FeaturePropertyFilter,
                    HogQLPropertyFilter,
                    EmptyPropertyFilter,
                    DataWarehousePropertyFilter,
                    DataWarehousePersonPropertyFilter,
                    ErrorTrackingIssueFilter,
                    LogPropertyFilter,
                    RevenueAnalyticsPropertyFilter,
                ]
            ],
            PropertyGroupFilter,
        ]
    ] = Field(default=[], description="Property filters for all series")
    response: Optional[TrendsQueryResponse] = None
    samplingFactor: Optional[float] = Field(default=None, description="Sampling rate")
    series: list[Union[EventsNode, ActionsNode, DataWarehouseNode]] = Field(
        ..., description="Events and actions to include"
    )
    tags: Optional[QueryLogTags] = Field(default=None, description="Tags that will be added to the Query log comment")
    trendsFilter: Optional[TrendsFilter] = Field(default=None, description="Properties specific to the trends insight")
    version: Optional[float] = Field(default=None, description="version of the node, used for schema migrations")


class VectorSearchQuery(BaseModel):
    model_config = ConfigDict(
        extra="forbid",
    )
    embedding: list[float]
    embeddingVersion: Optional[float] = None
    kind: Literal["VectorSearchQuery"] = "VectorSearchQuery"
    modifiers: Optional[HogQLQueryModifiers] = Field(
        default=None, description="Modifiers used when performing the query"
    )
    response: Optional[VectorSearchQueryResponse] = None
    tags: Optional[QueryLogTags] = None
    version: Optional[float] = Field(default=None, description="version of the node, used for schema migrations")


class WebVitalsPathBreakdownQuery(BaseModel):
    model_config = ConfigDict(
        extra="forbid",
    )
    compareFilter: Optional[CompareFilter] = None
    conversionGoal: Optional[Union[ActionConversionGoal, CustomEventConversionGoal]] = None
    dateRange: Optional[DateRange] = None
    doPathCleaning: Optional[bool] = None
    filterTestAccounts: Optional[bool] = None
    includeRevenue: Optional[bool] = None
    kind: Literal["WebVitalsPathBreakdownQuery"] = "WebVitalsPathBreakdownQuery"
    metric: WebVitalsMetric
    modifiers: Optional[HogQLQueryModifiers] = Field(
        default=None, description="Modifiers used when performing the query"
    )
    orderBy: Optional[list[Union[WebAnalyticsOrderByFields, WebAnalyticsOrderByDirection]]] = None
    percentile: WebVitalsPercentile
    properties: list[Union[EventPropertyFilter, PersonPropertyFilter, SessionPropertyFilter]]
    response: Optional[WebVitalsPathBreakdownQueryResponse] = None
    sampling: Optional[Sampling] = None
    tags: Optional[QueryLogTags] = None
    thresholds: list[float] = Field(..., max_length=2, min_length=2)
    useSessionsTable: Optional[bool] = None
    version: Optional[float] = Field(default=None, description="version of the node, used for schema migrations")


class CachedExperimentTrendsQueryResponse(BaseModel):
    model_config = ConfigDict(
        extra="forbid",
    )
    cache_key: str
    cache_target_age: Optional[datetime] = None
    calculation_trigger: Optional[str] = Field(
        default=None, description="What triggered the calculation of the query, leave empty if user/immediate"
    )
    count_query: Optional[TrendsQuery] = None
    credible_intervals: dict[str, list[float]]
    exposure_query: Optional[TrendsQuery] = None
    insight: list[dict[str, Any]]
    is_cached: bool
    kind: Literal["ExperimentTrendsQuery"] = "ExperimentTrendsQuery"
    last_refresh: datetime
    next_allowed_client_refresh: datetime
    p_value: float
    probability: dict[str, float]
    query_status: Optional[QueryStatus] = Field(
        default=None, description="Query status indicates whether next to the provided data, a query is still running."
    )
    significance_code: ExperimentSignificanceCode
    significant: bool
    stats_version: Optional[int] = None
    timezone: str
    variants: list[ExperimentVariantTrendsBaseStats]


class CalendarHeatmapQuery(BaseModel):
    model_config = ConfigDict(
        extra="forbid",
    )
    aggregation_group_type_index: Optional[int] = Field(default=None, description="Groups aggregation")
    calendarHeatmapFilter: Optional[CalendarHeatmapFilter] = Field(
        default=None, description="Properties specific to the trends insight"
    )
    conversionGoal: Optional[Union[ActionConversionGoal, CustomEventConversionGoal]] = Field(
        default=None, description="Whether we should be comparing against a specific conversion goal"
    )
    dataColorTheme: Optional[float] = Field(default=None, description="Colors used in the insight's visualization")
    dateRange: Optional[DateRange] = Field(default=None, description="Date range for the query")
    filterTestAccounts: Optional[bool] = Field(
        default=False, description="Exclude internal and test users by applying the respective filters"
    )
    interval: Optional[IntervalType] = Field(
        default=IntervalType.DAY,
        description="Granularity of the response. Can be one of `hour`, `day`, `week` or `month`",
    )
    kind: Literal["CalendarHeatmapQuery"] = "CalendarHeatmapQuery"
    modifiers: Optional[HogQLQueryModifiers] = Field(
        default=None, description="Modifiers used when performing the query"
    )
    properties: Optional[
        Union[
            list[
                Union[
                    EventPropertyFilter,
                    PersonPropertyFilter,
                    ElementPropertyFilter,
                    EventMetadataPropertyFilter,
                    SessionPropertyFilter,
                    CohortPropertyFilter,
                    RecordingPropertyFilter,
                    LogEntryPropertyFilter,
                    GroupPropertyFilter,
                    FeaturePropertyFilter,
                    HogQLPropertyFilter,
                    EmptyPropertyFilter,
                    DataWarehousePropertyFilter,
                    DataWarehousePersonPropertyFilter,
                    ErrorTrackingIssueFilter,
                    LogPropertyFilter,
                    RevenueAnalyticsPropertyFilter,
                ]
            ],
            PropertyGroupFilter,
        ]
    ] = Field(default=[], description="Property filters for all series")
    response: Optional[CalendarHeatmapResponse] = None
    samplingFactor: Optional[float] = Field(default=None, description="Sampling rate")
    series: list[Union[EventsNode, ActionsNode, DataWarehouseNode]] = Field(
        ..., description="Events and actions to include"
    )
    tags: Optional[QueryLogTags] = Field(default=None, description="Tags that will be added to the Query log comment")
    version: Optional[float] = Field(default=None, description="version of the node, used for schema migrations")


class Response19(BaseModel):
    model_config = ConfigDict(
        extra="forbid",
    )
    count_query: Optional[TrendsQuery] = None
    credible_intervals: dict[str, list[float]]
    exposure_query: Optional[TrendsQuery] = None
    insight: list[dict[str, Any]]
    kind: Literal["ExperimentTrendsQuery"] = "ExperimentTrendsQuery"
    p_value: float
    probability: dict[str, float]
    significance_code: ExperimentSignificanceCode
    significant: bool
    stats_version: Optional[int] = None
    variants: list[ExperimentVariantTrendsBaseStats]


class DataVisualizationNode(BaseModel):
    model_config = ConfigDict(
        extra="forbid",
    )
    chartSettings: Optional[ChartSettings] = None
    display: Optional[ChartDisplayType] = None
    kind: Literal["DataVisualizationNode"] = "DataVisualizationNode"
    source: HogQLQuery
    tableSettings: Optional[TableSettings] = None
    version: Optional[float] = Field(default=None, description="version of the node, used for schema migrations")


class DatabaseSchemaManagedViewTable(BaseModel):
    model_config = ConfigDict(
        extra="forbid",
    )
    fields: dict[str, DatabaseSchemaField]
    id: str
    kind: DatabaseSchemaManagedViewTableKind
    name: str
    query: HogQLQuery
    row_count: Optional[float] = None
    source_id: Optional[str] = None
    type: Literal["managed_view"] = "managed_view"


class DatabaseSchemaMaterializedViewTable(BaseModel):
    model_config = ConfigDict(
        extra="forbid",
    )
    fields: dict[str, DatabaseSchemaField]
    id: str
    last_run_at: Optional[str] = None
    name: str
    query: HogQLQuery
    row_count: Optional[float] = None
    status: Optional[str] = None
    type: Literal["materialized_view"] = "materialized_view"


class DatabaseSchemaViewTable(BaseModel):
    model_config = ConfigDict(
        extra="forbid",
    )
    fields: dict[str, DatabaseSchemaField]
    id: str
    name: str
    query: HogQLQuery
    row_count: Optional[float] = None
    type: Literal["view"] = "view"


class ErrorTrackingQuery(BaseModel):
    model_config = ConfigDict(
        extra="forbid",
    )
    assignee: Optional[ErrorTrackingIssueAssignee] = None
    dateRange: DateRange
    filterGroup: Optional[PropertyGroupFilter] = None
    filterTestAccounts: Optional[bool] = None
    issueId: Optional[str] = None
    kind: Literal["ErrorTrackingQuery"] = "ErrorTrackingQuery"
    limit: Optional[int] = None
    modifiers: Optional[HogQLQueryModifiers] = Field(
        default=None, description="Modifiers used when performing the query"
    )
    offset: Optional[int] = None
    orderBy: Optional[OrderBy] = None
    orderDirection: Optional[OrderDirection] = None
    response: Optional[ErrorTrackingQueryResponse] = None
    searchQuery: Optional[str] = None
    status: Optional[Status1] = None
    tags: Optional[QueryLogTags] = None
    version: Optional[float] = Field(default=None, description="version of the node, used for schema migrations")
    volumeResolution: int
    withAggregations: Optional[bool] = None
    withFirstEvent: Optional[bool] = None


class ExperimentFunnelMetric(BaseModel):
    model_config = ConfigDict(
        extra="forbid",
    )
    conversion_window: Optional[int] = None
    conversion_window_unit: Optional[FunnelConversionWindowTimeUnit] = None
    funnel_order_type: Optional[StepOrderValue] = None
    kind: Literal["ExperimentMetric"] = "ExperimentMetric"
    metric_type: Literal["funnel"] = "funnel"
    name: Optional[str] = None
    response: Optional[dict[str, Any]] = None
    series: list[Union[EventsNode, ActionsNode]]
    version: Optional[float] = Field(default=None, description="version of the node, used for schema migrations")


class ExperimentMeanMetric(BaseModel):
    model_config = ConfigDict(
        extra="forbid",
    )
    conversion_window: Optional[int] = None
    conversion_window_unit: Optional[FunnelConversionWindowTimeUnit] = None
    kind: Literal["ExperimentMetric"] = "ExperimentMetric"
    lower_bound_percentile: Optional[float] = None
    metric_type: Literal["mean"] = "mean"
    name: Optional[str] = None
    response: Optional[dict[str, Any]] = None
    source: Union[EventsNode, ActionsNode, ExperimentDataWarehouseNode]
    upper_bound_percentile: Optional[float] = None
    version: Optional[float] = Field(default=None, description="version of the node, used for schema migrations")


class ExperimentMeanMetricTypeProps(BaseModel):
    model_config = ConfigDict(
        extra="forbid",
    )
    lower_bound_percentile: Optional[float] = None
    metric_type: Literal["mean"] = "mean"
    source: Union[EventsNode, ActionsNode, ExperimentDataWarehouseNode]
    upper_bound_percentile: Optional[float] = None


class ExperimentMetric(RootModel[Union[ExperimentMeanMetric, ExperimentFunnelMetric]]):
    root: Union[ExperimentMeanMetric, ExperimentFunnelMetric]


class ExperimentMetricTypeProps(RootModel[Union[ExperimentMeanMetricTypeProps, ExperimentFunnelMetricTypeProps]]):
    root: Union[ExperimentMeanMetricTypeProps, ExperimentFunnelMetricTypeProps]


class ExperimentQueryResponse(BaseModel):
    model_config = ConfigDict(
        extra="forbid",
    )
    baseline: Optional[ExperimentStatsBase] = None
    credible_intervals: Optional[dict[str, list[float]]] = None
    insight: Optional[list[dict[str, Any]]] = None
    kind: Literal["ExperimentQuery"] = "ExperimentQuery"
    metric: Optional[Union[ExperimentMeanMetric, ExperimentFunnelMetric]] = None
    p_value: Optional[float] = None
    probability: Optional[dict[str, float]] = None
    significance_code: Optional[ExperimentSignificanceCode] = None
    significant: Optional[bool] = None
    stats_version: Optional[int] = None
    variant_results: Optional[
        Union[list[ExperimentVariantResultFrequentist], list[ExperimentVariantResultBayesian]]
    ] = None
    variants: Optional[Union[list[ExperimentVariantTrendsBaseStats], list[ExperimentVariantFunnelsBaseStats]]] = None


class ExperimentTrendsQueryResponse(BaseModel):
    model_config = ConfigDict(
        extra="forbid",
    )
    count_query: Optional[TrendsQuery] = None
    credible_intervals: dict[str, list[float]]
    exposure_query: Optional[TrendsQuery] = None
    insight: list[dict[str, Any]]
    kind: Literal["ExperimentTrendsQuery"] = "ExperimentTrendsQuery"
    p_value: float
    probability: dict[str, float]
    significance_code: ExperimentSignificanceCode
    significant: bool
    stats_version: Optional[int] = None
    variants: list[ExperimentVariantTrendsBaseStats]


class FunnelsQuery(BaseModel):
    model_config = ConfigDict(
        extra="forbid",
    )
    aggregation_group_type_index: Optional[int] = Field(default=None, description="Groups aggregation")
    breakdownFilter: Optional[BreakdownFilter] = Field(default=None, description="Breakdown of the events and actions")
    dataColorTheme: Optional[float] = Field(default=None, description="Colors used in the insight's visualization")
    dateRange: Optional[DateRange] = Field(default=None, description="Date range for the query")
    filterTestAccounts: Optional[bool] = Field(
        default=False, description="Exclude internal and test users by applying the respective filters"
    )
    funnelsFilter: Optional[FunnelsFilter] = Field(
        default=None, description="Properties specific to the funnels insight"
    )
    interval: Optional[IntervalType] = Field(
        default=None, description="Granularity of the response. Can be one of `hour`, `day`, `week` or `month`"
    )
    kind: Literal["FunnelsQuery"] = "FunnelsQuery"
    modifiers: Optional[HogQLQueryModifiers] = Field(
        default=None, description="Modifiers used when performing the query"
    )
    properties: Optional[
        Union[
            list[
                Union[
                    EventPropertyFilter,
                    PersonPropertyFilter,
                    ElementPropertyFilter,
                    EventMetadataPropertyFilter,
                    SessionPropertyFilter,
                    CohortPropertyFilter,
                    RecordingPropertyFilter,
                    LogEntryPropertyFilter,
                    GroupPropertyFilter,
                    FeaturePropertyFilter,
                    HogQLPropertyFilter,
                    EmptyPropertyFilter,
                    DataWarehousePropertyFilter,
                    DataWarehousePersonPropertyFilter,
                    ErrorTrackingIssueFilter,
                    LogPropertyFilter,
                    RevenueAnalyticsPropertyFilter,
                ]
            ],
            PropertyGroupFilter,
        ]
    ] = Field(default=[], description="Property filters for all series")
    response: Optional[FunnelsQueryResponse] = None
    samplingFactor: Optional[float] = Field(default=None, description="Sampling rate")
    series: list[Union[EventsNode, ActionsNode, DataWarehouseNode]] = Field(
        ..., description="Events and actions to include"
    )
    tags: Optional[QueryLogTags] = Field(default=None, description="Tags that will be added to the Query log comment")
    version: Optional[float] = Field(default=None, description="version of the node, used for schema migrations")


class InsightsQueryBaseCalendarHeatmapResponse(BaseModel):
    model_config = ConfigDict(
        extra="forbid",
    )
    aggregation_group_type_index: Optional[int] = Field(default=None, description="Groups aggregation")
    dataColorTheme: Optional[float] = Field(default=None, description="Colors used in the insight's visualization")
    dateRange: Optional[DateRange] = Field(default=None, description="Date range for the query")
    filterTestAccounts: Optional[bool] = Field(
        default=False, description="Exclude internal and test users by applying the respective filters"
    )
    kind: NodeKind
    modifiers: Optional[HogQLQueryModifiers] = Field(
        default=None, description="Modifiers used when performing the query"
    )
    properties: Optional[
        Union[
            list[
                Union[
                    EventPropertyFilter,
                    PersonPropertyFilter,
                    ElementPropertyFilter,
                    EventMetadataPropertyFilter,
                    SessionPropertyFilter,
                    CohortPropertyFilter,
                    RecordingPropertyFilter,
                    LogEntryPropertyFilter,
                    GroupPropertyFilter,
                    FeaturePropertyFilter,
                    HogQLPropertyFilter,
                    EmptyPropertyFilter,
                    DataWarehousePropertyFilter,
                    DataWarehousePersonPropertyFilter,
                    ErrorTrackingIssueFilter,
                    LogPropertyFilter,
                    RevenueAnalyticsPropertyFilter,
                ]
            ],
            PropertyGroupFilter,
        ]
    ] = Field(default=[], description="Property filters for all series")
    response: Optional[CalendarHeatmapResponse] = None
    samplingFactor: Optional[float] = Field(default=None, description="Sampling rate")
    tags: Optional[QueryLogTags] = Field(default=None, description="Tags that will be added to the Query log comment")
    version: Optional[float] = Field(default=None, description="version of the node, used for schema migrations")


class InsightsQueryBaseFunnelsQueryResponse(BaseModel):
    model_config = ConfigDict(
        extra="forbid",
    )
    aggregation_group_type_index: Optional[int] = Field(default=None, description="Groups aggregation")
    dataColorTheme: Optional[float] = Field(default=None, description="Colors used in the insight's visualization")
    dateRange: Optional[DateRange] = Field(default=None, description="Date range for the query")
    filterTestAccounts: Optional[bool] = Field(
        default=False, description="Exclude internal and test users by applying the respective filters"
    )
    kind: NodeKind
    modifiers: Optional[HogQLQueryModifiers] = Field(
        default=None, description="Modifiers used when performing the query"
    )
    properties: Optional[
        Union[
            list[
                Union[
                    EventPropertyFilter,
                    PersonPropertyFilter,
                    ElementPropertyFilter,
                    EventMetadataPropertyFilter,
                    SessionPropertyFilter,
                    CohortPropertyFilter,
                    RecordingPropertyFilter,
                    LogEntryPropertyFilter,
                    GroupPropertyFilter,
                    FeaturePropertyFilter,
                    HogQLPropertyFilter,
                    EmptyPropertyFilter,
                    DataWarehousePropertyFilter,
                    DataWarehousePersonPropertyFilter,
                    ErrorTrackingIssueFilter,
                    LogPropertyFilter,
                    RevenueAnalyticsPropertyFilter,
                ]
            ],
            PropertyGroupFilter,
        ]
    ] = Field(default=[], description="Property filters for all series")
    response: Optional[FunnelsQueryResponse] = None
    samplingFactor: Optional[float] = Field(default=None, description="Sampling rate")
    tags: Optional[QueryLogTags] = Field(default=None, description="Tags that will be added to the Query log comment")
    version: Optional[float] = Field(default=None, description="version of the node, used for schema migrations")


class InsightsQueryBaseLifecycleQueryResponse(BaseModel):
    model_config = ConfigDict(
        extra="forbid",
    )
    aggregation_group_type_index: Optional[int] = Field(default=None, description="Groups aggregation")
    dataColorTheme: Optional[float] = Field(default=None, description="Colors used in the insight's visualization")
    dateRange: Optional[DateRange] = Field(default=None, description="Date range for the query")
    filterTestAccounts: Optional[bool] = Field(
        default=False, description="Exclude internal and test users by applying the respective filters"
    )
    kind: NodeKind
    modifiers: Optional[HogQLQueryModifiers] = Field(
        default=None, description="Modifiers used when performing the query"
    )
    properties: Optional[
        Union[
            list[
                Union[
                    EventPropertyFilter,
                    PersonPropertyFilter,
                    ElementPropertyFilter,
                    EventMetadataPropertyFilter,
                    SessionPropertyFilter,
                    CohortPropertyFilter,
                    RecordingPropertyFilter,
                    LogEntryPropertyFilter,
                    GroupPropertyFilter,
                    FeaturePropertyFilter,
                    HogQLPropertyFilter,
                    EmptyPropertyFilter,
                    DataWarehousePropertyFilter,
                    DataWarehousePersonPropertyFilter,
                    ErrorTrackingIssueFilter,
                    LogPropertyFilter,
                    RevenueAnalyticsPropertyFilter,
                ]
            ],
            PropertyGroupFilter,
        ]
    ] = Field(default=[], description="Property filters for all series")
    response: Optional[LifecycleQueryResponse] = None
    samplingFactor: Optional[float] = Field(default=None, description="Sampling rate")
    tags: Optional[QueryLogTags] = Field(default=None, description="Tags that will be added to the Query log comment")
    version: Optional[float] = Field(default=None, description="version of the node, used for schema migrations")


class InsightsQueryBasePathsQueryResponse(BaseModel):
    model_config = ConfigDict(
        extra="forbid",
    )
    aggregation_group_type_index: Optional[int] = Field(default=None, description="Groups aggregation")
    dataColorTheme: Optional[float] = Field(default=None, description="Colors used in the insight's visualization")
    dateRange: Optional[DateRange] = Field(default=None, description="Date range for the query")
    filterTestAccounts: Optional[bool] = Field(
        default=False, description="Exclude internal and test users by applying the respective filters"
    )
    kind: NodeKind
    modifiers: Optional[HogQLQueryModifiers] = Field(
        default=None, description="Modifiers used when performing the query"
    )
    properties: Optional[
        Union[
            list[
                Union[
                    EventPropertyFilter,
                    PersonPropertyFilter,
                    ElementPropertyFilter,
                    EventMetadataPropertyFilter,
                    SessionPropertyFilter,
                    CohortPropertyFilter,
                    RecordingPropertyFilter,
                    LogEntryPropertyFilter,
                    GroupPropertyFilter,
                    FeaturePropertyFilter,
                    HogQLPropertyFilter,
                    EmptyPropertyFilter,
                    DataWarehousePropertyFilter,
                    DataWarehousePersonPropertyFilter,
                    ErrorTrackingIssueFilter,
                    LogPropertyFilter,
                    RevenueAnalyticsPropertyFilter,
                ]
            ],
            PropertyGroupFilter,
        ]
    ] = Field(default=[], description="Property filters for all series")
    response: Optional[PathsQueryResponse] = None
    samplingFactor: Optional[float] = Field(default=None, description="Sampling rate")
    tags: Optional[QueryLogTags] = Field(default=None, description="Tags that will be added to the Query log comment")
    version: Optional[float] = Field(default=None, description="version of the node, used for schema migrations")


class InsightsQueryBaseRetentionQueryResponse(BaseModel):
    model_config = ConfigDict(
        extra="forbid",
    )
    aggregation_group_type_index: Optional[int] = Field(default=None, description="Groups aggregation")
    dataColorTheme: Optional[float] = Field(default=None, description="Colors used in the insight's visualization")
    dateRange: Optional[DateRange] = Field(default=None, description="Date range for the query")
    filterTestAccounts: Optional[bool] = Field(
        default=False, description="Exclude internal and test users by applying the respective filters"
    )
    kind: NodeKind
    modifiers: Optional[HogQLQueryModifiers] = Field(
        default=None, description="Modifiers used when performing the query"
    )
    properties: Optional[
        Union[
            list[
                Union[
                    EventPropertyFilter,
                    PersonPropertyFilter,
                    ElementPropertyFilter,
                    EventMetadataPropertyFilter,
                    SessionPropertyFilter,
                    CohortPropertyFilter,
                    RecordingPropertyFilter,
                    LogEntryPropertyFilter,
                    GroupPropertyFilter,
                    FeaturePropertyFilter,
                    HogQLPropertyFilter,
                    EmptyPropertyFilter,
                    DataWarehousePropertyFilter,
                    DataWarehousePersonPropertyFilter,
                    ErrorTrackingIssueFilter,
                    LogPropertyFilter,
                    RevenueAnalyticsPropertyFilter,
                ]
            ],
            PropertyGroupFilter,
        ]
    ] = Field(default=[], description="Property filters for all series")
    response: Optional[RetentionQueryResponse] = None
    samplingFactor: Optional[float] = Field(default=None, description="Sampling rate")
    tags: Optional[QueryLogTags] = Field(default=None, description="Tags that will be added to the Query log comment")
    version: Optional[float] = Field(default=None, description="version of the node, used for schema migrations")


class InsightsQueryBaseTrendsQueryResponse(BaseModel):
    model_config = ConfigDict(
        extra="forbid",
    )
    aggregation_group_type_index: Optional[int] = Field(default=None, description="Groups aggregation")
    dataColorTheme: Optional[float] = Field(default=None, description="Colors used in the insight's visualization")
    dateRange: Optional[DateRange] = Field(default=None, description="Date range for the query")
    filterTestAccounts: Optional[bool] = Field(
        default=False, description="Exclude internal and test users by applying the respective filters"
    )
    kind: NodeKind
    modifiers: Optional[HogQLQueryModifiers] = Field(
        default=None, description="Modifiers used when performing the query"
    )
    properties: Optional[
        Union[
            list[
                Union[
                    EventPropertyFilter,
                    PersonPropertyFilter,
                    ElementPropertyFilter,
                    EventMetadataPropertyFilter,
                    SessionPropertyFilter,
                    CohortPropertyFilter,
                    RecordingPropertyFilter,
                    LogEntryPropertyFilter,
                    GroupPropertyFilter,
                    FeaturePropertyFilter,
                    HogQLPropertyFilter,
                    EmptyPropertyFilter,
                    DataWarehousePropertyFilter,
                    DataWarehousePersonPropertyFilter,
                    ErrorTrackingIssueFilter,
                    LogPropertyFilter,
                    RevenueAnalyticsPropertyFilter,
                ]
            ],
            PropertyGroupFilter,
        ]
    ] = Field(default=[], description="Property filters for all series")
    response: Optional[TrendsQueryResponse] = None
    samplingFactor: Optional[float] = Field(default=None, description="Sampling rate")
    tags: Optional[QueryLogTags] = Field(default=None, description="Tags that will be added to the Query log comment")
    version: Optional[float] = Field(default=None, description="version of the node, used for schema migrations")


class LegacyExperimentQueryResponse(BaseModel):
    model_config = ConfigDict(
        extra="forbid",
    )
    credible_intervals: dict[str, list[float]]
    insight: list[dict[str, Any]]
    kind: Literal["ExperimentQuery"] = "ExperimentQuery"
    metric: Union[ExperimentMeanMetric, ExperimentFunnelMetric]
    p_value: float
    probability: dict[str, float]
    significance_code: ExperimentSignificanceCode
    significant: bool
    stats_version: Optional[int] = None
    variants: Union[list[ExperimentVariantTrendsBaseStats], list[ExperimentVariantFunnelsBaseStats]]


class LifecycleQuery(BaseModel):
    model_config = ConfigDict(
        extra="forbid",
    )
    aggregation_group_type_index: Optional[int] = Field(default=None, description="Groups aggregation")
    dataColorTheme: Optional[float] = Field(default=None, description="Colors used in the insight's visualization")
    dateRange: Optional[DateRange] = Field(default=None, description="Date range for the query")
    filterTestAccounts: Optional[bool] = Field(
        default=False, description="Exclude internal and test users by applying the respective filters"
    )
    interval: Optional[IntervalType] = Field(
        default=IntervalType.DAY,
        description="Granularity of the response. Can be one of `hour`, `day`, `week` or `month`",
    )
    kind: Literal["LifecycleQuery"] = "LifecycleQuery"
    lifecycleFilter: Optional[LifecycleFilter] = Field(
        default=None, description="Properties specific to the lifecycle insight"
    )
    modifiers: Optional[HogQLQueryModifiers] = Field(
        default=None, description="Modifiers used when performing the query"
    )
    properties: Optional[
        Union[
            list[
                Union[
                    EventPropertyFilter,
                    PersonPropertyFilter,
                    ElementPropertyFilter,
                    EventMetadataPropertyFilter,
                    SessionPropertyFilter,
                    CohortPropertyFilter,
                    RecordingPropertyFilter,
                    LogEntryPropertyFilter,
                    GroupPropertyFilter,
                    FeaturePropertyFilter,
                    HogQLPropertyFilter,
                    EmptyPropertyFilter,
                    DataWarehousePropertyFilter,
                    DataWarehousePersonPropertyFilter,
                    ErrorTrackingIssueFilter,
                    LogPropertyFilter,
                    RevenueAnalyticsPropertyFilter,
                ]
            ],
            PropertyGroupFilter,
        ]
    ] = Field(default=[], description="Property filters for all series")
    response: Optional[LifecycleQueryResponse] = None
    samplingFactor: Optional[float] = Field(default=None, description="Sampling rate")
    series: list[Union[EventsNode, ActionsNode, DataWarehouseNode]] = Field(
        ..., description="Events and actions to include"
    )
    tags: Optional[QueryLogTags] = Field(default=None, description="Tags that will be added to the Query log comment")
    version: Optional[float] = Field(default=None, description="version of the node, used for schema migrations")


class LogsQuery(BaseModel):
    model_config = ConfigDict(
        extra="forbid",
    )
    dateRange: DateRange
    filterGroup: PropertyGroupFilter
    kind: Literal["LogsQuery"] = "LogsQuery"
    limit: Optional[int] = None
    modifiers: Optional[HogQLQueryModifiers] = Field(
        default=None, description="Modifiers used when performing the query"
    )
    offset: Optional[int] = None
    orderBy: Optional[OrderBy1] = None
    response: Optional[LogsQueryResponse] = None
    searchTerm: Optional[str] = None
    serviceNames: list[str]
    severityLevels: list[LogSeverityLevel]
    tags: Optional[QueryLogTags] = None
    version: Optional[float] = Field(default=None, description="version of the node, used for schema migrations")


class QueryResponseAlternative14(BaseModel):
    model_config = ConfigDict(
        extra="forbid",
    )
    credible_intervals: dict[str, list[float]]
    expected_loss: float
    funnels_query: Optional[FunnelsQuery] = None
    insight: list[list[dict[str, Any]]]
    kind: Literal["ExperimentFunnelsQuery"] = "ExperimentFunnelsQuery"
    probability: dict[str, float]
    significance_code: ExperimentSignificanceCode
    significant: bool
    stats_version: Optional[int] = None
    variants: list[ExperimentVariantFunnelsBaseStats]


class QueryResponseAlternative15(BaseModel):
    model_config = ConfigDict(
        extra="forbid",
    )
    count_query: Optional[TrendsQuery] = None
    credible_intervals: dict[str, list[float]]
    exposure_query: Optional[TrendsQuery] = None
    insight: list[dict[str, Any]]
    kind: Literal["ExperimentTrendsQuery"] = "ExperimentTrendsQuery"
    p_value: float
    probability: dict[str, float]
    significance_code: ExperimentSignificanceCode
    significant: bool
    stats_version: Optional[int] = None
    variants: list[ExperimentVariantTrendsBaseStats]


class QueryResponseAlternative16(BaseModel):
    model_config = ConfigDict(
        extra="forbid",
    )
    baseline: Optional[ExperimentStatsBase] = None
    credible_intervals: Optional[dict[str, list[float]]] = None
    insight: Optional[list[dict[str, Any]]] = None
    kind: Literal["ExperimentQuery"] = "ExperimentQuery"
    metric: Optional[Union[ExperimentMeanMetric, ExperimentFunnelMetric]] = None
    p_value: Optional[float] = None
    probability: Optional[dict[str, float]] = None
    significance_code: Optional[ExperimentSignificanceCode] = None
    significant: Optional[bool] = None
    stats_version: Optional[int] = None
    variant_results: Optional[
        Union[list[ExperimentVariantResultFrequentist], list[ExperimentVariantResultBayesian]]
    ] = None
    variants: Optional[Union[list[ExperimentVariantTrendsBaseStats], list[ExperimentVariantFunnelsBaseStats]]] = None


class QueryResponseAlternative48(BaseModel):
    model_config = ConfigDict(
        extra="forbid",
    )
    credible_intervals: dict[str, list[float]]
    expected_loss: float
    funnels_query: Optional[FunnelsQuery] = None
    insight: list[list[dict[str, Any]]]
    kind: Literal["ExperimentFunnelsQuery"] = "ExperimentFunnelsQuery"
    probability: dict[str, float]
    significance_code: ExperimentSignificanceCode
    significant: bool
    stats_version: Optional[int] = None
    variants: list[ExperimentVariantFunnelsBaseStats]


class QueryResponseAlternative49(BaseModel):
    model_config = ConfigDict(
        extra="forbid",
    )
    count_query: Optional[TrendsQuery] = None
    credible_intervals: dict[str, list[float]]
    exposure_query: Optional[TrendsQuery] = None
    insight: list[dict[str, Any]]
    kind: Literal["ExperimentTrendsQuery"] = "ExperimentTrendsQuery"
    p_value: float
    probability: dict[str, float]
    significance_code: ExperimentSignificanceCode
    significant: bool
    stats_version: Optional[int] = None
    variants: list[ExperimentVariantTrendsBaseStats]


class RetentionQuery(BaseModel):
    model_config = ConfigDict(
        extra="forbid",
    )
    aggregation_group_type_index: Optional[int] = Field(default=None, description="Groups aggregation")
    breakdownFilter: Optional[BreakdownFilter] = Field(default=None, description="Breakdown of the events and actions")
    dataColorTheme: Optional[float] = Field(default=None, description="Colors used in the insight's visualization")
    dateRange: Optional[DateRange] = Field(default=None, description="Date range for the query")
    filterTestAccounts: Optional[bool] = Field(
        default=False, description="Exclude internal and test users by applying the respective filters"
    )
    kind: Literal["RetentionQuery"] = "RetentionQuery"
    modifiers: Optional[HogQLQueryModifiers] = Field(
        default=None, description="Modifiers used when performing the query"
    )
    properties: Optional[
        Union[
            list[
                Union[
                    EventPropertyFilter,
                    PersonPropertyFilter,
                    ElementPropertyFilter,
                    EventMetadataPropertyFilter,
                    SessionPropertyFilter,
                    CohortPropertyFilter,
                    RecordingPropertyFilter,
                    LogEntryPropertyFilter,
                    GroupPropertyFilter,
                    FeaturePropertyFilter,
                    HogQLPropertyFilter,
                    EmptyPropertyFilter,
                    DataWarehousePropertyFilter,
                    DataWarehousePersonPropertyFilter,
                    ErrorTrackingIssueFilter,
                    LogPropertyFilter,
                    RevenueAnalyticsPropertyFilter,
                ]
            ],
            PropertyGroupFilter,
        ]
    ] = Field(default=[], description="Property filters for all series")
    response: Optional[RetentionQueryResponse] = None
    retentionFilter: RetentionFilter = Field(..., description="Properties specific to the retention insight")
    samplingFactor: Optional[float] = Field(default=None, description="Sampling rate")
    tags: Optional[QueryLogTags] = Field(default=None, description="Tags that will be added to the Query log comment")
    version: Optional[float] = Field(default=None, description="version of the node, used for schema migrations")


class NamedArgs(BaseModel):
    model_config = ConfigDict(
        extra="forbid",
    )
    metric: Union[ExperimentMeanMetric, ExperimentFunnelMetric]


class IsExperimentFunnelMetric(BaseModel):
    namedArgs: Optional[NamedArgs] = None


class IsExperimentMeanMetric(BaseModel):
    namedArgs: Optional[NamedArgs] = None


class CachedExperimentFunnelsQueryResponse(BaseModel):
    model_config = ConfigDict(
        extra="forbid",
    )
    cache_key: str
    cache_target_age: Optional[datetime] = None
    calculation_trigger: Optional[str] = Field(
        default=None, description="What triggered the calculation of the query, leave empty if user/immediate"
    )
    credible_intervals: dict[str, list[float]]
    expected_loss: float
    funnels_query: Optional[FunnelsQuery] = None
    insight: list[list[dict[str, Any]]]
    is_cached: bool
    kind: Literal["ExperimentFunnelsQuery"] = "ExperimentFunnelsQuery"
    last_refresh: datetime
    next_allowed_client_refresh: datetime
    probability: dict[str, float]
    query_status: Optional[QueryStatus] = Field(
        default=None, description="Query status indicates whether next to the provided data, a query is still running."
    )
    significance_code: ExperimentSignificanceCode
    significant: bool
    stats_version: Optional[int] = None
    timezone: str
    variants: list[ExperimentVariantFunnelsBaseStats]


class CachedExperimentQueryResponse(BaseModel):
    model_config = ConfigDict(
        extra="forbid",
    )
    baseline: Optional[ExperimentStatsBase] = None
    cache_key: str
    cache_target_age: Optional[datetime] = None
    calculation_trigger: Optional[str] = Field(
        default=None, description="What triggered the calculation of the query, leave empty if user/immediate"
    )
    credible_intervals: Optional[dict[str, list[float]]] = None
    insight: Optional[list[dict[str, Any]]] = None
    is_cached: bool
    kind: Literal["ExperimentQuery"] = "ExperimentQuery"
    last_refresh: datetime
    metric: Optional[Union[ExperimentMeanMetric, ExperimentFunnelMetric]] = None
    next_allowed_client_refresh: datetime
    p_value: Optional[float] = None
    probability: Optional[dict[str, float]] = None
    query_status: Optional[QueryStatus] = Field(
        default=None, description="Query status indicates whether next to the provided data, a query is still running."
    )
    significance_code: Optional[ExperimentSignificanceCode] = None
    significant: Optional[bool] = None
    stats_version: Optional[int] = None
    timezone: str
    variant_results: Optional[
        Union[list[ExperimentVariantResultFrequentist], list[ExperimentVariantResultBayesian]]
    ] = None
    variants: Optional[Union[list[ExperimentVariantTrendsBaseStats], list[ExperimentVariantFunnelsBaseStats]]] = None


class CachedLegacyExperimentQueryResponse(BaseModel):
    model_config = ConfigDict(
        extra="forbid",
    )
    cache_key: str
    cache_target_age: Optional[datetime] = None
    calculation_trigger: Optional[str] = Field(
        default=None, description="What triggered the calculation of the query, leave empty if user/immediate"
    )
    credible_intervals: dict[str, list[float]]
    insight: list[dict[str, Any]]
    is_cached: bool
    kind: Literal["ExperimentQuery"] = "ExperimentQuery"
    last_refresh: datetime
    metric: Union[ExperimentMeanMetric, ExperimentFunnelMetric]
    next_allowed_client_refresh: datetime
    p_value: float
    probability: dict[str, float]
    query_status: Optional[QueryStatus] = Field(
        default=None, description="Query status indicates whether next to the provided data, a query is still running."
    )
    significance_code: ExperimentSignificanceCode
    significant: bool
    stats_version: Optional[int] = None
    timezone: str
    variants: Union[list[ExperimentVariantTrendsBaseStats], list[ExperimentVariantFunnelsBaseStats]]


class Response18(BaseModel):
    model_config = ConfigDict(
        extra="forbid",
    )
    credible_intervals: dict[str, list[float]]
    expected_loss: float
    funnels_query: Optional[FunnelsQuery] = None
    insight: list[list[dict[str, Any]]]
    kind: Literal["ExperimentFunnelsQuery"] = "ExperimentFunnelsQuery"
    probability: dict[str, float]
    significance_code: ExperimentSignificanceCode
    significant: bool
    stats_version: Optional[int] = None
    variants: list[ExperimentVariantFunnelsBaseStats]


class ExperimentFunnelsQueryResponse(BaseModel):
    model_config = ConfigDict(
        extra="forbid",
    )
    credible_intervals: dict[str, list[float]]
    expected_loss: float
    funnels_query: Optional[FunnelsQuery] = None
    insight: list[list[dict[str, Any]]]
    kind: Literal["ExperimentFunnelsQuery"] = "ExperimentFunnelsQuery"
    probability: dict[str, float]
    significance_code: ExperimentSignificanceCode
    significant: bool
    stats_version: Optional[int] = None
    variants: list[ExperimentVariantFunnelsBaseStats]


class ExperimentQuery(BaseModel):
    model_config = ConfigDict(
        extra="forbid",
    )
    experiment_id: Optional[int] = None
    kind: Literal["ExperimentQuery"] = "ExperimentQuery"
    metric: Union[ExperimentMeanMetric, ExperimentFunnelMetric]
    modifiers: Optional[HogQLQueryModifiers] = Field(
        default=None, description="Modifiers used when performing the query"
    )
    name: Optional[str] = None
    response: Optional[ExperimentQueryResponse] = None
    tags: Optional[QueryLogTags] = None
    version: Optional[float] = Field(default=None, description="version of the node, used for schema migrations")


class ExperimentTrendsQuery(BaseModel):
    model_config = ConfigDict(
        extra="forbid",
    )
    count_query: TrendsQuery
    experiment_id: Optional[int] = None
    exposure_query: Optional[TrendsQuery] = None
    kind: Literal["ExperimentTrendsQuery"] = "ExperimentTrendsQuery"
    modifiers: Optional[HogQLQueryModifiers] = Field(
        default=None, description="Modifiers used when performing the query"
    )
    name: Optional[str] = None
    response: Optional[ExperimentTrendsQueryResponse] = None
    tags: Optional[QueryLogTags] = None
    version: Optional[float] = Field(default=None, description="version of the node, used for schema migrations")


class FunnelPathsFilter(BaseModel):
    model_config = ConfigDict(
        extra="forbid",
    )
    funnelPathType: Optional[FunnelPathType] = None
    funnelSource: FunnelsQuery
    funnelStep: Optional[int] = None


class FunnelsActorsQuery(BaseModel):
    model_config = ConfigDict(
        extra="forbid",
    )
    funnelCustomSteps: Optional[list[int]] = Field(
        default=None,
        description=(
            "Custom step numbers to get persons for. This overrides `funnelStep`. Primarily for correlation use."
        ),
    )
    funnelStep: Optional[int] = Field(
        default=None,
        description=(
            "Index of the step for which we want to get the timestamp for, per person. Positive for converted persons,"
            " negative for dropped of persons."
        ),
    )
    funnelStepBreakdown: Optional[Union[int, str, float, list[Union[int, str, float]]]] = Field(
        default=None,
        description=(
            "The breakdown value for which to get persons for. This is an array for person and event properties, a"
            " string for groups and an integer for cohorts."
        ),
    )
    funnelTrendsDropOff: Optional[bool] = None
    funnelTrendsEntrancePeriodStart: Optional[str] = Field(
        default=None,
        description="Used together with `funnelTrendsDropOff` for funnels time conversion date for the persons modal.",
    )
    includeRecordings: Optional[bool] = None
    kind: Literal["FunnelsActorsQuery"] = "FunnelsActorsQuery"
    modifiers: Optional[HogQLQueryModifiers] = Field(
        default=None, description="Modifiers used when performing the query"
    )
    response: Optional[ActorsQueryResponse] = None
    source: FunnelsQuery
    tags: Optional[QueryLogTags] = None
    version: Optional[float] = Field(default=None, description="version of the node, used for schema migrations")


class PathsQuery(BaseModel):
    model_config = ConfigDict(
        extra="forbid",
    )
    aggregation_group_type_index: Optional[int] = Field(default=None, description="Groups aggregation")
    dataColorTheme: Optional[float] = Field(default=None, description="Colors used in the insight's visualization")
    dateRange: Optional[DateRange] = Field(default=None, description="Date range for the query")
    filterTestAccounts: Optional[bool] = Field(
        default=False, description="Exclude internal and test users by applying the respective filters"
    )
    funnelPathsFilter: Optional[FunnelPathsFilter] = Field(
        default=None, description="Used for displaying paths in relation to funnel steps."
    )
    kind: Literal["PathsQuery"] = "PathsQuery"
    modifiers: Optional[HogQLQueryModifiers] = Field(
        default=None, description="Modifiers used when performing the query"
    )
    pathsFilter: PathsFilter = Field(..., description="Properties specific to the paths insight")
    properties: Optional[
        Union[
            list[
                Union[
                    EventPropertyFilter,
                    PersonPropertyFilter,
                    ElementPropertyFilter,
                    EventMetadataPropertyFilter,
                    SessionPropertyFilter,
                    CohortPropertyFilter,
                    RecordingPropertyFilter,
                    LogEntryPropertyFilter,
                    GroupPropertyFilter,
                    FeaturePropertyFilter,
                    HogQLPropertyFilter,
                    EmptyPropertyFilter,
                    DataWarehousePropertyFilter,
                    DataWarehousePersonPropertyFilter,
                    ErrorTrackingIssueFilter,
                    LogPropertyFilter,
                    RevenueAnalyticsPropertyFilter,
                ]
            ],
            PropertyGroupFilter,
        ]
    ] = Field(default=[], description="Property filters for all series")
    response: Optional[PathsQueryResponse] = None
    samplingFactor: Optional[float] = Field(default=None, description="Sampling rate")
    tags: Optional[QueryLogTags] = Field(default=None, description="Tags that will be added to the Query log comment")
    version: Optional[float] = Field(default=None, description="version of the node, used for schema migrations")


class QueryResponseAlternative59(BaseModel):
    model_config = ConfigDict(
        extra="forbid",
    )
    tables: dict[
        str,
        Union[
            DatabaseSchemaPostHogTable,
            DatabaseSchemaDataWarehouseTable,
            DatabaseSchemaViewTable,
            DatabaseSchemaManagedViewTable,
            DatabaseSchemaBatchExportTable,
            DatabaseSchemaMaterializedViewTable,
        ],
    ]


class QueryResponseAlternative(
    RootModel[
        Union[
            dict[str, Any],
            QueryResponseAlternative1,
            QueryResponseAlternative2,
            QueryResponseAlternative3,
            QueryResponseAlternative4,
            QueryResponseAlternative5,
            QueryResponseAlternative6,
            QueryResponseAlternative7,
            QueryResponseAlternative8,
            QueryResponseAlternative9,
            QueryResponseAlternative10,
            QueryResponseAlternative13,
            QueryResponseAlternative14,
            QueryResponseAlternative15,
            QueryResponseAlternative16,
            QueryResponseAlternative17,
            QueryResponseAlternative18,
            QueryResponseAlternative19,
            QueryResponseAlternative20,
            QueryResponseAlternative22,
            QueryResponseAlternative23,
            QueryResponseAlternative24,
            QueryResponseAlternative25,
            QueryResponseAlternative27,
<<<<<<< HEAD
            QueryResponseAlternative28,
=======
>>>>>>> b851ae61
            QueryResponseAlternative29,
            Any,
            QueryResponseAlternative30,
            QueryResponseAlternative31,
            QueryResponseAlternative32,
            QueryResponseAlternative33,
            QueryResponseAlternative34,
            QueryResponseAlternative35,
            QueryResponseAlternative36,
            QueryResponseAlternative38,
            QueryResponseAlternative39,
            QueryResponseAlternative40,
            QueryResponseAlternative42,
<<<<<<< HEAD
            QueryResponseAlternative43,
            QueryResponseAlternative44,
            QueryResponseAlternative46,
=======
            QueryResponseAlternative44,
            QueryResponseAlternative45,
>>>>>>> b851ae61
            QueryResponseAlternative47,
            QueryResponseAlternative48,
            QueryResponseAlternative49,
            QueryResponseAlternative50,
            QueryResponseAlternative51,
            QueryResponseAlternative52,
            QueryResponseAlternative53,
            QueryResponseAlternative54,
            QueryResponseAlternative55,
            QueryResponseAlternative56,
            QueryResponseAlternative58,
            QueryResponseAlternative59,
            QueryResponseAlternative60,
            QueryResponseAlternative61,
            QueryResponseAlternative62,
            QueryResponseAlternative63,
            QueryResponseAlternative64,
            QueryResponseAlternative65,
            QueryResponseAlternative66,
        ]
    ]
):
    root: Union[
        dict[str, Any],
        QueryResponseAlternative1,
        QueryResponseAlternative2,
        QueryResponseAlternative3,
        QueryResponseAlternative4,
        QueryResponseAlternative5,
        QueryResponseAlternative6,
        QueryResponseAlternative7,
        QueryResponseAlternative8,
        QueryResponseAlternative9,
        QueryResponseAlternative10,
        QueryResponseAlternative13,
        QueryResponseAlternative14,
        QueryResponseAlternative15,
        QueryResponseAlternative16,
        QueryResponseAlternative17,
        QueryResponseAlternative18,
        QueryResponseAlternative19,
        QueryResponseAlternative20,
        QueryResponseAlternative22,
        QueryResponseAlternative23,
        QueryResponseAlternative24,
        QueryResponseAlternative25,
        QueryResponseAlternative27,
<<<<<<< HEAD
        QueryResponseAlternative28,
=======
>>>>>>> b851ae61
        QueryResponseAlternative29,
        Any,
        QueryResponseAlternative30,
        QueryResponseAlternative31,
        QueryResponseAlternative32,
        QueryResponseAlternative33,
        QueryResponseAlternative34,
        QueryResponseAlternative35,
        QueryResponseAlternative36,
        QueryResponseAlternative38,
        QueryResponseAlternative39,
        QueryResponseAlternative40,
        QueryResponseAlternative42,
<<<<<<< HEAD
        QueryResponseAlternative43,
        QueryResponseAlternative44,
        QueryResponseAlternative46,
=======
        QueryResponseAlternative44,
        QueryResponseAlternative45,
>>>>>>> b851ae61
        QueryResponseAlternative47,
        QueryResponseAlternative48,
        QueryResponseAlternative49,
        QueryResponseAlternative50,
        QueryResponseAlternative51,
        QueryResponseAlternative52,
        QueryResponseAlternative53,
        QueryResponseAlternative54,
        QueryResponseAlternative55,
        QueryResponseAlternative56,
        QueryResponseAlternative58,
        QueryResponseAlternative59,
        QueryResponseAlternative60,
        QueryResponseAlternative61,
        QueryResponseAlternative62,
        QueryResponseAlternative63,
        QueryResponseAlternative64,
        QueryResponseAlternative65,
        QueryResponseAlternative66,
    ]


class DatabaseSchemaQueryResponse(BaseModel):
    model_config = ConfigDict(
        extra="forbid",
    )
    tables: dict[
        str,
        Union[
            DatabaseSchemaPostHogTable,
            DatabaseSchemaDataWarehouseTable,
            DatabaseSchemaViewTable,
            DatabaseSchemaManagedViewTable,
            DatabaseSchemaBatchExportTable,
            DatabaseSchemaMaterializedViewTable,
        ],
    ]


class ExperimentFunnelsQuery(BaseModel):
    model_config = ConfigDict(
        extra="forbid",
    )
    experiment_id: Optional[int] = None
    funnels_query: FunnelsQuery
    kind: Literal["ExperimentFunnelsQuery"] = "ExperimentFunnelsQuery"
    modifiers: Optional[HogQLQueryModifiers] = Field(
        default=None, description="Modifiers used when performing the query"
    )
    name: Optional[str] = None
    response: Optional[ExperimentFunnelsQueryResponse] = None
    tags: Optional[QueryLogTags] = None
    version: Optional[float] = Field(default=None, description="version of the node, used for schema migrations")


class FunnelCorrelationQuery(BaseModel):
    model_config = ConfigDict(
        extra="forbid",
    )
    funnelCorrelationEventExcludePropertyNames: Optional[list[str]] = None
    funnelCorrelationEventNames: Optional[list[str]] = None
    funnelCorrelationExcludeEventNames: Optional[list[str]] = None
    funnelCorrelationExcludeNames: Optional[list[str]] = None
    funnelCorrelationNames: Optional[list[str]] = None
    funnelCorrelationType: FunnelCorrelationResultsType
    kind: Literal["FunnelCorrelationQuery"] = "FunnelCorrelationQuery"
    response: Optional[FunnelCorrelationResponse] = None
    source: FunnelsActorsQuery
    version: Optional[float] = Field(default=None, description="version of the node, used for schema migrations")


class InsightVizNode(BaseModel):
    model_config = ConfigDict(
        extra="forbid",
    )
    embedded: Optional[bool] = Field(default=None, description="Query is embedded inside another bordered component")
    full: Optional[bool] = Field(
        default=None, description="Show with most visual options enabled. Used in insight scene."
    )
    hidePersonsModal: Optional[bool] = None
    hideTooltipOnScroll: Optional[bool] = None
    kind: Literal["InsightVizNode"] = "InsightVizNode"
    showCorrelationTable: Optional[bool] = None
    showFilters: Optional[bool] = None
    showHeader: Optional[bool] = None
    showLastComputation: Optional[bool] = None
    showLastComputationRefresh: Optional[bool] = None
    showResults: Optional[bool] = None
    showTable: Optional[bool] = None
    source: Union[
        TrendsQuery, FunnelsQuery, RetentionQuery, PathsQuery, StickinessQuery, LifecycleQuery, CalendarHeatmapQuery
    ] = Field(..., discriminator="kind")
    suppressSessionAnalysisWarning: Optional[bool] = None
    version: Optional[float] = Field(default=None, description="version of the node, used for schema migrations")
    vizSpecificOptions: Optional[VizSpecificOptions] = None


class StickinessActorsQuery(BaseModel):
    model_config = ConfigDict(
        extra="forbid",
    )
    breakdown: Optional[Union[str, list[str], int]] = None
    compare: Optional[Compare] = None
    day: Optional[Union[str, int]] = None
    includeRecordings: Optional[bool] = None
    interval: Optional[int] = Field(
        default=None, description="An interval selected out of available intervals in source query."
    )
    kind: Literal["InsightActorsQuery"] = "InsightActorsQuery"
    modifiers: Optional[HogQLQueryModifiers] = Field(
        default=None, description="Modifiers used when performing the query"
    )
    operator: Optional[StickinessOperator] = None
    response: Optional[ActorsQueryResponse] = None
    series: Optional[int] = None
    source: Union[
        TrendsQuery, FunnelsQuery, RetentionQuery, PathsQuery, StickinessQuery, LifecycleQuery, CalendarHeatmapQuery
    ] = Field(..., discriminator="kind")
    status: Optional[str] = None
    tags: Optional[QueryLogTags] = None
    version: Optional[float] = Field(default=None, description="version of the node, used for schema migrations")


class WebVitalsQuery(BaseModel):
    model_config = ConfigDict(
        extra="forbid",
    )
    compareFilter: Optional[CompareFilter] = None
    conversionGoal: Optional[Union[ActionConversionGoal, CustomEventConversionGoal]] = None
    dateRange: Optional[DateRange] = None
    doPathCleaning: Optional[bool] = None
    filterTestAccounts: Optional[bool] = None
    includeRevenue: Optional[bool] = None
    kind: Literal["WebVitalsQuery"] = "WebVitalsQuery"
    modifiers: Optional[HogQLQueryModifiers] = Field(
        default=None, description="Modifiers used when performing the query"
    )
    orderBy: Optional[list[Union[WebAnalyticsOrderByFields, WebAnalyticsOrderByDirection]]] = None
    properties: list[Union[EventPropertyFilter, PersonPropertyFilter, SessionPropertyFilter]]
    response: Optional[WebGoalsQueryResponse] = None
    sampling: Optional[Sampling] = None
    source: Union[
        TrendsQuery, FunnelsQuery, RetentionQuery, PathsQuery, StickinessQuery, LifecycleQuery, CalendarHeatmapQuery
    ] = Field(..., discriminator="kind")
    tags: Optional[QueryLogTags] = None
    useSessionsTable: Optional[bool] = None
    version: Optional[float] = Field(default=None, description="version of the node, used for schema migrations")


class DatabaseSchemaQuery(BaseModel):
    model_config = ConfigDict(
        extra="forbid",
    )
    kind: Literal["DatabaseSchemaQuery"] = "DatabaseSchemaQuery"
    modifiers: Optional[HogQLQueryModifiers] = Field(
        default=None, description="Modifiers used when performing the query"
    )
    response: Optional[DatabaseSchemaQueryResponse] = None
    tags: Optional[QueryLogTags] = None
    version: Optional[float] = Field(default=None, description="version of the node, used for schema migrations")


class FunnelCorrelationActorsQuery(BaseModel):
    model_config = ConfigDict(
        extra="forbid",
    )
    funnelCorrelationPersonConverted: Optional[bool] = None
    funnelCorrelationPersonEntity: Optional[Union[EventsNode, ActionsNode, DataWarehouseNode]] = None
    funnelCorrelationPropertyValues: Optional[
        list[
            Union[
                EventPropertyFilter,
                PersonPropertyFilter,
                ElementPropertyFilter,
                EventMetadataPropertyFilter,
                SessionPropertyFilter,
                CohortPropertyFilter,
                RecordingPropertyFilter,
                LogEntryPropertyFilter,
                GroupPropertyFilter,
                FeaturePropertyFilter,
                HogQLPropertyFilter,
                EmptyPropertyFilter,
                DataWarehousePropertyFilter,
                DataWarehousePersonPropertyFilter,
                ErrorTrackingIssueFilter,
                LogPropertyFilter,
                RevenueAnalyticsPropertyFilter,
            ]
        ]
    ] = None
    includeRecordings: Optional[bool] = None
    kind: Literal["FunnelCorrelationActorsQuery"] = "FunnelCorrelationActorsQuery"
    modifiers: Optional[HogQLQueryModifiers] = Field(
        default=None, description="Modifiers used when performing the query"
    )
    response: Optional[ActorsQueryResponse] = None
    source: FunnelCorrelationQuery
    tags: Optional[QueryLogTags] = None
    version: Optional[float] = Field(default=None, description="version of the node, used for schema migrations")


class InsightActorsQuery(BaseModel):
    model_config = ConfigDict(
        extra="forbid",
    )
    breakdown: Optional[Union[str, list[str], int]] = None
    compare: Optional[Compare] = None
    day: Optional[Union[str, int]] = None
    includeRecordings: Optional[bool] = None
    interval: Optional[int] = Field(
        default=None, description="An interval selected out of available intervals in source query."
    )
    kind: Literal["InsightActorsQuery"] = "InsightActorsQuery"
    modifiers: Optional[HogQLQueryModifiers] = Field(
        default=None, description="Modifiers used when performing the query"
    )
    response: Optional[ActorsQueryResponse] = None
    series: Optional[int] = None
    source: Union[
        TrendsQuery, FunnelsQuery, RetentionQuery, PathsQuery, StickinessQuery, LifecycleQuery, CalendarHeatmapQuery
    ] = Field(..., discriminator="kind")
    status: Optional[str] = None
    tags: Optional[QueryLogTags] = None
    version: Optional[float] = Field(default=None, description="version of the node, used for schema migrations")


class InsightActorsQueryOptions(BaseModel):
    model_config = ConfigDict(
        extra="forbid",
    )
    kind: Literal["InsightActorsQueryOptions"] = "InsightActorsQueryOptions"
    response: Optional[InsightActorsQueryOptionsResponse] = None
    source: Union[InsightActorsQuery, FunnelsActorsQuery, FunnelCorrelationActorsQuery, StickinessActorsQuery]
    version: Optional[float] = Field(default=None, description="version of the node, used for schema migrations")


class ActorsQuery(BaseModel):
    model_config = ConfigDict(
        extra="forbid",
    )
    fixedProperties: Optional[
        list[Union[PersonPropertyFilter, CohortPropertyFilter, HogQLPropertyFilter, EmptyPropertyFilter]]
    ] = Field(
        default=None,
        description=(
            "Currently only person filters supported. No filters for querying groups. See `filter_conditions()` in"
            " actor_strategies.py."
        ),
    )
    kind: Literal["ActorsQuery"] = "ActorsQuery"
    limit: Optional[int] = None
    modifiers: Optional[HogQLQueryModifiers] = Field(
        default=None, description="Modifiers used when performing the query"
    )
    offset: Optional[int] = None
    orderBy: Optional[list[str]] = None
    properties: Optional[
        Union[
            list[Union[PersonPropertyFilter, CohortPropertyFilter, HogQLPropertyFilter, EmptyPropertyFilter]],
            PropertyGroupFilterValue,
        ]
    ] = Field(
        default=None,
        description=(
            "Currently only person filters supported. No filters for querying groups. See `filter_conditions()` in"
            " actor_strategies.py."
        ),
    )
    response: Optional[ActorsQueryResponse] = None
    search: Optional[str] = None
    select: Optional[list[str]] = None
    source: Optional[
        Union[InsightActorsQuery, FunnelsActorsQuery, FunnelCorrelationActorsQuery, StickinessActorsQuery, HogQLQuery]
    ] = None
    tags: Optional[QueryLogTags] = None
    version: Optional[float] = Field(default=None, description="version of the node, used for schema migrations")


class EventsQuery(BaseModel):
    model_config = ConfigDict(
        extra="forbid",
    )
    actionId: Optional[int] = Field(default=None, description="Show events matching a given action")
    after: Optional[str] = Field(default=None, description="Only fetch events that happened after this timestamp")
    before: Optional[str] = Field(default=None, description="Only fetch events that happened before this timestamp")
    event: Optional[str] = Field(default=None, description="Limit to events matching this string")
    filterTestAccounts: Optional[bool] = Field(default=None, description="Filter test accounts")
    fixedProperties: Optional[
        list[
            Union[
                PropertyGroupFilter,
                PropertyGroupFilterValue,
                Union[
                    EventPropertyFilter,
                    PersonPropertyFilter,
                    ElementPropertyFilter,
                    EventMetadataPropertyFilter,
                    SessionPropertyFilter,
                    CohortPropertyFilter,
                    RecordingPropertyFilter,
                    LogEntryPropertyFilter,
                    GroupPropertyFilter,
                    FeaturePropertyFilter,
                    HogQLPropertyFilter,
                    EmptyPropertyFilter,
                    DataWarehousePropertyFilter,
                    DataWarehousePersonPropertyFilter,
                    ErrorTrackingIssueFilter,
                    LogPropertyFilter,
                    RevenueAnalyticsPropertyFilter,
                ],
            ]
        ]
    ] = Field(
        default=None,
        description="Fixed properties in the query, can't be edited in the interface (e.g. scoping down by person)",
    )
    kind: Literal["EventsQuery"] = "EventsQuery"
    limit: Optional[int] = Field(default=None, description="Number of rows to return")
    modifiers: Optional[HogQLQueryModifiers] = Field(
        default=None, description="Modifiers used when performing the query"
    )
    offset: Optional[int] = Field(default=None, description="Number of rows to skip before returning rows")
    orderBy: Optional[list[str]] = Field(default=None, description="Columns to order by")
    personId: Optional[str] = Field(default=None, description="Show events for a given person")
    properties: Optional[
        list[
            Union[
                EventPropertyFilter,
                PersonPropertyFilter,
                ElementPropertyFilter,
                EventMetadataPropertyFilter,
                SessionPropertyFilter,
                CohortPropertyFilter,
                RecordingPropertyFilter,
                LogEntryPropertyFilter,
                GroupPropertyFilter,
                FeaturePropertyFilter,
                HogQLPropertyFilter,
                EmptyPropertyFilter,
                DataWarehousePropertyFilter,
                DataWarehousePersonPropertyFilter,
                ErrorTrackingIssueFilter,
                LogPropertyFilter,
                RevenueAnalyticsPropertyFilter,
            ]
        ]
    ] = Field(default=None, description="Properties configurable in the interface")
    response: Optional[EventsQueryResponse] = None
    select: list[str] = Field(..., description="Return a limited set of data. Required.")
    source: Optional[InsightActorsQuery] = Field(default=None, description="source for querying events for insights")
    tags: Optional[QueryLogTags] = None
    version: Optional[float] = Field(default=None, description="version of the node, used for schema migrations")
    where: Optional[list[str]] = Field(default=None, description="HogQL filters to apply on returned data")


class HasPropertiesNode(RootModel[Union[EventsNode, EventsQuery, PersonsNode]]):
    root: Union[EventsNode, EventsQuery, PersonsNode]


class DataTableNode(BaseModel):
    model_config = ConfigDict(
        extra="forbid",
    )
    allowSorting: Optional[bool] = Field(
        default=None, description="Can the user click on column headers to sort the table? (default: true)"
    )
    columns: Optional[list[str]] = Field(
        default=None, description="Columns shown in the table, unless the `source` provides them."
    )
    context: Optional[Context] = Field(
        default=None, description="Context for the table, used by components like ColumnConfigurator"
    )
    embedded: Optional[bool] = Field(default=None, description="Uses the embedded version of LemonTable")
    expandable: Optional[bool] = Field(
        default=None, description="Can expand row to show raw event data (default: true)"
    )
    full: Optional[bool] = Field(default=None, description="Show with most visual options enabled. Used in scenes.")
    hiddenColumns: Optional[list[str]] = Field(
        default=None, description="Columns that aren't shown in the table, even if in columns or returned data"
    )
    kind: Literal["DataTableNode"] = "DataTableNode"
    propertiesViaUrl: Optional[bool] = Field(default=None, description="Link properties via the URL (default: false)")
    response: Optional[
        Union[
            dict[str, Any],
            Response,
            Response1,
            Response2,
            Response3,
            Response4,
            Response5,
            Response6,
            Response8,
            Response9,
            Response10,
            Response12,
            Response14,
            Response15,
            Response17,
            Response18,
            Response19,
            Response20,
        ]
    ] = None
    showActions: Optional[bool] = Field(default=None, description="Show the kebab menu at the end of the row")
    showColumnConfigurator: Optional[bool] = Field(
        default=None, description="Show a button to configure the table's columns if possible"
    )
    showDateRange: Optional[bool] = Field(default=None, description="Show date range selector")
    showElapsedTime: Optional[bool] = Field(default=None, description="Show the time it takes to run a query")
    showEventFilter: Optional[bool] = Field(
        default=None, description="Include an event filter above the table (EventsNode only)"
    )
    showExport: Optional[bool] = Field(default=None, description="Show the export button")
    showHogQLEditor: Optional[bool] = Field(default=None, description="Include a HogQL query editor above HogQL tables")
    showOpenEditorButton: Optional[bool] = Field(
        default=None, description="Show a button to open the current query as a new insight. (default: true)"
    )
    showPersistentColumnConfigurator: Optional[bool] = Field(
        default=None, description="Show a button to configure and persist the table's default columns if possible"
    )
    showPropertyFilter: Optional[Union[bool, list[TaxonomicFilterGroupType]]] = Field(
        default=None, description="Include a property filter above the table"
    )
    showReload: Optional[bool] = Field(default=None, description="Show a reload button")
    showResultsTable: Optional[bool] = Field(default=None, description="Show a results table")
    showSavedQueries: Optional[bool] = Field(default=None, description="Shows a list of saved queries")
    showSearch: Optional[bool] = Field(default=None, description="Include a free text search field (PersonsNode only)")
    showTestAccountFilters: Optional[bool] = Field(default=None, description="Show filter to exclude test accounts")
    showTimings: Optional[bool] = Field(default=None, description="Show a detailed query timing breakdown")
    source: Union[
        EventsNode,
        EventsQuery,
        PersonsNode,
        ActorsQuery,
        GroupsQuery,
        HogQLQuery,
        WebOverviewQuery,
        WebStatsTableQuery,
        WebExternalClicksTableQuery,
        WebGoalsQuery,
        WebVitalsQuery,
        WebVitalsPathBreakdownQuery,
        SessionAttributionExplorerQuery,
        RevenueAnalyticsGrowthRateQuery,
        RevenueAnalyticsGrossRevenueQuery,
        RevenueAnalyticsOverviewQuery,
        RevenueAnalyticsRevenueQuery,
        RevenueAnalyticsTopCustomersQuery,
        RevenueExampleEventsQuery,
        RevenueExampleDataWarehouseTablesQuery,
        MarketingAnalyticsTableQuery,
        ErrorTrackingQuery,
        ExperimentFunnelsQuery,
        ExperimentTrendsQuery,
        TracesQuery,
    ] = Field(..., description="Source of the events")
    version: Optional[float] = Field(default=None, description="version of the node, used for schema migrations")


class HogQLAutocomplete(BaseModel):
    model_config = ConfigDict(
        extra="forbid",
    )
    endPosition: int = Field(..., description="End position of the editor word")
    filters: Optional[HogQLFilters] = Field(default=None, description="Table to validate the expression against")
    globals: Optional[dict[str, Any]] = Field(default=None, description="Global values in scope")
    kind: Literal["HogQLAutocomplete"] = "HogQLAutocomplete"
    language: HogLanguage = Field(..., description="Language to validate")
    modifiers: Optional[HogQLQueryModifiers] = Field(
        default=None, description="Modifiers used when performing the query"
    )
    query: str = Field(..., description="Query to validate")
    response: Optional[HogQLAutocompleteResponse] = None
    sourceQuery: Optional[
        Union[
            EventsNode,
            ActionsNode,
            PersonsNode,
            EventsQuery,
            ActorsQuery,
            GroupsQuery,
            InsightActorsQuery,
            InsightActorsQueryOptions,
            SessionsTimelineQuery,
            HogQuery,
            HogQLQuery,
            HogQLMetadata,
            HogQLAutocomplete,
            RevenueAnalyticsGrowthRateQuery,
            RevenueAnalyticsGrossRevenueQuery,
            RevenueAnalyticsOverviewQuery,
            RevenueAnalyticsRevenueQuery,
            RevenueAnalyticsTopCustomersQuery,
            MarketingAnalyticsTableQuery,
            WebOverviewQuery,
            WebStatsTableQuery,
            WebExternalClicksTableQuery,
            WebGoalsQuery,
            WebVitalsQuery,
            WebVitalsPathBreakdownQuery,
            WebPageURLSearchQuery,
            WebAnalyticsExternalSummaryQuery,
            SessionAttributionExplorerQuery,
            RevenueExampleEventsQuery,
            RevenueExampleDataWarehouseTablesQuery,
            ErrorTrackingQuery,
            LogsQuery,
            ExperimentFunnelsQuery,
            ExperimentTrendsQuery,
            CalendarHeatmapQuery,
            RecordingsQuery,
            TracesQuery,
            VectorSearchQuery,
        ]
    ] = Field(default=None, description="Query in whose context to validate.")
    startPosition: int = Field(..., description="Start position of the editor word")
    tags: Optional[QueryLogTags] = None
    version: Optional[float] = Field(default=None, description="version of the node, used for schema migrations")


class HogQLMetadata(BaseModel):
    model_config = ConfigDict(
        extra="forbid",
    )
    debug: Optional[bool] = Field(
        default=None, description="Enable more verbose output, usually run from the /debug page"
    )
    filters: Optional[HogQLFilters] = Field(default=None, description="Extra filters applied to query via {filters}")
    globals: Optional[dict[str, Any]] = Field(default=None, description="Extra globals for the query")
    kind: Literal["HogQLMetadata"] = "HogQLMetadata"
    language: HogLanguage = Field(..., description="Language to validate")
    modifiers: Optional[HogQLQueryModifiers] = Field(
        default=None, description="Modifiers used when performing the query"
    )
    query: str = Field(..., description="Query to validate")
    response: Optional[HogQLMetadataResponse] = None
    sourceQuery: Optional[
        Union[
            EventsNode,
            ActionsNode,
            PersonsNode,
            EventsQuery,
            ActorsQuery,
            GroupsQuery,
            InsightActorsQuery,
            InsightActorsQueryOptions,
            SessionsTimelineQuery,
            HogQuery,
            HogQLQuery,
            HogQLMetadata,
            HogQLAutocomplete,
            RevenueAnalyticsGrowthRateQuery,
            RevenueAnalyticsGrossRevenueQuery,
            RevenueAnalyticsOverviewQuery,
            RevenueAnalyticsRevenueQuery,
            RevenueAnalyticsTopCustomersQuery,
            MarketingAnalyticsTableQuery,
            WebOverviewQuery,
            WebStatsTableQuery,
            WebExternalClicksTableQuery,
            WebGoalsQuery,
            WebVitalsQuery,
            WebVitalsPathBreakdownQuery,
            WebPageURLSearchQuery,
            WebAnalyticsExternalSummaryQuery,
            SessionAttributionExplorerQuery,
            RevenueExampleEventsQuery,
            RevenueExampleDataWarehouseTablesQuery,
            ErrorTrackingQuery,
            LogsQuery,
            ExperimentFunnelsQuery,
            ExperimentTrendsQuery,
            CalendarHeatmapQuery,
            RecordingsQuery,
            TracesQuery,
            VectorSearchQuery,
        ]
    ] = Field(
        default=None,
        description='Query within which "expr" and "template" are validated. Defaults to "select * from events"',
    )
    tags: Optional[QueryLogTags] = None
    variables: Optional[dict[str, HogQLVariable]] = Field(
        default=None, description="Variables to be subsituted into the query"
    )
    version: Optional[float] = Field(default=None, description="version of the node, used for schema migrations")


class HumanMessage(BaseModel):
    model_config = ConfigDict(
        extra="forbid",
    )
    content: str
    id: Optional[str] = None
    type: Literal["human"] = "human"
    ui_context: Optional[MaxContextShape] = None


class MaxContextShape(BaseModel):
    model_config = ConfigDict(
        extra="forbid",
    )
    actions: Optional[list[MaxActionContext]] = None
    dashboards: Optional[list[MaxDashboardContext]] = None
    events: Optional[list[MaxEventContext]] = None
    filters_override: Optional[DashboardFilter] = None
    insights: Optional[list[MaxInsightContext]] = None
    variables_override: Optional[dict[str, HogQLVariable]] = None


class MaxDashboardContext(BaseModel):
    model_config = ConfigDict(
        extra="forbid",
    )
    description: Optional[str] = None
    filters: DashboardFilter
    id: float
    insights: list[MaxInsightContext]
    name: Optional[str] = None


class MaxInsightContext(BaseModel):
    model_config = ConfigDict(
        extra="forbid",
    )
    description: Optional[str] = None
    id: str
    name: Optional[str] = None
    query: Union[
        EventsNode,
        ActionsNode,
        PersonsNode,
        DataWarehouseNode,
        EventsQuery,
        ActorsQuery,
        GroupsQuery,
        InsightActorsQuery,
        InsightActorsQueryOptions,
        SessionsTimelineQuery,
        HogQuery,
        HogQLQuery,
        HogQLMetadata,
        HogQLAutocomplete,
        HogQLASTQuery,
        SessionAttributionExplorerQuery,
        RevenueExampleEventsQuery,
        RevenueExampleDataWarehouseTablesQuery,
        ErrorTrackingQuery,
        ExperimentFunnelsQuery,
        ExperimentTrendsQuery,
        ExperimentQuery,
        ExperimentExposureQuery,
        WebOverviewQuery,
        WebStatsTableQuery,
        WebExternalClicksTableQuery,
        WebGoalsQuery,
        WebVitalsQuery,
        WebVitalsPathBreakdownQuery,
        WebPageURLSearchQuery,
        WebAnalyticsExternalSummaryQuery,
        RevenueAnalyticsGrowthRateQuery,
        RevenueAnalyticsGrossRevenueQuery,
        RevenueAnalyticsOverviewQuery,
        RevenueAnalyticsRevenueQuery,
        RevenueAnalyticsTopCustomersQuery,
        MarketingAnalyticsTableQuery,
        DataVisualizationNode,
        DataTableNode,
        SavedInsightNode,
        InsightVizNode,
        TrendsQuery,
        CalendarHeatmapQuery,
        FunnelsQuery,
        RetentionQuery,
        PathsQuery,
        StickinessQuery,
        LifecycleQuery,
        FunnelCorrelationQuery,
        DatabaseSchemaQuery,
        LogsQuery,
        SuggestedQuestionsQuery,
        TeamTaxonomyQuery,
        EventTaxonomyQuery,
        ActorsPropertyTaxonomyQuery,
        TracesQuery,
        VectorSearchQuery,
    ] = Field(..., discriminator="kind")


class QueryRequest(BaseModel):
    model_config = ConfigDict(
        extra="forbid",
    )
    async_: Optional[bool] = Field(default=None, alias="async")
    client_query_id: Optional[str] = Field(
        default=None, description="Client provided query ID. Can be used to retrieve the status or cancel the query."
    )
    filters_override: Optional[DashboardFilter] = None
    query: Union[
        EventsNode,
        ActionsNode,
        PersonsNode,
        DataWarehouseNode,
        EventsQuery,
        ActorsQuery,
        GroupsQuery,
        InsightActorsQuery,
        InsightActorsQueryOptions,
        SessionsTimelineQuery,
        HogQuery,
        HogQLQuery,
        HogQLMetadata,
        HogQLAutocomplete,
        HogQLASTQuery,
        SessionAttributionExplorerQuery,
        RevenueExampleEventsQuery,
        RevenueExampleDataWarehouseTablesQuery,
        ErrorTrackingQuery,
        ExperimentFunnelsQuery,
        ExperimentTrendsQuery,
        ExperimentQuery,
        ExperimentExposureQuery,
        WebOverviewQuery,
        WebStatsTableQuery,
        WebExternalClicksTableQuery,
        WebGoalsQuery,
        WebVitalsQuery,
        WebVitalsPathBreakdownQuery,
        WebPageURLSearchQuery,
        WebAnalyticsExternalSummaryQuery,
        RevenueAnalyticsGrowthRateQuery,
        RevenueAnalyticsGrossRevenueQuery,
        RevenueAnalyticsOverviewQuery,
        RevenueAnalyticsRevenueQuery,
        RevenueAnalyticsTopCustomersQuery,
        MarketingAnalyticsTableQuery,
        DataVisualizationNode,
        DataTableNode,
        SavedInsightNode,
        InsightVizNode,
        TrendsQuery,
        CalendarHeatmapQuery,
        FunnelsQuery,
        RetentionQuery,
        PathsQuery,
        StickinessQuery,
        LifecycleQuery,
        FunnelCorrelationQuery,
        DatabaseSchemaQuery,
        LogsQuery,
        SuggestedQuestionsQuery,
        TeamTaxonomyQuery,
        EventTaxonomyQuery,
        ActorsPropertyTaxonomyQuery,
        TracesQuery,
        VectorSearchQuery,
    ] = Field(
        ...,
        description=(
            "Submit a JSON string representing a query for PostHog data analysis, for example a HogQL query.\n\nExample"
            ' payload:\n\n```\n\n{"query": {"kind": "HogQLQuery", "query": "select * from events limit'
            ' 100"}}\n\n```\n\nFor more details on HogQL queries, see the [PostHog HogQL'
            " documentation](/docs/hogql#api-access)."
        ),
        discriminator="kind",
    )
    refresh: Optional[RefreshType] = Field(
        default=RefreshType.BLOCKING,
        description=(
            "Whether results should be calculated sync or async, and how much to rely on the cache:\n- `'blocking'` -"
            " calculate synchronously (returning only when the query is done), UNLESS there are very fresh results in"
            " the cache\n- `'async'` - kick off background calculation (returning immediately with a query status),"
            " UNLESS there are very fresh results in the cache\n- `'lazy_async'` - kick off background calculation,"
            " UNLESS there are somewhat fresh results in the cache\n- `'force_blocking'` - calculate synchronously,"
            " even if fresh results are already cached\n- `'force_async'` - kick off background calculation, even if"
            " fresh results are already cached\n- `'force_cache'` - return cached data or a cache miss; always"
            " completes immediately as it never calculates Background calculation can be tracked using the"
            " `query_status` response field."
        ),
    )
    variables_override: Optional[dict[str, dict[str, Any]]] = None


class QuerySchemaRoot(
    RootModel[
        Union[
            EventsNode,
            ActionsNode,
            PersonsNode,
            DataWarehouseNode,
            EventsQuery,
            ActorsQuery,
            GroupsQuery,
            InsightActorsQuery,
            InsightActorsQueryOptions,
            SessionsTimelineQuery,
            HogQuery,
            HogQLQuery,
            HogQLMetadata,
            HogQLAutocomplete,
            HogQLASTQuery,
            SessionAttributionExplorerQuery,
            RevenueExampleEventsQuery,
            RevenueExampleDataWarehouseTablesQuery,
            ErrorTrackingQuery,
            ExperimentFunnelsQuery,
            ExperimentTrendsQuery,
            ExperimentQuery,
            ExperimentExposureQuery,
            WebOverviewQuery,
            WebStatsTableQuery,
            WebExternalClicksTableQuery,
            WebGoalsQuery,
            WebVitalsQuery,
            WebVitalsPathBreakdownQuery,
            WebPageURLSearchQuery,
            WebAnalyticsExternalSummaryQuery,
            RevenueAnalyticsGrowthRateQuery,
            RevenueAnalyticsGrossRevenueQuery,
            RevenueAnalyticsOverviewQuery,
            RevenueAnalyticsRevenueQuery,
            RevenueAnalyticsTopCustomersQuery,
            MarketingAnalyticsTableQuery,
            DataVisualizationNode,
            DataTableNode,
            SavedInsightNode,
            InsightVizNode,
            TrendsQuery,
            CalendarHeatmapQuery,
            FunnelsQuery,
            RetentionQuery,
            PathsQuery,
            StickinessQuery,
            LifecycleQuery,
            FunnelCorrelationQuery,
            DatabaseSchemaQuery,
            LogsQuery,
            SuggestedQuestionsQuery,
            TeamTaxonomyQuery,
            EventTaxonomyQuery,
            ActorsPropertyTaxonomyQuery,
            TracesQuery,
            VectorSearchQuery,
        ]
    ]
):
    root: Union[
        EventsNode,
        ActionsNode,
        PersonsNode,
        DataWarehouseNode,
        EventsQuery,
        ActorsQuery,
        GroupsQuery,
        InsightActorsQuery,
        InsightActorsQueryOptions,
        SessionsTimelineQuery,
        HogQuery,
        HogQLQuery,
        HogQLMetadata,
        HogQLAutocomplete,
        HogQLASTQuery,
        SessionAttributionExplorerQuery,
        RevenueExampleEventsQuery,
        RevenueExampleDataWarehouseTablesQuery,
        ErrorTrackingQuery,
        ExperimentFunnelsQuery,
        ExperimentTrendsQuery,
        ExperimentQuery,
        ExperimentExposureQuery,
        WebOverviewQuery,
        WebStatsTableQuery,
        WebExternalClicksTableQuery,
        WebGoalsQuery,
        WebVitalsQuery,
        WebVitalsPathBreakdownQuery,
        WebPageURLSearchQuery,
        WebAnalyticsExternalSummaryQuery,
        RevenueAnalyticsGrowthRateQuery,
        RevenueAnalyticsGrossRevenueQuery,
        RevenueAnalyticsOverviewQuery,
        RevenueAnalyticsRevenueQuery,
        RevenueAnalyticsTopCustomersQuery,
        MarketingAnalyticsTableQuery,
        DataVisualizationNode,
        DataTableNode,
        SavedInsightNode,
        InsightVizNode,
        TrendsQuery,
        CalendarHeatmapQuery,
        FunnelsQuery,
        RetentionQuery,
        PathsQuery,
        StickinessQuery,
        LifecycleQuery,
        FunnelCorrelationQuery,
        DatabaseSchemaQuery,
        LogsQuery,
        SuggestedQuestionsQuery,
        TeamTaxonomyQuery,
        EventTaxonomyQuery,
        ActorsPropertyTaxonomyQuery,
        TracesQuery,
        VectorSearchQuery,
    ] = Field(..., discriminator="kind")


class RootAssistantMessage(
    RootModel[
        Union[
            VisualizationMessage,
            ReasoningMessage,
            AssistantMessage,
            HumanMessage,
            FailureMessage,
            RootAssistantMessage1,
        ]
    ]
):
    root: Union[
        VisualizationMessage, ReasoningMessage, AssistantMessage, HumanMessage, FailureMessage, RootAssistantMessage1
    ]


PropertyGroupFilterValue.model_rebuild()
HumanMessage.model_rebuild()
MaxContextShape.model_rebuild()
MaxDashboardContext.model_rebuild()
MaxInsightContext.model_rebuild()
QueryRequest.model_rebuild()<|MERGE_RESOLUTION|>--- conflicted
+++ resolved
@@ -1785,7 +1785,7 @@
     total_exposures: dict[str, float]
 
 
-class QueryResponseAlternative61(BaseModel):
+class QueryResponseAlternative63(BaseModel):
     model_config = ConfigDict(
         extra="forbid",
     )
@@ -6465,8 +6465,7 @@
     types: Optional[list] = None
 
 
-<<<<<<< HEAD
-class Response16(BaseModel):
+class Response17(BaseModel):
     model_config = ConfigDict(
         extra="forbid",
     )
@@ -6493,9 +6492,7 @@
     types: Optional[list] = None
 
 
-=======
->>>>>>> b851ae61
-class Response20(BaseModel):
+class Response21(BaseModel):
     model_config = ConfigDict(
         extra="forbid",
     )
@@ -7992,7 +7989,7 @@
     types: Optional[list] = None
 
 
-class QueryResponseAlternative30(BaseModel):
+class QueryResponseAlternative31(BaseModel):
     model_config = ConfigDict(
         extra="forbid",
     )
@@ -8018,7 +8015,7 @@
     types: list[str]
 
 
-class QueryResponseAlternative31(BaseModel):
+class QueryResponseAlternative32(BaseModel):
     model_config = ConfigDict(
         extra="forbid",
     )
@@ -8045,7 +8042,7 @@
     types: Optional[list[str]] = None
 
 
-class QueryResponseAlternative32(BaseModel):
+class QueryResponseAlternative33(BaseModel):
     model_config = ConfigDict(
         extra="forbid",
     )
@@ -8072,7 +8069,7 @@
     types: list[str]
 
 
-class QueryResponseAlternative33(BaseModel):
+class QueryResponseAlternative34(BaseModel):
     model_config = ConfigDict(
         extra="forbid",
     )
@@ -8102,7 +8099,7 @@
     types: Optional[list] = Field(default=None, description="Types of returned columns")
 
 
-class QueryResponseAlternative34(BaseModel):
+class QueryResponseAlternative35(BaseModel):
     model_config = ConfigDict(
         extra="forbid",
     )
@@ -8127,7 +8124,7 @@
     usedPreAggregatedTables: Optional[bool] = None
 
 
-class QueryResponseAlternative35(BaseModel):
+class QueryResponseAlternative36(BaseModel):
     model_config = ConfigDict(
         extra="forbid",
     )
@@ -8155,7 +8152,7 @@
     usedPreAggregatedTables: Optional[bool] = None
 
 
-class QueryResponseAlternative36(BaseModel):
+class QueryResponseAlternative37(BaseModel):
     model_config = ConfigDict(
         extra="forbid",
     )
@@ -8182,7 +8179,7 @@
     types: Optional[list] = None
 
 
-class QueryResponseAlternative38(BaseModel):
+class QueryResponseAlternative39(BaseModel):
     model_config = ConfigDict(
         extra="forbid",
     )
@@ -8203,7 +8200,7 @@
     )
 
 
-class QueryResponseAlternative39(BaseModel):
+class QueryResponseAlternative40(BaseModel):
     model_config = ConfigDict(
         extra="forbid",
     )
@@ -8229,7 +8226,7 @@
     types: Optional[list] = None
 
 
-class QueryResponseAlternative40(BaseModel):
+class QueryResponseAlternative41(BaseModel):
     model_config = ConfigDict(
         extra="forbid",
     )
@@ -8251,7 +8248,7 @@
     )
 
 
-class QueryResponseAlternative42(BaseModel):
+class QueryResponseAlternative43(BaseModel):
     model_config = ConfigDict(
         extra="forbid",
     )
@@ -8272,11 +8269,7 @@
     )
 
 
-<<<<<<< HEAD
-class QueryResponseAlternative43(BaseModel):
-=======
-class QueryResponseAlternative44(BaseModel):
->>>>>>> b851ae61
+class QueryResponseAlternative45(BaseModel):
     model_config = ConfigDict(
         extra="forbid",
     )
@@ -8298,11 +8291,7 @@
     )
 
 
-<<<<<<< HEAD
-class QueryResponseAlternative44(BaseModel):
-=======
-class QueryResponseAlternative45(BaseModel):
->>>>>>> b851ae61
+class QueryResponseAlternative46(BaseModel):
     model_config = ConfigDict(
         extra="forbid",
     )
@@ -8328,8 +8317,7 @@
     types: Optional[list] = None
 
 
-<<<<<<< HEAD
-class QueryResponseAlternative46(BaseModel):
+class QueryResponseAlternative48(BaseModel):
     model_config = ConfigDict(
         extra="forbid",
     )
@@ -8356,9 +8344,7 @@
     types: Optional[list] = None
 
 
-=======
->>>>>>> b851ae61
-class QueryResponseAlternative47(BaseModel):
+class QueryResponseAlternative49(BaseModel):
     model_config = ConfigDict(
         extra="forbid",
     )
@@ -8383,7 +8369,7 @@
     )
 
 
-class QueryResponseAlternative50(BaseModel):
+class QueryResponseAlternative52(BaseModel):
     model_config = ConfigDict(
         extra="forbid",
     )
@@ -8408,7 +8394,7 @@
     )
 
 
-class QueryResponseAlternative51(BaseModel):
+class QueryResponseAlternative53(BaseModel):
     model_config = ConfigDict(
         extra="forbid",
     )
@@ -8430,7 +8416,7 @@
     )
 
 
-class QueryResponseAlternative52(BaseModel):
+class QueryResponseAlternative54(BaseModel):
     model_config = ConfigDict(
         extra="forbid",
     )
@@ -8452,7 +8438,7 @@
     )
 
 
-class QueryResponseAlternative53(BaseModel):
+class QueryResponseAlternative55(BaseModel):
     model_config = ConfigDict(
         extra="forbid",
     )
@@ -8474,7 +8460,7 @@
     )
 
 
-class QueryResponseAlternative55(BaseModel):
+class QueryResponseAlternative57(BaseModel):
     model_config = ConfigDict(
         extra="forbid",
     )
@@ -8495,7 +8481,7 @@
     )
 
 
-class QueryResponseAlternative56(BaseModel):
+class QueryResponseAlternative58(BaseModel):
     model_config = ConfigDict(
         extra="forbid",
     )
@@ -8516,7 +8502,7 @@
     )
 
 
-class QueryResponseAlternative58(BaseModel):
+class QueryResponseAlternative60(BaseModel):
     model_config = ConfigDict(
         extra="forbid",
     )
@@ -8542,7 +8528,7 @@
     types: Optional[list] = None
 
 
-class QueryResponseAlternative60(BaseModel):
+class QueryResponseAlternative62(BaseModel):
     model_config = ConfigDict(
         extra="forbid",
     )
@@ -8567,7 +8553,7 @@
     )
 
 
-class QueryResponseAlternative62(BaseModel):
+class QueryResponseAlternative64(BaseModel):
     model_config = ConfigDict(
         extra="forbid",
     )
@@ -8588,7 +8574,7 @@
     )
 
 
-class QueryResponseAlternative63(BaseModel):
+class QueryResponseAlternative65(BaseModel):
     model_config = ConfigDict(
         extra="forbid",
     )
@@ -8609,7 +8595,7 @@
     )
 
 
-class QueryResponseAlternative64(BaseModel):
+class QueryResponseAlternative66(BaseModel):
     model_config = ConfigDict(
         extra="forbid",
     )
@@ -8630,7 +8616,7 @@
     )
 
 
-class QueryResponseAlternative65(BaseModel):
+class QueryResponseAlternative67(BaseModel):
     model_config = ConfigDict(
         extra="forbid",
     )
@@ -8655,7 +8641,7 @@
     )
 
 
-class QueryResponseAlternative66(BaseModel):
+class QueryResponseAlternative68(BaseModel):
     model_config = ConfigDict(
         extra="forbid",
     )
@@ -9596,7 +9582,7 @@
     types: Optional[list] = Field(default=None, description="Types of returned columns")
 
 
-class Response17(BaseModel):
+class Response18(BaseModel):
     model_config = ConfigDict(
         extra="forbid",
     )
@@ -9842,7 +9828,7 @@
     values: list[PropertyGroupFilterValue]
 
 
-class QueryResponseAlternative54(BaseModel):
+class QueryResponseAlternative56(BaseModel):
     model_config = ConfigDict(
         extra="forbid",
     )
@@ -10217,7 +10203,7 @@
     version: Optional[float] = Field(default=None, description="version of the node, used for schema migrations")
 
 
-class Response19(BaseModel):
+class Response20(BaseModel):
     model_config = ConfigDict(
         extra="forbid",
     )
@@ -10877,7 +10863,7 @@
     variants: Optional[Union[list[ExperimentVariantTrendsBaseStats], list[ExperimentVariantFunnelsBaseStats]]] = None
 
 
-class QueryResponseAlternative48(BaseModel):
+class QueryResponseAlternative50(BaseModel):
     model_config = ConfigDict(
         extra="forbid",
     )
@@ -10893,7 +10879,7 @@
     variants: list[ExperimentVariantFunnelsBaseStats]
 
 
-class QueryResponseAlternative49(BaseModel):
+class QueryResponseAlternative51(BaseModel):
     model_config = ConfigDict(
         extra="forbid",
     )
@@ -11061,7 +11047,7 @@
     variants: Union[list[ExperimentVariantTrendsBaseStats], list[ExperimentVariantFunnelsBaseStats]]
 
 
-class Response18(BaseModel):
+class Response19(BaseModel):
     model_config = ConfigDict(
         extra="forbid",
     )
@@ -11225,7 +11211,7 @@
     version: Optional[float] = Field(default=None, description="version of the node, used for schema migrations")
 
 
-class QueryResponseAlternative59(BaseModel):
+class QueryResponseAlternative61(BaseModel):
     model_config = ConfigDict(
         extra="forbid",
     )
@@ -11269,32 +11255,22 @@
             QueryResponseAlternative24,
             QueryResponseAlternative25,
             QueryResponseAlternative27,
-<<<<<<< HEAD
-            QueryResponseAlternative28,
-=======
->>>>>>> b851ae61
             QueryResponseAlternative29,
+            QueryResponseAlternative30,
             Any,
-            QueryResponseAlternative30,
             QueryResponseAlternative31,
             QueryResponseAlternative32,
             QueryResponseAlternative33,
             QueryResponseAlternative34,
             QueryResponseAlternative35,
             QueryResponseAlternative36,
-            QueryResponseAlternative38,
+            QueryResponseAlternative37,
             QueryResponseAlternative39,
             QueryResponseAlternative40,
-            QueryResponseAlternative42,
-<<<<<<< HEAD
+            QueryResponseAlternative41,
             QueryResponseAlternative43,
-            QueryResponseAlternative44,
+            QueryResponseAlternative45,
             QueryResponseAlternative46,
-=======
-            QueryResponseAlternative44,
-            QueryResponseAlternative45,
->>>>>>> b851ae61
-            QueryResponseAlternative47,
             QueryResponseAlternative48,
             QueryResponseAlternative49,
             QueryResponseAlternative50,
@@ -11304,8 +11280,8 @@
             QueryResponseAlternative54,
             QueryResponseAlternative55,
             QueryResponseAlternative56,
+            QueryResponseAlternative57,
             QueryResponseAlternative58,
-            QueryResponseAlternative59,
             QueryResponseAlternative60,
             QueryResponseAlternative61,
             QueryResponseAlternative62,
@@ -11313,6 +11289,8 @@
             QueryResponseAlternative64,
             QueryResponseAlternative65,
             QueryResponseAlternative66,
+            QueryResponseAlternative67,
+            QueryResponseAlternative68,
         ]
     ]
 ):
@@ -11341,32 +11319,22 @@
         QueryResponseAlternative24,
         QueryResponseAlternative25,
         QueryResponseAlternative27,
-<<<<<<< HEAD
-        QueryResponseAlternative28,
-=======
->>>>>>> b851ae61
         QueryResponseAlternative29,
+        QueryResponseAlternative30,
         Any,
-        QueryResponseAlternative30,
         QueryResponseAlternative31,
         QueryResponseAlternative32,
         QueryResponseAlternative33,
         QueryResponseAlternative34,
         QueryResponseAlternative35,
         QueryResponseAlternative36,
-        QueryResponseAlternative38,
+        QueryResponseAlternative37,
         QueryResponseAlternative39,
         QueryResponseAlternative40,
-        QueryResponseAlternative42,
-<<<<<<< HEAD
+        QueryResponseAlternative41,
         QueryResponseAlternative43,
-        QueryResponseAlternative44,
+        QueryResponseAlternative45,
         QueryResponseAlternative46,
-=======
-        QueryResponseAlternative44,
-        QueryResponseAlternative45,
->>>>>>> b851ae61
-        QueryResponseAlternative47,
         QueryResponseAlternative48,
         QueryResponseAlternative49,
         QueryResponseAlternative50,
@@ -11376,8 +11344,8 @@
         QueryResponseAlternative54,
         QueryResponseAlternative55,
         QueryResponseAlternative56,
+        QueryResponseAlternative57,
         QueryResponseAlternative58,
-        QueryResponseAlternative59,
         QueryResponseAlternative60,
         QueryResponseAlternative61,
         QueryResponseAlternative62,
@@ -11385,6 +11353,8 @@
         QueryResponseAlternative64,
         QueryResponseAlternative65,
         QueryResponseAlternative66,
+        QueryResponseAlternative67,
+        QueryResponseAlternative68,
     ]
 
 
@@ -11770,6 +11740,7 @@
             Response18,
             Response19,
             Response20,
+            Response21,
         ]
     ] = None
     showActions: Optional[bool] = Field(default=None, description="Show the kebab menu at the end of the row")
