# flake8: noqa
from typing import Any, Dict, Optional, TypeVar, Union, overload

import redis
<<<<<<< HEAD
import redis.asyncio as aioredis
=======
from redis import asyncio as aioredis
>>>>>>> eca9c922
from django.conf import settings
from django.core.exceptions import ImproperlyConfigured

_client_map: Dict[str, Any] = {}
_async_client_map: Dict[str, Any] = {}


def get_client(redis_url: Optional[str] = None) -> redis.Redis:
    redis_url = redis_url or settings.REDIS_URL

    global _client_map

    if not _client_map.get(redis_url):
        client: Any = None

        if settings.TEST:
            import fakeredis

            client = fakeredis.FakeRedis()
        elif redis_url:
            client = redis.from_url(redis_url, db=0)

        if not client:
            raise ImproperlyConfigured("Redis not configured!")

        _client_map[redis_url] = client

    return _client_map[redis_url]


def get_async_client(redis_url: Optional[str] = None) -> aioredis.Redis:
    redis_url = redis_url or settings.REDIS_URL

    global _async_client_map

    if not _async_client_map.get(redis_url):
        client: Any = None

        if settings.TEST:
            import fakeredis

            client = fakeredis.FakeAsyncRedis()
        elif redis_url:
            client = aioredis.from_url(redis_url, db=0)

        if not client:
            raise ImproperlyConfigured("Redis not configured!")

        _async_client_map[redis_url] = client

    return _async_client_map[redis_url]


def TEST_clear_clients():
    global _client_map, _async_client_map
    for key in list(_client_map.keys()):
        del _client_map[key]
    for key in list(_async_client_map.keys()):
        del _async_client_map[key]<|MERGE_RESOLUTION|>--- conflicted
+++ resolved
@@ -2,11 +2,7 @@
 from typing import Any, Dict, Optional, TypeVar, Union, overload
 
 import redis
-<<<<<<< HEAD
-import redis.asyncio as aioredis
-=======
 from redis import asyncio as aioredis
->>>>>>> eca9c922
 from django.conf import settings
 from django.core.exceptions import ImproperlyConfigured
 
