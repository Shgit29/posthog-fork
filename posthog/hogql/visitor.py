--- conflicted
+++ resolved
@@ -2,23 +2,15 @@
 from typing import Optional, TypeVar, Generic, Any
 
 from posthog.hogql import ast
-<<<<<<< HEAD
+from posthog.hogql.ast import SelectSetNode
 from posthog.hogql.base import AST
-=======
-from posthog.hogql.ast import SelectSetNode
-from posthog.hogql.base import AST, Expr
->>>>>>> d1ea0d6f
 from posthog.hogql.errors import BaseHogQLError
 
 _T = TypeVar("_T")
 _T_AST = TypeVar("_T_AST", bound=AST)
 
-<<<<<<< HEAD
-
-def clone_expr(expr: _T_AST, clear_types=False, clear_locations=False) -> _T_AST:
-=======
-def clone_expr(expr: Expr, clear_types=False, clear_locations=False, inline_subquery_field_names=False) -> Expr:
->>>>>>> d1ea0d6f
+
+def clone_expr(expr: _T_AST, clear_types=False, clear_locations=False, inline_subquery_field_names=False) -> _T_AST:
     """Clone an expression node."""
     return CloningVisitor(
         clear_types=clear_types,
