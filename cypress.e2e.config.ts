import { defineConfig } from 'cypress'
import { createClient } from 'redis'
import webpackPreprocessor from '@cypress/webpack-preprocessor'
import { PNG } from 'pngjs'
import pixelmatch from 'pixelmatch'
import fs from 'fs'
import path from 'path'
import { createEntry } from './webpack.config'

const downloadDirectory = path.join(__dirname, '..', 'downloads')

const checkFileDownloaded = async (filename: string, timeout: number, delayMs = 10): Promise<string | undefined> => {
    const start = Date.now()
    const fullFileName = `${downloadDirectory}/${filename}`

    while (Date.now() - start < timeout) {
        await new Promise((res) => setTimeout(res, delayMs))

        if (fs.existsSync(fullFileName)) {
            return fullFileName
        }
    }
}

export default defineConfig({
    video: false,
    defaultCommandTimeout: 20000,
    requestTimeout: 8000,
    pageLoadTimeout: 80000,
    projectId: 'twojfp',
    viewportWidth: 1200,
    viewportHeight: 1080,
    trashAssetsBeforeRuns: true,
    // cypress default is 'top' this means sometimes the element is underneath the top navbar
    // not what a human would do... so, set it to center to avoid this weird behavior
    scrollBehavior: 'center',
    retries: { runMode: 2 },
    e2e: {
        // We've imported your old cypress plugins here.
        // You may want to clean this up later by importing these.
        setupNodeEvents(on, config) {
            config.env.E2E_TESTING = !!process.env.E2E_TESTING

            const options = {
                webpackOptions: createEntry('cypress'),
                watchOptions: {},
            }

            // @ts-expect-error -- ignore errors in options type
            on('file:preprocessor', webpackPreprocessor(options))
            try {
                // eslint-disable-next-line @typescript-eslint/no-var-requires
                require('cypress-terminal-report/src/installLogsPrinter')(on)
            } catch (e) {}

            on('before:browser:launch', (browser, launchOptions) => {
                if (browser.name === 'chrome') {
                    // https://www.ghacks.net/2013/10/06/list-useful-google-chrome-command-line-switches/
                    // Compatibility with gh actions
                    launchOptions.args.push('--window-size=1280,720')
                    return launchOptions
                }
            })

            on('task', {
                compareToReferenceImage({ source, reference, diffThreshold = 0.01, ms = 10000 }) {
                    return checkFileDownloaded(source, ms).then((fileExists) => {
                        if (!fileExists) {
                            return null
                        }

                        const imgSrc = PNG.sync.read(fs.readFileSync(`${downloadDirectory}/${source}`))
                        const imgRef = PNG.sync.read(fs.readFileSync(path.join(__dirname, reference)))
                        const { width, height } = imgSrc
                        const imgDiff = new PNG({ width, height })

                        const numDiffPixels = pixelmatch(imgSrc.data, imgRef.data, imgDiff.data, width, height, {
                            threshold: 0.1,
                        })

                        const imgDiffFilename = `${downloadDirectory}/${source}.diff.png`

                        fs.writeFileSync(imgDiffFilename, PNG.sync.write(imgDiff))

                        const percentageDiff = numDiffPixels / (width * height)

                        if (percentageDiff > diffThreshold) {
                            throw new Error(
                                `Reference image is off by ${(percentageDiff * 100).toFixed(
                                    2
                                )}% (${numDiffPixels}) pixels. See ${imgDiffFilename} for more info`
                            )
                        }

                        return true
                    })
                },

                async resetInsightCache() {
                    const redisClient = await createClient()
                        .on('error', (err) => console.log('Redis client error', err))
                        .connect()
                    // Clear cache
                    for await (const key of redisClient.scanIterator({
                        TYPE: 'string',
                        MATCH: '*cache*',
                        COUNT: 500,
                    })) {
                        await redisClient.del(key)
                    }
                    // Also clear the more ephemeral async query statuses
                    for await (const key of redisClient.scanIterator({
                        TYPE: 'string',
                        MATCH: 'query_async*',
                        COUNT: 500,
                    })) {
                        await redisClient.del(key)
                    }
                    await redisClient.quit()
                    return null // Cypress requires _some_ return value
                },
            })

            return config
        },
        baseUrl: 'http://localhost:8000',
        specPattern: 'cypress/e2e/**/*.{js,jsx,ts,tsx}',
<<<<<<< HEAD
        // chromeWebSecurity: false,
=======
        chromeWebSecurity: false,
>>>>>>> c99d8250
    },
})<|MERGE_RESOLUTION|>--- conflicted
+++ resolved
@@ -125,10 +125,5 @@
         },
         baseUrl: 'http://localhost:8000',
         specPattern: 'cypress/e2e/**/*.{js,jsx,ts,tsx}',
-<<<<<<< HEAD
-        // chromeWebSecurity: false,
-=======
-        chromeWebSecurity: false,
->>>>>>> c99d8250
     },
 })