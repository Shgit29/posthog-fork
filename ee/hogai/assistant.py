--- conflicted
+++ resolved
@@ -329,21 +329,7 @@
         self, node_name: AssistantNodeName, input: AssistantState
     ) -> Optional[ReasoningMessage]:
         match node_name:
-<<<<<<< HEAD
-            case (
-                AssistantNodeName.TRENDS_PLANNER
-                | AssistantNodeName.TRENDS_PLANNER_TOOLS
-                | AssistantNodeName.FUNNEL_PLANNER
-                | AssistantNodeName.FUNNEL_PLANNER_TOOLS
-                | AssistantNodeName.RETENTION_PLANNER
-                | AssistantNodeName.RETENTION_PLANNER_TOOLS
-                | AssistantNodeName.SQL_PLANNER
-                | AssistantNodeName.SQL_PLANNER_TOOLS
-                | AssistantNodeName.FILTER_OPTIONS_TOOLS
-            ):
-=======
-            case AssistantNodeName.QUERY_PLANNER:
->>>>>>> 1d1c18d3
+            case AssistantNodeName.QUERY_PLANNER | AssistantNodeName.FILTER_OPTIONS_TOOLS:
                 substeps: list[str] = []
                 if input:
                     if intermediate_steps := input.intermediate_steps:
