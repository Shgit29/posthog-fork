from collections.abc import AsyncGenerator, AsyncIterator
from contextlib import asynccontextmanager
from typing import Any, Literal, Optional, cast
from uuid import UUID, uuid4

import posthoganalytics
import structlog
from asgiref.sync import async_to_sync
from langchain_core.callbacks.base import BaseCallbackHandler
from langchain_core.messages import AIMessageChunk
from langchain_core.runnables.config import RunnableConfig
from langgraph.errors import GraphRecursionError
from langgraph.graph.state import CompiledStateGraph
from langgraph.types import StreamMode
from posthoganalytics.ai.langchain.callbacks import CallbackHandler
from pydantic import BaseModel

from ee.hogai.graph import (
    AssistantGraph,
    FunnelGeneratorNode,
    InsightsAssistantGraph,
    MemoryInitializerNode,
    QueryExecutorNode,
    RetentionGeneratorNode,
    SchemaGeneratorNode,
    SQLGeneratorNode,
    TrendsGeneratorNode,
    DeepResearchAssistantGraph,
)
from ee.hogai.graph.base import AssistantNode
from ee.hogai.tool import CONTEXTUAL_TOOL_NAME_TO_TOOL
from ee.hogai.utils.exceptions import GenerationCanceled
from ee.hogai.utils.helpers import find_last_ui_context, should_output_assistant_message
from ee.hogai.utils.state import (
    GraphMessageUpdateTuple,
    GraphTaskResultUpdateTuple,
    GraphTaskStartedUpdateTuple,
    GraphValueUpdateTuple,
    is_message_update,
    is_state_update,
    is_task_result_update,
    is_task_started_update,
    is_value_update,
    validate_state_update,
    validate_value_update,
)
from ee.hogai.utils.types import (
    AssistantMessageUnion,
    AssistantMode,
    AssistantNodeName,
    AssistantOutput,
    AssistantState,
    PartialAssistantState,
)
from ee.models import Conversation
from posthog.event_usage import report_user_action
from posthog.models import Action, Team, User
from posthog.schema import (
    AssistantEventType,
    AssistantGenerationStatusEvent,
    AssistantGenerationStatusType,
    AssistantMessage,
    AssistantMessageType,
    FailureMessage,
    HumanMessage,
    NotebookUpdateMessage,
    ReasoningMessage,
    VisualizationMessage,
)
from posthog.sync import database_sync_to_async

VISUALIZATION_NODES: dict[AssistantNodeName, type[SchemaGeneratorNode]] = {
    AssistantNodeName.TRENDS_GENERATOR: TrendsGeneratorNode,
    AssistantNodeName.FUNNEL_GENERATOR: FunnelGeneratorNode,
    AssistantNodeName.RETENTION_GENERATOR: RetentionGeneratorNode,
    AssistantNodeName.SQL_GENERATOR: SQLGeneratorNode,
}

VISUALIZATION_NODES_TOOL_CALL_MODE: dict[AssistantNodeName, type[AssistantNode]] = {
    **VISUALIZATION_NODES,
    AssistantNodeName.QUERY_EXECUTOR: QueryExecutorNode,
}

STREAMING_NODES: set[AssistantNodeName] = {
    AssistantNodeName.ROOT,
    AssistantNodeName.INKEEP_DOCS,
    AssistantNodeName.MEMORY_ONBOARDING,
    AssistantNodeName.MEMORY_INITIALIZER,
    AssistantNodeName.MEMORY_ONBOARDING_ENQUIRY,
    AssistantNodeName.MEMORY_ONBOARDING_FINALIZE,
}
"""Nodes that can stream messages to the client."""


VERBOSE_NODES = STREAMING_NODES | {
    AssistantNodeName.MEMORY_INITIALIZER_INTERRUPT,
    AssistantNodeName.ROOT_TOOLS,
    AssistantNodeName.DEEP_RESEARCH_PLANNER_TOOLS,
}
"""Nodes that can send messages to the client."""

THINKING_NODES = {
    AssistantNodeName.QUERY_PLANNER,
}
"""Nodes that pass on thinking messages to the client. Current implementation assumes o3/o4 style of reasoning summaries!"""


logger = structlog.get_logger(__name__)


class Assistant:
    _team: Team
    _graph: CompiledStateGraph
    _user: User
    _contextual_tools: dict[str, Any]
    _conversation: Conversation
    _latest_message: Optional[HumanMessage]
    _state: Optional[AssistantState]
    _callback_handler: Optional[BaseCallbackHandler]
    _trace_id: Optional[str | UUID]
    _custom_update_ids: set[str]
    _reasoning_headline_chunk: Optional[str]
    """Like a message chunk, but specifically for the reasoning headline (and just a plain string)."""
    _last_reasoning_headline: Optional[str]
    """Last emittted reasoning headline, to be able to carry it over."""

    def __init__(
        self,
        team: Team,
        conversation: Conversation,
        *,
        new_message: Optional[HumanMessage] = None,
        mode: AssistantMode = AssistantMode.ASSISTANT,
        user: User,
        contextual_tools: Optional[dict[str, Any]] = None,
        is_new_conversation: bool = False,
        trace_id: Optional[str | UUID] = None,
        tool_call_partial_state: Optional[AssistantState] = None,
    ):
        self._team = team
        self._contextual_tools = contextual_tools or {}
        self._user = user
        self._conversation = conversation
        self._latest_message = new_message.model_copy(deep=True, update={"id": str(uuid4())}) if new_message else None
        self._is_new_conversation = is_new_conversation
        self._mode = mode
        match mode:
            case AssistantMode.ASSISTANT:
                self._graph = AssistantGraph(team, user).compile_full_graph()
            case AssistantMode.DEEP_RESEARCH:
                self._graph = DeepResearchAssistantGraph(team, user).compile_full_graph()
            case AssistantMode.INSIGHTS_TOOL:
                self._graph = InsightsAssistantGraph(team, user).compile_full_graph()
            case _:
                raise ValueError(f"Invalid assistant mode: {mode}")
        self._chunks = AIMessageChunk(content="")
        self._tool_call_partial_state = tool_call_partial_state
        self._state = None
        self._callback_handler = (
            CallbackHandler(
                posthoganalytics.default_client,
                distinct_id=user.distinct_id if user else None,
                properties={
                    "conversation_id": str(self._conversation.id),
                    "is_first_conversation": is_new_conversation,
                },
                trace_id=trace_id,
            )
            if posthoganalytics.default_client
            else None
        )
        self._trace_id = trace_id
        self._custom_update_ids = set()
        self._reasoning_headline_chunk = None
        self._last_reasoning_headline = None

    async def ainvoke(self) -> list[tuple[Literal[AssistantEventType.MESSAGE], AssistantMessageUnion]]:
        """Returns all messages in once without streaming."""
        messages = []

        async for event_type, message in self.astream(stream_messages=False):
            if event_type == AssistantEventType.MESSAGE and message.type != AssistantMessageType.AI_REASONING:
                messages.append((event_type, cast(AssistantMessageUnion, message)))

        return messages

    @async_to_sync
    async def invoke(self) -> list[tuple[Literal[AssistantEventType.MESSAGE], AssistantMessageUnion]]:
        """Sync method. Returns all messages in once without streaming."""
        return await self.ainvoke()

    async def astream(self, stream_messages: bool = True) -> AsyncGenerator[AssistantOutput, None]:
        state = await self._init_or_update_state()
        config = self._get_config()

        # Some execution modes don't need to stream messages.
        stream_mode: list[StreamMode] = ["values", "updates", "debug", "custom"]
        if stream_messages:
            stream_mode.append("messages")

        generator: AsyncIterator[Any] = self._graph.astream(
            state, config=config, stream_mode=stream_mode, subgraphs=True
        )

        async with self._lock_conversation():
            # Assign the conversation id to the client.
            if self._is_new_conversation:
                yield AssistantEventType.CONVERSATION, self._conversation
                if self._conversation.notebook:
                    yield AssistantEventType.NOTEBOOK, self._conversation.notebook.short_id

            if self._latest_message and self._mode == AssistantMode.ASSISTANT:
                # Send the last message with the initialized id.
                yield AssistantEventType.MESSAGE, self._latest_message

            last_ai_message: AssistantMessage | None = None
            last_viz_message: VisualizationMessage | None = None
            try:
                async for update in generator:
                    if messages := await self._process_update(update):
                        for message in messages:
                            if isinstance(message, VisualizationMessage):
                                last_viz_message = message
                            if isinstance(message, AssistantMessage):
                                last_ai_message = message
                            if hasattr(message, "id"):
                                if update[1] == "custom":
                                    # Custom updates come from tool calls, we want to deduplicate the messages sent to the client.
                                    self._custom_update_ids.add(message.id)
                                elif message.id in self._custom_update_ids:
                                    continue
                            yield AssistantEventType.MESSAGE, cast(AssistantMessageUnion, message)

                # Check if the assistant has requested help.
                state = await self._graph.aget_state(config)
                if state.next:
                    interrupt_messages = []
                    for task in state.tasks:
                        for interrupt in task.interrupts:
                            interrupt_message = (
                                AssistantMessage(content=interrupt.value, id=str(uuid4()))
                                if isinstance(interrupt.value, str)
                                else interrupt.value
                            )
                            interrupt_messages.append(interrupt_message)
                            yield AssistantEventType.MESSAGE, interrupt_message

                    await self._graph.aupdate_state(
                        config,
                        PartialAssistantState(
                            messages=interrupt_messages,
                            # LangGraph by some reason doesn't store the interrupt exceptions in checkpoints.
                            graph_status="interrupted",
                        ),
                    )
            except GraphRecursionError:
                yield (
                    AssistantEventType.MESSAGE,
                    FailureMessage(
                        content="The assistant has reached the maximum number of steps. You can explicitly ask to continue.",
                        id=str(uuid4()),
                    ),
                )
            except Exception as e:
                # Reset the state, so that the next generation starts from the beginning.
                await self._graph.aupdate_state(config, PartialAssistantState.get_reset_state())

                if not isinstance(e, GenerationCanceled):
                    logger.exception("Error in assistant stream", error=e)
                    posthoganalytics.capture_exception(e)

                    # This is an unhandled error, so we just stop further generation at this point
                    snapshot = await self._graph.aget_state(config)
                    state_snapshot = validate_state_update(snapshot.values)
                    # Some nodes might have already sent a failure message, so we don't want to send another one.
                    if not state_snapshot.messages or not isinstance(state_snapshot.messages[-1], FailureMessage):
                        yield AssistantEventType.MESSAGE, FailureMessage()
            finally:
                await self._report_conversation_state(
                    last_assistant_message=last_ai_message, last_visualization_message=last_viz_message
                )

    @property
    def _initial_state(self) -> AssistantState:
        if self._latest_message and self._mode in [AssistantMode.ASSISTANT, AssistantMode.DEEP_RESEARCH]:
            return AssistantState(
                messages=[self._latest_message],
                start_id=self._latest_message.id,
            )
        else:
            return AssistantState(
                messages=[],
            )

    def _get_config(self) -> RunnableConfig:
        callbacks = [self._callback_handler] if self._callback_handler else None
        config: RunnableConfig = {
            "recursion_limit": 48,
            "callbacks": callbacks,
            "configurable": {
                "thread_id": self._conversation.id,
                "trace_id": self._trace_id,
                "distinct_id": self._user.distinct_id if self._user else None,
                "contextual_tools": self._contextual_tools,
                "team": self._team,
                "user": self._user,
            },
        }
        return config

    async def _init_or_update_state(self):
        config = self._get_config()
        snapshot = await self._graph.aget_state(config)

        # If the graph previously hasn't reset the state, it is an interrupt. We resume from the point of interruption.
        if snapshot.next and self._latest_message:
            saved_state = validate_state_update(snapshot.values)
            if saved_state.graph_status == "interrupted":
                self._state = saved_state
                await self._graph.aupdate_state(
                    config, PartialAssistantState(messages=[self._latest_message], graph_status="resumed")
                )
                # Return None to indicate that we want to continue the execution from the interrupted point.
                return None

        initial_state = self._initial_state
        if self._tool_call_partial_state:
            for key, value in self._tool_call_partial_state.model_dump().items():
                setattr(initial_state, key, value)

        if self._conversation.notebook:
            initial_state.notebook = self._conversation.notebook.short_id
        if self._conversation.deep_research_plan:
            initial_state.deep_research_plan = self._conversation.deep_research_plan

        self._state = initial_state
        return initial_state

    async def _node_to_reasoning_message(
        self, node_name: AssistantNodeName, input: AssistantState
    ) -> Optional[ReasoningMessage]:
        match node_name:
            case AssistantNodeName.QUERY_PLANNER:
                substeps: list[str] = []
                if input:
                    if intermediate_steps := input.intermediate_steps:
                        for action, _ in intermediate_steps:
                            assert isinstance(action.tool_input, dict)
                            match action.tool:
                                case "retrieve_event_properties":
                                    substeps.append(f"Exploring `{action.tool_input['event_name']}` event's properties")
                                case "retrieve_entity_properties":
                                    substeps.append(f"Exploring {action.tool_input['entity']} properties")
                                case "retrieve_event_property_values":
                                    substeps.append(
                                        f"Analyzing `{action.tool_input['event_name']}` event's property `{action.tool_input['property_name']}`"
                                    )
                                case "retrieve_entity_property_values":
                                    substeps.append(
                                        f"Analyzing {action.tool_input['entity']} property `{action.tool_input['property_name']}`"
                                    )
                                case "retrieve_action_properties" | "retrieve_action_property_values":
                                    try:
                                        action_model = await Action.objects.aget(
                                            pk=action.tool_input["action_id"], team__project_id=self._team.project_id
                                        )
                                        if action.tool == "retrieve_action_properties":
                                            substeps.append(f"Exploring `{action_model.name}` action properties")
                                        elif action.tool == "retrieve_action_property_values":
                                            substeps.append(
                                                f"Analyzing `{action.tool_input['property_name']}` action property of `{action_model.name}`"
                                            )
                                    except Action.DoesNotExist:
                                        pass

                # We don't want to reset back to just "Picking relevant events" after running QueryPlannerTools,
                # so we reuse the last reasoning headline when going back to QueryPlanner
                return ReasoningMessage(
                    content=self._last_reasoning_headline or "Picking relevant events and properties", substeps=substeps
                )
            case AssistantNodeName.TRENDS_GENERATOR:
                return ReasoningMessage(content="Creating trends query")
            case AssistantNodeName.FUNNEL_GENERATOR:
                return ReasoningMessage(content="Creating funnel query")
            case AssistantNodeName.RETENTION_GENERATOR:
                return ReasoningMessage(content="Creating retention query")
            case AssistantNodeName.SQL_GENERATOR:
                return ReasoningMessage(content="Creating SQL query")
            case AssistantNodeName.ROOT_TOOLS:
                assert isinstance(input.messages[-1], AssistantMessage)
                tool_calls = input.messages[-1].tool_calls or []
                assert len(tool_calls) <= 1
                if len(tool_calls) == 0:
                    return None
                tool_call = tool_calls[0]
                if tool_call.name == "create_and_query_insight":
                    return ReasoningMessage(content="Coming up with an insight")
                if tool_call.name == "search_documentation":
                    return ReasoningMessage(content="Checking PostHog docs")
                # This tool should be in CONTEXTUAL_TOOL_NAME_TO_TOOL, but it might not be in the rare case
                # when the tool has been removed from the backend since the user's frontent was loaded
                ToolClass = CONTEXTUAL_TOOL_NAME_TO_TOOL.get(tool_call.name)  # type: ignore
                return ReasoningMessage(
                    content=ToolClass().thinking_message if ToolClass else f"Running tool {tool_call.name}"
                )
            case AssistantNodeName.ROOT:
                ui_context = find_last_ui_context(input.messages)
                if ui_context and (ui_context.dashboards or ui_context.insights):
                    return ReasoningMessage(content="Calculating context")
                return None
            case AssistantNodeName.DEEP_RESEARCH_PLANNER:
                return ReasoningMessage(content="Deep thinking")
            case _:
                return None

    async def _node_to_notebook_update(self, node_name: AssistantNodeName) -> Optional[NotebookUpdateMessage]:
        if node_name in [
            AssistantNodeName.DEEP_RESEARCH_AGENT_SUBGRAPH,
            AssistantNodeName.DEEP_RESEARCH_FINAL_SUMMARIZER,
            AssistantNodeName.DEEP_RESEARCH_NOTEBOOK_TITLE_GENERATOR,
        ]:
            if self._conversation.notebook:
                return NotebookUpdateMessage(notebook_id=self._conversation.notebook.short_id)
        return None

    async def _process_update(self, update: Any) -> list[BaseModel] | None:
        if update[1] == "custom":
            # Custom streams come from a tool call
            update = update[2]

        update = update[1:]  # we remove the first element, which is the node/subgraph node name

        if is_state_update(update):
            _, new_state = update
            self._state = validate_state_update(new_state)
        elif is_value_update(update) and (new_messages := self._process_value_update(update)):
            return new_messages
        elif is_message_update(update) and (new_message := self._process_message_update(update)):
            return [new_message]
        elif is_task_started_update(update) and (new_message := await self._process_task_started_update(update)):
            return [new_message]
        elif is_task_result_update(update) and (new_message := await self._process_task_result_update(update)):
            return [new_message]
        return None

    def _process_value_update(self, update: GraphValueUpdateTuple) -> list[BaseModel] | None:
        _, maybe_state_update = update
        state_update = validate_value_update(maybe_state_update)
        # this needs full type annotation otherwise mypy complains
        visualization_nodes: (
            dict[AssistantNodeName, type[AssistantNode]] | dict[AssistantNodeName, type[SchemaGeneratorNode]]
        ) = VISUALIZATION_NODES if self._mode == AssistantMode.ASSISTANT else VISUALIZATION_NODES_TOOL_CALL_MODE
        if intersected_nodes := state_update.keys() & visualization_nodes.keys():
            # Reset chunks when schema validation fails.
            self._chunks = AIMessageChunk(content="")

            node_name = intersected_nodes.pop()
            node_val = state_update[node_name]
            if not isinstance(node_val, PartialAssistantState):
                return None
            if node_val.messages:
                return list(node_val.messages)
            elif node_val.intermediate_steps:
                return [AssistantGenerationStatusEvent(type=AssistantGenerationStatusType.GENERATION_ERROR)]

        for node_name in VERBOSE_NODES:
            if node_val := state_update.get(node_name):
                if isinstance(node_val, PartialAssistantState) and node_val.messages:
                    self._chunks = AIMessageChunk(content="")
                    _messages: list[BaseModel] = []
                    for candidate_message in node_val.messages:
                        if should_output_assistant_message(candidate_message):
                            _messages.append(candidate_message)
                    return _messages

        for node_name in THINKING_NODES:
            if node_val := state_update.get(node_name):
                # If update involves new state from a thinking node, we reset the thinking headline to be sure
                self._reasoning_headline_chunk = None

        return None

    def _process_message_update(self, update: GraphMessageUpdateTuple) -> BaseModel | None:
        langchain_message, langgraph_state = update[1]
        if isinstance(langchain_message, AIMessageChunk):
            node_name = langgraph_state["langgraph_node"]
            if node_name in STREAMING_NODES:
                self._chunks += langchain_message  # type: ignore
                if node_name == AssistantNodeName.MEMORY_INITIALIZER:
                    if not MemoryInitializerNode.should_process_message_chunk(langchain_message):
                        return None
                    else:
                        return AssistantMessage(
                            content=MemoryInitializerNode.format_message(cast(str, self._chunks.content))
                        )
                if self._chunks.content:
                    # Only return an in-progress message if there is already some content (and not e.g. just tool calls)
                    return AssistantMessage(content=cast(str, self._chunks.content))
            if reasoning := langchain_message.additional_kwargs.get("reasoning"):
                if reasoning_headline := self._chunk_reasoning_headline(reasoning):
                    return ReasoningMessage(content=reasoning_headline)
        return None

    def _chunk_reasoning_headline(self, reasoning: dict[str, Any]) -> Optional[str]:
        """Process a chunk of OpenAI `reasoning`, and if a new headline was just finalized, return it."""
        try:
            summary_text_chunk = reasoning["summary"][0]["text"]
        except (KeyError, IndexError):
            self._reasoning_headline_chunk = None  # Not expected, so let's just reset
            return None

        index_of_bold_in_text = summary_text_chunk.find("**")
        if index_of_bold_in_text != -1:
            # The headline is either beginning or ending with bold text in this chunk
            if self._reasoning_headline_chunk is None:
                # If we don't have a headline, we should start reading it
                remaining_text = summary_text_chunk[index_of_bold_in_text + 2 :]  # Remove the ** from start
                # Check if there's another ** in the remaining text (complete headline in one chunk)
                end_index = remaining_text.find("**")
                if end_index != -1:
                    # Complete headline in one chunk
                    self._last_reasoning_headline = remaining_text[:end_index]
                    return self._last_reasoning_headline
                else:
                    # Start of headline, continue chunking
                    self._reasoning_headline_chunk = remaining_text
            else:
                # If we already have a headline, it means we should wrap up
                self._reasoning_headline_chunk += summary_text_chunk[:index_of_bold_in_text]  # Remove the ** from end
                self._last_reasoning_headline = self._reasoning_headline_chunk
                self._reasoning_headline_chunk = None
                return self._last_reasoning_headline
        elif self._reasoning_headline_chunk is not None:
            # No bold text in this chunk, so we should just add the text to the headline
            self._reasoning_headline_chunk += summary_text_chunk

        return None

    async def _process_task_started_update(self, update: GraphTaskStartedUpdateTuple) -> BaseModel | None:
        _, task_update = update
        node_name = task_update["payload"]["name"]  # type: ignore
        node_input = task_update["payload"]["input"]  # type: ignore
        if reasoning_message := await self._node_to_reasoning_message(node_name, node_input):
            return reasoning_message
        return None

<<<<<<< HEAD
    async def _process_task_result_update(self, update: GraphTaskResultUpdateTuple) -> BaseModel | None:
        _, task_update = update
        node_name = task_update["payload"]["name"]  # type: ignore
        if notebook_update := await self._node_to_notebook_update(node_name):
            return notebook_update
        return None

    async def _report_conversation_state(self, message: Optional[VisualizationMessage]):
        if not (self._user and message):
=======
    async def _report_conversation_state(
        self,
        last_assistant_message: AssistantMessage | None = None,
        last_visualization_message: VisualizationMessage | None = None,
    ):
        if not self._user:
>>>>>>> abe6f110
            return
        visualization_response = (
            last_visualization_message.model_dump_json(exclude_none=True) if last_visualization_message else None
        )
        output = last_assistant_message.content if isinstance(last_assistant_message, AssistantMessage) else None

<<<<<<< HEAD
        if self._latest_message:
            if self._mode == AssistantMode.ASSISTANT:
                await database_sync_to_async(report_user_action)(
                    self._user,
                    "chat with ai",
                    {"prompt": self._latest_message.content, "response": response},
                )
                return

            if self._mode == AssistantMode.DEEP_RESEARCH:
                await database_sync_to_async(report_user_action)(
                    self._user,
                    "deep research",
                    {"prompt": self._latest_message.content, "response": response},
                )
                return

        if self._mode == AssistantMode.INSIGHTS_TOOL and self._tool_call_partial_state:
=======
        if self._mode == AssistantMode.ASSISTANT:
            await database_sync_to_async(report_user_action)(
                self._user,
                "chat with ai",
                {
                    "prompt": self._latest_message.content if self._latest_message else None,
                    "output": output,
                    "response": visualization_response,
                },
            )
        elif self._mode == AssistantMode.INSIGHTS_TOOL and self._tool_call_partial_state:
>>>>>>> abe6f110
            await database_sync_to_async(report_user_action)(
                self._user,
                "standalone ai tool call",
                {
                    "prompt": self._tool_call_partial_state.root_tool_insight_plan,
                    "output": output,
                    "response": visualization_response,
                    "tool_name": "create_and_query_insight",
                },
            )

    @asynccontextmanager
    async def _lock_conversation(self):
        try:
            self._conversation.status = Conversation.Status.IN_PROGRESS
            await self._conversation.asave(update_fields=["status"])
            yield
        finally:
            self._conversation.status = Conversation.Status.IDLE
            await self._conversation.asave(update_fields=["status", "updated_at"])<|MERGE_RESOLUTION|>--- conflicted
+++ resolved
@@ -544,7 +544,6 @@
             return reasoning_message
         return None
 
-<<<<<<< HEAD
     async def _process_task_result_update(self, update: GraphTaskResultUpdateTuple) -> BaseModel | None:
         _, task_update = update
         node_name = task_update["payload"]["name"]  # type: ignore
@@ -552,29 +551,28 @@
             return notebook_update
         return None
 
-    async def _report_conversation_state(self, message: Optional[VisualizationMessage]):
-        if not (self._user and message):
-=======
     async def _report_conversation_state(
         self,
         last_assistant_message: AssistantMessage | None = None,
         last_visualization_message: VisualizationMessage | None = None,
     ):
         if not self._user:
->>>>>>> abe6f110
             return
         visualization_response = (
             last_visualization_message.model_dump_json(exclude_none=True) if last_visualization_message else None
         )
         output = last_assistant_message.content if isinstance(last_assistant_message, AssistantMessage) else None
 
-<<<<<<< HEAD
         if self._latest_message:
             if self._mode == AssistantMode.ASSISTANT:
                 await database_sync_to_async(report_user_action)(
                     self._user,
                     "chat with ai",
-                    {"prompt": self._latest_message.content, "response": response},
+                    {
+                        "prompt": self._latest_message.content if self._latest_message else None,
+                        "output": output,
+                        "response": visualization_response,
+                    },
                 )
                 return
 
@@ -582,24 +580,11 @@
                 await database_sync_to_async(report_user_action)(
                     self._user,
                     "deep research",
-                    {"prompt": self._latest_message.content, "response": response},
+                    {"prompt": self._latest_message.content if self._latest_message else None, "output": output},
                 )
                 return
 
         if self._mode == AssistantMode.INSIGHTS_TOOL and self._tool_call_partial_state:
-=======
-        if self._mode == AssistantMode.ASSISTANT:
-            await database_sync_to_async(report_user_action)(
-                self._user,
-                "chat with ai",
-                {
-                    "prompt": self._latest_message.content if self._latest_message else None,
-                    "output": output,
-                    "response": visualization_response,
-                },
-            )
-        elif self._mode == AssistantMode.INSIGHTS_TOOL and self._tool_call_partial_state:
->>>>>>> abe6f110
             await database_sync_to_async(report_user_action)(
                 self._user,
                 "standalone ai tool call",
