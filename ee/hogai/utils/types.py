import uuid
from collections.abc import Sequence
from enum import StrEnum
from typing import Annotated, Literal, Optional, Union

from langchain_core.agents import AgentAction
from langchain_core.messages import BaseMessage as LangchainBaseMessage
from langgraph.graph import END, START
from pydantic import BaseModel, Field

from ee.models import Conversation
from posthog.schema import (
    AssistantEventType,
    AssistantMessage,
    AssistantToolCallMessage,
    FailureMessage,
    HumanMessage,
    ReasoningMessage,
    VisualizationMessage,
)


class DeepResearchPlanStep(BaseModel):
    short_id: str
    short_description: str
    instructions: str
    status: Literal["pending", "completed", "failed"]
    requires_result_from_previous_todo: bool


class DeepResearchPlan(BaseModel):
    scratchpad: str
    todos: list[DeepResearchPlanStep]


class DeepResearchPlanWithResults(DeepResearchPlan):
    results: dict[str, str]


AIMessageUnion = Union[
    AssistantMessage, VisualizationMessage, FailureMessage, ReasoningMessage, AssistantToolCallMessage
]
AssistantMessageUnion = Union[HumanMessage, AIMessageUnion]

AssistantOutput = (
    tuple[Literal[AssistantEventType.CONVERSATION], Conversation]
    | tuple[Literal[AssistantEventType.MESSAGE], AssistantMessageUnion]
    | tuple[Literal[AssistantEventType.NOTEBOOK], str]
)


def add_and_merge_messages(
    left: Sequence[AssistantMessageUnion], right: Sequence[AssistantMessageUnion]
) -> Sequence[AssistantMessageUnion]:
    """Merges two lists of messages, updating existing messages by ID.

    By default, this ensures the state is "append-only", unless the
    new message has the same ID as an existing message.

    Args:
        left: The base list of messages.
        right: The list of messages to merge
            into the base list.

    Returns:
        A new list of messages with the messages from `right` merged into `left`.
        If a message in `right` has the same ID as a message in `left`, the
        message from `right` will replace the message from `left`.
    """
    # coerce to list
    left = list(left)
    right = list(right)

    # assign missing ids
    for m in left:
        if m.id is None:
            m.id = str(uuid.uuid4())
    for m in right:
        if m.id is None:
            m.id = str(uuid.uuid4())

    # merge
    left_idx_by_id = {m.id: i for i, m in enumerate(left)}
    merged = left.copy()
    for m in right:
        if (existing_idx := left_idx_by_id.get(m.id)) is not None:
            merged[existing_idx] = m
        else:
            merged.append(m)

    return merged


IntermediateStep = tuple[AgentAction, Optional[str]]


def merge_retry_counts(left: int, right: int) -> int:
    """Merges two retry counts by taking the maximum value.

    Args:
        left: The base retry count
        right: The new retry count

    Returns:
        The maximum of the two counts
    """
    return max(left, right)


class _SharedAssistantState(BaseModel):
    """
    The state of the root node.
    """

    """
    The ID of the message from which the conversation started.
    """
    start_id: Optional[str] = Field(default=None)
    """
    Whether the graph was interrupted or resumed.
    """
    graph_status: Optional[Literal["resumed", "interrupted", ""]] = Field(default=None)

    """
    Actions taken by the ReAct agent.
    """
    intermediate_steps: Optional[list[IntermediateStep]] = Field(default=None)
    """
    The insight generation plan.
    """
    plan: Optional[str] = Field(default=None)

    """
    A clarifying question asked during the onboarding process.
    """
    onboarding_question: Optional[str] = Field(default=None)

    """
    Whether the memory was updated in the `MemoryCollectorNode`.
    """
    memory_updated: Optional[bool] = Field(default=None)
    """
    The messages with tool calls to collect memory in the `MemoryCollectorToolsNode`.
    """
    memory_collection_messages: Optional[Sequence[LangchainBaseMessage]] = Field(default=None)

    """
    The ID of the message to start from to keep the message window short enough.
    """
    root_conversation_start_id: Optional[str] = Field(default=None)
    """
    The ID of the tool call from the root node.
    """
    root_tool_call_id: Optional[str] = Field(default=None)
    """
    The insight plan to generate.
    """
    root_tool_insight_plan: Optional[str] = Field(default=None)
    """
    The type of insight to generate.
    """
    root_tool_insight_type: Optional[str] = Field(default=None)
    """
    Tracks the number of tool calls made by the root node to terminate the loop.
    """
    root_tool_calls_count: Optional[int] = Field(default=None)
    """
    The ID of the previous OpenAI Responses API response made by the query planner.
    """
    query_planner_previous_response_id: Optional[str] = Field(default=None)
    """
    The context for taxonomy agent.
    """
    rag_context: Optional[str] = Field(default=None)
    """
    Tracks the number of times the query generation has been retried.
    """
<<<<<<< HEAD
    deep_research_plan: Optional[DeepResearchPlanWithResults] = Field(default=None)
    """
    The deep research plan.
    """
    notebook: Optional[str] = Field(default=None)
    """
    The notebook ID.
    """
=======
    query_generation_retry_count: Annotated[int, merge_retry_counts] = Field(default=0)
    """
    The user's search query for finding existing insights.
    """
    search_insights_query: Optional[str] = Field(default=None)
>>>>>>> abe6f110


class AssistantState(_SharedAssistantState):
    """
    Messages exposed to the user.
    """

    messages: Annotated[Sequence[AssistantMessageUnion], add_and_merge_messages]


class PartialAssistantState(_SharedAssistantState):
    """
    Messages exposed to the user.
    """

    messages: Sequence[AssistantMessageUnion] = Field(default=[])

    @classmethod
    def get_reset_state(cls) -> "PartialAssistantState":
        return cls(
            intermediate_steps=[],
            plan="",
            graph_status="",
            memory_updated=False,
            memory_collection_messages=[],
            root_tool_call_id="",
            root_tool_insight_plan="",
            root_tool_insight_type="",
            root_tool_calls_count=0,
            root_conversation_start_id="",
            rag_context="",
            query_planner_previous_response_id="",
            query_generation_retry_count=0,
        )


class AssistantNodeName(StrEnum):
    START = START
    END = END
    MEMORY_INITIALIZER = "memory_initializer"
    MEMORY_INITIALIZER_INTERRUPT = "memory_initializer_interrupt"
    MEMORY_ONBOARDING = "memory_onboarding"
    MEMORY_ONBOARDING_ENQUIRY = "memory_onboarding_enquiry"
    MEMORY_ONBOARDING_ENQUIRY_INTERRUPT = "memory_onboarding_enquiry_interrupt"
    MEMORY_ONBOARDING_FINALIZE = "memory_onboarding_finalize"
    ROOT = "root"
    ROOT_TOOLS = "root_tools"
    TRENDS_GENERATOR = "trends_generator"
    TRENDS_GENERATOR_TOOLS = "trends_generator_tools"
    FUNNEL_GENERATOR = "funnel_generator"
    FUNNEL_GENERATOR_TOOLS = "funnel_generator_tools"
    RETENTION_GENERATOR = "retention_generator"
    RETENTION_GENERATOR_TOOLS = "retention_generator_tools"
    QUERY_PLANNER = "query_planner"
    QUERY_PLANNER_TOOLS = "query_planner_tools"
    SQL_GENERATOR = "sql_generator"
    SQL_GENERATOR_TOOLS = "sql_generator_tools"
    QUERY_EXECUTOR = "query_executor"
    MEMORY_COLLECTOR = "memory_collector"
    MEMORY_COLLECTOR_TOOLS = "memory_collector_tools"
    INKEEP_DOCS = "inkeep_docs"
    INSIGHT_RAG_CONTEXT = "insight_rag_context"
    INSIGHTS_SUBGRAPH = "insights_subgraph"
    TITLE_GENERATOR = "title_generator"
<<<<<<< HEAD
    DEEP_RESEARCH_PLANNER = "deep_research_planner"
    DEEP_RESEARCH_PLANNER_TOOLS = "deep_research_planner_tools"
    DEEP_RESEARCH_AGENT_SUBGRAPH = "deep_research_agent_subgraph"
    DEEP_RESEARCH_FINAL_SUMMARIZER = "deep_research_final_summary"
    DEEP_RESEARCH_NOTEBOOK_TITLE_GENERATOR = "deep_research_notebook_title_generator"
=======
    INSIGHTS_SEARCH = "insights_search"
>>>>>>> abe6f110


class AssistantMode(StrEnum):
    ASSISTANT = "assistant"
    DEEP_RESEARCH = "deep_research"
    INSIGHTS_TOOL = "insights_tool"<|MERGE_RESOLUTION|>--- conflicted
+++ resolved
@@ -172,10 +172,14 @@
     The context for taxonomy agent.
     """
     rag_context: Optional[str] = Field(default=None)
+    query_generation_retry_count: Annotated[int, merge_retry_counts] = Field(default=0)
     """
     Tracks the number of times the query generation has been retried.
     """
-<<<<<<< HEAD
+    search_insights_query: Optional[str] = Field(default=None)
+    """
+    The user's search query for finding existing insights.
+    """
     deep_research_plan: Optional[DeepResearchPlanWithResults] = Field(default=None)
     """
     The deep research plan.
@@ -184,13 +188,6 @@
     """
     The notebook ID.
     """
-=======
-    query_generation_retry_count: Annotated[int, merge_retry_counts] = Field(default=0)
-    """
-    The user's search query for finding existing insights.
-    """
-    search_insights_query: Optional[str] = Field(default=None)
->>>>>>> abe6f110
 
 
 class AssistantState(_SharedAssistantState):
@@ -255,15 +252,12 @@
     INSIGHT_RAG_CONTEXT = "insight_rag_context"
     INSIGHTS_SUBGRAPH = "insights_subgraph"
     TITLE_GENERATOR = "title_generator"
-<<<<<<< HEAD
     DEEP_RESEARCH_PLANNER = "deep_research_planner"
     DEEP_RESEARCH_PLANNER_TOOLS = "deep_research_planner_tools"
     DEEP_RESEARCH_AGENT_SUBGRAPH = "deep_research_agent_subgraph"
     DEEP_RESEARCH_FINAL_SUMMARIZER = "deep_research_final_summary"
     DEEP_RESEARCH_NOTEBOOK_TITLE_GENERATOR = "deep_research_notebook_title_generator"
-=======
     INSIGHTS_SEARCH = "insights_search"
->>>>>>> abe6f110
 
 
 class AssistantMode(StrEnum):
