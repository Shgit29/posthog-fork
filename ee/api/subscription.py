--- conflicted
+++ resolved
@@ -12,13 +12,7 @@
 from posthog.api.shared import UserBasicSerializer
 from posthog.constants import AvailableFeature
 from posthog.models.subscription import Subscription, unsubscribe_using_token
-from posthog.permissions import (
-    PremiumFeaturePermission,
-<<<<<<< HEAD
-=======
-    TeamMemberAccessPermission,
->>>>>>> d3310dc2
-)
+from posthog.permissions import PremiumFeaturePermission
 from posthog.utils import str_to_bool
 
 
@@ -98,21 +92,7 @@
 class SubscriptionViewSet(TeamAndOrgViewSetMixin, ForbidDestroyModel, viewsets.ModelViewSet):
     queryset = Subscription.objects.all()
     serializer_class = SubscriptionSerializer
-<<<<<<< HEAD
     permission_classes = [PremiumFeaturePermission]
-=======
-
-    authentication_classes = [
-        PersonalAPIKeyAuthentication,
-        SessionAuthentication,
-        BasicAuthentication,
-    ]
-    permission_classes = [
-        IsAuthenticated,
-        PremiumFeaturePermission,
-        TeamMemberAccessPermission,
-    ]
->>>>>>> d3310dc2
     premium_feature = AvailableFeature.SUBSCRIPTIONS
 
     def get_queryset(self) -> QuerySet:
