--- conflicted
+++ resolved
@@ -13,63 +13,30 @@
 from ee.hogai.api.serializers import ConversationSerializer
 from ee.hogai.stream.conversation_stream import ConversationStreamManager
 from ee.hogai.graph.graph import AssistantGraph
-<<<<<<< HEAD
-=======
-from ee.hogai.utils.aio import async_to_sync
-from ee.hogai.utils.sse import AssistantSSESerializer
-from ee.hogai.utils.types import AssistantMode
->>>>>>> f9d375c9
 from ee.models.assistant import Conversation
 from posthog.api.routing import TeamAndOrgViewSetMixin
-from posthog.exceptions import Conflict
 from posthog.models.user import User
 from posthog.rate_limit import AIBurstRateThrottle, AISustainedRateThrottle
 from posthog.schema import HumanMessage
 from posthog.utils import get_instance_region
-<<<<<<< HEAD
-
-=======
->>>>>>> f9d375c9
 
 logger = structlog.get_logger(__name__)
 
 
 class MessageSerializer(serializers.Serializer):
-<<<<<<< HEAD
-    content = serializers.CharField(required=False, max_length=40000)  ## roughly 10k tokens
+    content = serializers.CharField(
+        required=True,
+        allow_null=True,  # Null content means we're continuing previous generation or resuming streaming
+        max_length=40000,  # Roughly 10k tokens
+    )
     conversation = serializers.UUIDField(
         required=True
     )  # this either retrieves an existing conversation or creates a new one
     contextual_tools = serializers.DictField(required=False, child=serializers.JSONField())
-    trace_id = serializers.UUIDField(required=False)  # Only required for new messages
-=======
-    content = serializers.CharField(
-        required=True,
-        allow_null=True,  # Null content means we're continuing previous generation
-        max_length=40000,  # Roughly 10k tokens
-    )
-    conversation = serializers.UUIDField(required=False)
-    contextual_tools = serializers.DictField(required=False, child=serializers.JSONField())
->>>>>>> f9d375c9
     ui_context = serializers.JSONField(required=False)
     trace_id = serializers.UUIDField(required=True)
 
     def validate(self, data):
-<<<<<<< HEAD
-        # If content is provided, this is a new message - validate and create HumanMessage
-        if "content" in data:
-            if "trace_id" not in data:
-                raise serializers.ValidationError("trace_id is required when sending a message.")
-            try:
-                message_data = {"content": data["content"]}
-                if "ui_context" in data:
-                    message_data["ui_context"] = data["ui_context"]
-                message = HumanMessage.model_validate(message_data)
-                data["message"] = message
-            except pydantic.ValidationError:
-                raise serializers.ValidationError("Invalid message content.")
-
-=======
         if data["content"] is not None:
             try:
                 message = HumanMessage.model_validate(
@@ -79,10 +46,9 @@
                 raise serializers.ValidationError("Invalid message content.")
             data["message"] = message
         else:
-            # NOTE: If content is empty, it means we're continuing generation with only the contextual_tools potentially different
+            # NOTE: If content is empty, it means we're resuming streaming or continuing generation with only the contextual_tools potentially different
             # Because we intentionally don't add a HumanMessage, we are NOT updating ui_context here
             data["message"] = None
->>>>>>> f9d375c9
         return data
 
 
@@ -137,7 +103,6 @@
         serializer.is_valid(raise_exception=True)
         conversation_id = serializer.validated_data.get("conversation")
 
-<<<<<<< HEAD
         has_message = "message" in serializer.validated_data
 
         try:
@@ -157,36 +122,15 @@
 
         stream_manager = ConversationStreamManager(conversation, self.team.id)
 
-        # If this is a streaming request (no new message)
-        if not has_message:
-            # If conversation is idle (completed), return serialized conversation
-            if is_idle:
-                serializer = ConversationSerializer(conversation)
-                return Response(serializer.data)
-            # Otherwise, stream from Redis
+        # If this is a streaming request
+        if not has_message and not is_idle:
             return StreamingHttpResponse(stream_manager.stream_conversation(), content_type="text/event-stream")
 
-        # Check if there's already an active workflow for this conversation
-        if not is_idle:
-            raise Conflict(
-                "Conversation is currently being processed. Please wait for completion before sending new messages."
-            )
-
-        # Otherwise, process the new message and stream the response
+        # Otherwise, process the new message (new generation) or resume generation
         return StreamingHttpResponse(
             stream_manager.start_workflow_and_stream(cast(User, request.user).id, serializer.validated_data),
             content_type="text/event-stream",
         )
-=======
-        async def async_handler():
-            """Async handler for ASGI servers."""
-            serializer = AssistantSSESerializer()
-            async for event in assistant.astream():
-                yield serializer.dumps(event)
-
-        handler = async_handler() if settings.SERVER_GATEWAY_INTERFACE == "ASGI" else async_to_sync(async_handler)
-        return StreamingHttpResponse(handler, content_type="text/event-stream")
->>>>>>> f9d375c9
 
     @action(detail=True, methods=["PATCH"])
     def cancel(self, request: Request, *args, **kwargs):
